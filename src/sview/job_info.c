--- conflicted
+++ resolved
@@ -2988,7 +2988,6 @@
 			char *tmp_jobid = NULL, *offset = NULL;
 			gtk_tree_model_get(model, &sview_job_info->iter_ptr,
 					   SORTID_JOBID, &tmp_jobid, -1);
-<<<<<<< HEAD
 			if (tmp_jobid) {
 				offset = strchr(tmp_jobid, '(');
 				if (offset)
@@ -3002,20 +3001,6 @@
 			if ((jobid != job_ptr->job_id)
 			    && (jobid != job_ptr->array_job_id))
 				/* Bad pointer */
-=======
-			offset = strchr(tmp_jobid, '(');
-
-			if (!tmp_jobid)
-				continue;
-
-			if (offset)
-				offset++;
-			else
-				offset = tmp_jobid;
-			jobid = atoi(offset);
-			g_free(tmp_jobid);
-			if (jobid != job_ptr->job_id) /* Bad pointer */
->>>>>>> f6c7ca22
 				sview_job_info->iter_set = false;
 		}
 		if (sview_job_info->iter_set)
