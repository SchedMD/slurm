/*****************************************************************************\
 *  gres.c - driver for gres plugin
 *****************************************************************************
 *  Copyright (C) 2010 Lawrence Livermore National Security.
 *  Portions Copyright (C) 2014 SchedMD LLC
 *  Produced at Lawrence Livermore National Laboratory (cf, DISCLAIMER).
 *  Written by Morris Jette <jette1@llnl.gov>
 *  CODE-OCEC-09-009. All rights reserved.
 *
 *  This file is part of SLURM, a resource management program.
 *  For details, see <http://slurm.schedmd.com/>.
 *  Please also read the included file: DISCLAIMER.
 *
 *  SLURM is free software; you can redistribute it and/or modify it under
 *  the terms of the GNU General Public License as published by the Free
 *  Software Foundation; either version 2 of the License, or (at your option)
 *  any later version.
 *
 *  In addition, as a special exception, the copyright holders give permission
 *  to link the code of portions of this program with the OpenSSL library under
 *  certain conditions as described in each individual source file, and
 *  distribute linked combinations including the two. You must obey the GNU
 *  General Public License in all respects for all of the code used other than
 *  OpenSSL. If you modify file(s) with this exception, you may extend this
 *  exception to your version of the file(s), but you are not obligated to do
 *  so. If you do not wish to do so, delete this exception statement from your
 *  version.  If you delete this exception statement from all source files in
 *  the program, then also delete it here.
 *
 *  SLURM is distributed in the hope that it will be useful, but WITHOUT ANY
 *  WARRANTY; without even the implied warranty of MERCHANTABILITY or FITNESS
 *  FOR A PARTICULAR PURPOSE.  See the GNU General Public License for more
 *  details.
 *
 *  You should have received a copy of the GNU General Public License along
 *  with SLURM; if not, write to the Free Software Foundation, Inc.,
 *  51 Franklin Street, Fifth Floor, Boston, MA 02110-1301  USA.
\*****************************************************************************/

#define _GNU_SOURCE
#if HAVE_CONFIG_H
#  include "config.h"
#  if STDC_HEADERS
#    include <string.h>
#  endif
#  if HAVE_SYS_TYPES_H
#    include <sys/types.h>
#  endif /* HAVE_SYS_TYPES_H */
#  if HAVE_UNISTD_H
#    include <unistd.h>
#  endif
#  if HAVE_INTTYPES_H
#    include <inttypes.h>
#  else /* ! HAVE_INTTYPES_H */
#    if HAVE_STDINT_H
#      include <stdint.h>
#    endif
#  endif /* HAVE_INTTYPES_H */
#  ifdef HAVE_LIMITS_H
#    include <limits.h>
#  endif
#else /* ! HAVE_CONFIG_H */
#  include <limits.h>
#  include <sys/types.h>
#  include <stdint.h>
#  include <stdlib.h>
#  include <string.h>
#endif /* HAVE_CONFIG_H */

#ifdef __FreeBSD__
#include <sys/param.h>
#include <sys/cpuset.h>
typedef cpuset_t cpu_set_t;
#endif

#include <ctype.h>
#include <sched.h>
#include <stdio.h>
#include <stdlib.h>
#include <sys/stat.h>
#include <math.h>

#include "slurm/slurm.h"
#include "slurm/slurm_errno.h"
#include "src/common/bitstring.h"
#include "src/common/gres.h"
#include "src/common/list.h"
#include "src/common/log.h"
#include "src/common/macros.h"
#include "src/common/pack.h"
#include "src/common/parse_config.h"
#include "src/common/plugin.h"
#include "src/common/plugrack.h"
#include "src/common/read_config.h"
#include "src/common/slurm_protocol_api.h"
#include "src/common/xmalloc.h"
#include "src/common/xstring.h"
#include "src/common/assoc_mgr.h"

#define GRES_MAGIC 0x438a34d4
#define MAX_GRES_BITMAP 1024

/* Gres symbols provided by the plugin */
typedef struct slurm_gres_ops {
	int		(*node_config_load)	( List gres_conf_list );
	void		(*job_set_env)		( char ***job_env_ptr,
						  void *gres_ptr );
	void		(*step_set_env)		( char ***job_env_ptr,
						  void *gres_ptr );
	void		(*step_reset_env)	( char ***job_env_ptr,
						  void *gres_ptr,
						  bitstr_t *usable_gres );
	void		(*send_stepd)		( int fd );
	void		(*recv_stepd)		( int fd );
	int		(*job_info)		( gres_job_state_t *job_gres_data,
						  uint32_t node_inx,
						  enum gres_job_data_type data_type,
						  void *data);
	int		(*step_info)		( gres_step_state_t *step_gres_data,
						  uint32_t node_inx,
						  enum gres_step_data_type data_type,
						  void *data);
} slurm_gres_ops_t;

/* Gres plugin context, one for each gres type */
typedef struct slurm_gres_context {
	plugin_handle_t	cur_plugin;
	char *		gres_name;		/* name (e.g. "gpu") */
	char *		gres_name_colon;	/* name + colon (e.g. "gpu:") */
	int		gres_name_colon_len;	/* size of gres_name_colon */
	char *		gres_type;		/* plugin name (e.g. "gres/gpu") */
	bool		has_file;		/* found "File=" in slurm.conf */
	slurm_gres_ops_t ops;			/* pointers to plugin symbols */
	uint32_t	plugin_id;		/* key for searches */
	plugrack_t	plugin_list;		/* plugrack info */
	uint64_t        total_cnt;
} slurm_gres_context_t;

/* Generic gres data structure for adding to a list. Depending upon the
 * context, gres_data points to gres_node_state_t, gres_job_state_t or
 * gres_step_state_t */
typedef struct gres_state {
	uint32_t	plugin_id;
	void		*gres_data;
} gres_state_t;

/* Pointers to functions in src/slurmd/common/xcpuinfo.h that we may use */
typedef struct xcpuinfo_funcs {
	int (*xcpuinfo_abs_to_mac) (char *abs, char **mac);
} xcpuinfo_funcs_t;
xcpuinfo_funcs_t xcpuinfo_ops;

/* Local variables */
static int gres_context_cnt = -1;
static uint32_t gres_cpu_cnt = 0;
static bool gres_debug = false;
static slurm_gres_context_t *gres_context = NULL;
static char *gres_node_name = NULL;
static char *gres_plugin_list = NULL;
static pthread_mutex_t gres_context_lock = PTHREAD_MUTEX_INITIALIZER;
static List gres_conf_list = NULL;
static bool init_run = false;

/* Local functions */
static gres_node_state_t *
		_build_gres_node_state(void);
static uint32_t	_build_id(char *gres_name);
static bitstr_t *_cpu_bitmap_rebuild(bitstr_t *old_cpu_bitmap, int new_size);
static void	_destroy_gres_slurmd_conf(void *x);
static void	_get_gres_cnt(gres_node_state_t *gres_data, char *orig_config,
			      char *gres_name, char *gres_name_colon,
			      int gres_name_colon_len);
static uint64_t	_get_tot_gres_cnt(uint32_t plugin_id, uint64_t *set_cnt);
static int	_gres_find_id(void *x, void *key);
static void	_gres_job_list_delete(void *list_element);
static bool	_is_gres_cnt_zero(char *config);
static int	_job_alloc(void *job_gres_data, void *node_gres_data,
			   int node_cnt, int node_offset, uint32_t cpu_cnt,
			   char *gres_name, uint32_t job_id, char *node_name,
			   bitstr_t *core_bitmap);
static void	_job_core_filter(void *job_gres_data, void *node_gres_data,
				 bool use_total_gres, bitstr_t *cpu_bitmap,
				 int cpu_start_bit, int cpu_end_bit,
				 char *gres_name, char *node_name);
static int	_job_dealloc(void *job_gres_data, void *node_gres_data,
			     int node_offset, char *gres_name, uint32_t job_id,
			     char *node_name);
static void	_job_state_delete(void *gres_data);
static void *	_job_state_dup(void *gres_data);
static void *	_job_state_dup2(void *gres_data, int node_index);
static void	_job_state_log(void *gres_data, uint32_t job_id,
			       char *gres_name);
static int	_job_state_validate(char *config, gres_job_state_t **gres_data,
				    slurm_gres_context_t *gres_name);
static uint32_t	_job_test(void *job_gres_data, void *node_gres_data,
			  bool use_total_gres, bitstr_t *cpu_bitmap,
			  int cpu_start_bit, int cpu_end_bit, bool *topo_set,
			  uint32_t job_id, char *node_name, char *gres_name);
static int	_load_gres_plugin(char *plugin_name,
				  slurm_gres_context_t *plugin_context);
static int	_log_gres_slurmd_conf(void *x, void *arg);
static void	_my_stat(char *file_name);
static int	_node_config_init(char *node_name, char *orig_config,
				  slurm_gres_context_t *context_ptr,
				  gres_state_t *gres_ptr);
static char *	_node_gres_used(void *gres_data, char *gres_name);
static int	_node_reconfig(char *node_name, char *orig_config,
			       char **new_config, gres_state_t *gres_ptr,
			       uint16_t fast_schedule,
			       slurm_gres_context_t *context_ptr);
static void	_node_state_dealloc(gres_state_t *gres_ptr);
static void *	_node_state_dup(void *gres_data);
static void	_node_state_log(void *gres_data, char *node_name,
				char *gres_name);
static int	_parse_gres_config(void **dest, slurm_parser_enum_t type,
				   const char *key, const char *value,
				   const char *line, char **leftover);
static int	_parse_gres_config2(void **dest, slurm_parser_enum_t type,
				    const char *key, const char *value,
				    const char *line, char **leftover);
static void	_set_gres_cnt(char *orig_config, char **new_config,
			      uint64_t new_cnt, char *gres_name,
			      char *gres_name_colon, int gres_name_colon_len);
static int	_step_alloc(void *step_gres_data, void *job_gres_data,
			    int node_offset, int cpu_cnt, char *gres_name,
			    uint32_t job_id, uint32_t step_id);
static int	_step_dealloc(void *step_gres_data, void *job_gres_data,
			      char *gres_name, uint32_t job_id,
			      uint32_t step_id);
static void *	_step_state_dup(void *gres_data);
static void *	_step_state_dup2(void *gres_data, int node_index);
static void	_step_state_log(void *gres_data, uint32_t job_id,
				uint32_t step_id, char *gres_name);
static int	_step_state_validate(char *config,
				     gres_step_state_t **gres_data,
				     slurm_gres_context_t *context_ptr);
static uint64_t	_step_test(void *step_gres_data, void *job_gres_data,
			   int node_offset, bool ignore_alloc, char *gres_name,
			   uint32_t job_id, uint32_t step_id);
static int	_unload_gres_plugin(slurm_gres_context_t *plugin_context);
static void	_validate_config(slurm_gres_context_t *context_ptr);
static int	_validate_file(char *path_name, char *gres_name);
static void	_validate_gres_node_cpus(gres_node_state_t *node_gres_ptr,
					 int cpus_ctld, char *node_name);
static int	_valid_gres_type(char *gres_name, gres_node_state_t *gres_data,
				 uint16_t fast_schedule, char **reason_down);

/* Convert a gres_name into a number for faster comparision operations */
static uint32_t	_build_id(char *gres_name)
{
	int i, j;
	uint32_t id = 0;

	for (i=0, j=0; gres_name[i]; i++) {
		id += (gres_name[i] << j);
		j = (j + 8) % 32;
	}

	return id;
}

static int _gres_find_id(void *x, void *key)
{
	uint32_t *plugin_id = (uint32_t *)key;
	gres_state_t *state_ptr = (gres_state_t *) x;
	if (state_ptr->plugin_id == *plugin_id)
		return 1;
	return 0;
}

static int _gres_job_find_name(void *x, void *key)
{
	gres_state_t *state_ptr = (gres_state_t *) x;
	gres_job_state_t *gres_data_ptr =
		(gres_job_state_t *)state_ptr->gres_data;
	char *name = gres_data_ptr->type_model;

	if (!name) {
		int i;
		for (i=0; i < gres_context_cnt; i++) {
			if (gres_context[i].plugin_id == state_ptr->plugin_id) {
				name = gres_context[i].gres_name;
				break;
			}
		}

		if (!name) {
			debug("_gres_job_find_name: couldn't find name");
			return 0;
		}
	}

	if (!xstrcmp(name, (char *)key))
		return 1;
	return 0;
}

static int _gres_step_find_name(void *x, void *key)
{
	gres_state_t *state_ptr = (gres_state_t *) x;
	gres_step_state_t *gres_data_ptr =
		(gres_step_state_t *)state_ptr->gres_data;
	char *name = gres_data_ptr->type_model;

	if (!name) {
		int i;
		for (i=0; i < gres_context_cnt; i++) {
			if (gres_context[i].plugin_id == state_ptr->plugin_id) {
				name = gres_context[i].gres_name;
				break;
			}
		}

		if (!name) {
			debug("_gres_job_find_name: couldn't find name");
			return 0;
		}
	}

	if (!xstrcmp(name, (char *)key))
		return 1;
	return 0;
}

static int _load_gres_plugin(char *plugin_name,
			     slurm_gres_context_t *plugin_context)
{
	/*
	 * Must be synchronized with slurm_gres_ops_t above.
	 */
	static const char *syms[] = {
		"node_config_load",
		"job_set_env",
		"step_set_env",
		"step_reset_env",
		"send_stepd",
		"recv_stepd",
		"job_info",
		"step_info",
	};
	int n_syms = sizeof(syms) / sizeof(char *);

	/* Find the correct plugin */
	plugin_context->gres_type	= xstrdup("gres/");
	xstrcat(plugin_context->gres_type, plugin_name);
	plugin_context->plugin_list	= NULL;
	plugin_context->cur_plugin	= PLUGIN_INVALID_HANDLE;

	plugin_context->cur_plugin = plugin_load_and_link(
					plugin_context->gres_type,
					n_syms, syms,
					(void **) &plugin_context->ops);
	if (plugin_context->cur_plugin != PLUGIN_INVALID_HANDLE)
		return SLURM_SUCCESS;

	if (errno != EPLUGIN_NOTFOUND) {
		error("Couldn't load specified plugin name for %s: %s",
		      plugin_context->gres_type, plugin_strerror(errno));
		return SLURM_ERROR;
	}

	debug("gres: Couldn't find the specified plugin name for %s looking "
	      "at all files", plugin_context->gres_type);

	/* Get plugin list */
	if (plugin_context->plugin_list == NULL) {
		char *plugin_dir;
		plugin_context->plugin_list = plugrack_create();
		if (plugin_context->plugin_list == NULL) {
			error("gres: cannot create plugin manager");
			return SLURM_ERROR;
		}
		plugrack_set_major_type(plugin_context->plugin_list,
					"gres");
		plugrack_set_paranoia(plugin_context->plugin_list,
				      PLUGRACK_PARANOIA_NONE, 0);
		plugin_dir = slurm_get_plugin_dir();
		plugrack_read_dir(plugin_context->plugin_list, plugin_dir);
		xfree(plugin_dir);
	}

	plugin_context->cur_plugin = plugrack_use_by_type(
					plugin_context->plugin_list,
					plugin_context->gres_type );
	if (plugin_context->cur_plugin == PLUGIN_INVALID_HANDLE) {
		debug("Cannot find plugin of type %s, just track gres counts",
		      plugin_context->gres_type);
		return SLURM_ERROR;
	}

	/* Dereference the API. */
	if (plugin_get_syms(plugin_context->cur_plugin,
			    n_syms, syms,
			    (void **) &plugin_context->ops ) < n_syms ) {
		error("Incomplete %s plugin detected",
		      plugin_context->gres_type);
		return SLURM_ERROR;
	}

	return SLURM_SUCCESS;
}

static int _unload_gres_plugin(slurm_gres_context_t *plugin_context)
{
	int rc;

	/*
	 * Must check return code here because plugins might still
	 * be loaded and active.
	 */
	if (plugin_context->plugin_list)
		rc = plugrack_destroy(plugin_context->plugin_list);
	else {
		rc = SLURM_SUCCESS;
		plugin_unload(plugin_context->cur_plugin);
	}
	xfree(plugin_context->gres_name);
	xfree(plugin_context->gres_name_colon);
	xfree(plugin_context->gres_type);

	return rc;
}

/*
 * Initialize the gres plugin.
 *
 * Returns a SLURM errno.
 */
extern int gres_plugin_init(void)
{
	int i, j, rc = SLURM_SUCCESS;
	char *last = NULL, *names, *one_name, *full_name;

	if (init_run && (gres_context_cnt >= 0))
		return rc;

	slurm_mutex_lock(&gres_context_lock);
	if (slurm_get_debug_flags() & DEBUG_FLAG_GRES)
		gres_debug = true;
	else
		gres_debug = false;

	if (gres_context_cnt >= 0)
		goto fini;

	gres_plugin_list = slurm_get_gres_plugins();
	gres_context_cnt = 0;
	if ((gres_plugin_list == NULL) || (gres_plugin_list[0] == '\0'))
		goto fini;

	gres_context_cnt = 0;
	names = xstrdup(gres_plugin_list);
	one_name = strtok_r(names, ",", &last);
	while (one_name) {
		full_name = xstrdup("gres/");
		xstrcat(full_name, one_name);
		for (i=0; i<gres_context_cnt; i++) {
			if (!xstrcmp(full_name, gres_context[i].gres_type))
				break;
		}
		xfree(full_name);
		if (i<gres_context_cnt) {
			error("Duplicate plugin %s ignored",
			      gres_context[i].gres_type);
		} else {
			xrealloc(gres_context, (sizeof(slurm_gres_context_t) *
				 (gres_context_cnt + 1)));
			(void) _load_gres_plugin(one_name,
						 gres_context +
						 gres_context_cnt);
			/* Ignore return code.
			 * Proceed to support gres even without the plugin */
			gres_context[gres_context_cnt].gres_name =
				xstrdup(one_name);
			gres_context[gres_context_cnt].plugin_id =
				_build_id(one_name);
			gres_context_cnt++;
		}
		one_name = strtok_r(NULL, ",", &last);
	}
	xfree(names);

	/* Insure that plugin_id is valid and unique */
	for (i=0; i<gres_context_cnt; i++) {
		for (j=i+1; j<gres_context_cnt; j++) {
			if (gres_context[i].plugin_id !=
			    gres_context[j].plugin_id)
				continue;
			fatal("Gres: Duplicate plugin_id %u for %s and %s, "
			      "change gres name for one of them",
			      gres_context[i].plugin_id,
			      gres_context[i].gres_type,
			      gres_context[j].gres_type);
		}
		xassert(gres_context[i].gres_name);

		gres_context[i].gres_name_colon =
			xstrdup_printf("%s:", gres_context[i].gres_name);
		gres_context[i].gres_name_colon_len =
			strlen(gres_context[i].gres_name_colon);
	}
	init_run = true;

fini:	slurm_mutex_unlock(&gres_context_lock);
	return rc;
}

/*
 * Terminate the gres plugin. Free memory.
 *
 * Returns a SLURM errno.
 */
extern int gres_plugin_fini(void)
{
	int i, j, rc = SLURM_SUCCESS;

	slurm_mutex_lock(&gres_context_lock);
	xfree(gres_node_name);
	if (gres_context_cnt < 0)
		goto fini;

	init_run = false;
	for (i=0; i<gres_context_cnt; i++) {
		j = _unload_gres_plugin(gres_context + i);
		if (j != SLURM_SUCCESS)
			rc = j;
	}
	xfree(gres_context);
	xfree(gres_plugin_list);
	FREE_NULL_LIST(gres_conf_list);
	gres_context_cnt = -1;

fini:	slurm_mutex_unlock(&gres_context_lock);
	return rc;
}

/*
 **************************************************************************
 *                          P L U G I N   C A L L S                       *
 **************************************************************************
 */

/*
 * Provide a plugin-specific help message for salloc, sbatch and srun
 * IN/OUT msg - buffer provided by caller and filled in by plugin
 * IN msg_size - size of msg buffer in bytes
 *
 * NOTE: GRES "type" (e.g. model) information is only available from slurmctld
 * after slurmd registers. It is not readily available from srun (as used here).
 */
extern int gres_plugin_help_msg(char *msg, int msg_size)
{
	int i, rc;
	char *header = "Valid gres options are:\n";

	if (msg_size < 1)
		return EINVAL;

	msg[0] = '\0';
	rc = gres_plugin_init();

	if ((strlen(header) + 2) <= msg_size)
		strcat(msg, header);
	slurm_mutex_lock(&gres_context_lock);
	for (i = 0; ((i < gres_context_cnt) && (rc == SLURM_SUCCESS)); i++) {
		if ((strlen(msg) + strlen(gres_context[i].gres_name) + 9) >
		    msg_size)
 			break;
		strcat(msg, gres_context[i].gres_name);
		strcat(msg, "[[:type]:count]\n");
	}
	slurm_mutex_unlock(&gres_context_lock);

	return rc;
}

/*
 * Perform reconfig, re-read any configuration files
 * OUT did_change - set if gres configuration changed
 */
extern int gres_plugin_reconfig(bool *did_change)
{
	int rc = SLURM_SUCCESS;
	char *plugin_names = slurm_get_gres_plugins();
	bool plugin_change;


	if (did_change)
		*did_change = false;
	slurm_mutex_lock(&gres_context_lock);
	if (slurm_get_debug_flags() & DEBUG_FLAG_GRES)
		gres_debug = true;
	else
		gres_debug = false;

	if (xstrcmp(plugin_names, gres_plugin_list))
		plugin_change = true;
	else
		plugin_change = false;

	slurm_mutex_unlock(&gres_context_lock);

	if (plugin_change) {
		error("GresPlugins changed from %s to %s ignored",
		     gres_plugin_list, plugin_names);
		error("Restart the slurmctld daemon to change GresPlugins");
		if (did_change)
			*did_change = true;
#if 0
		/* This logic would load new plugins, but we need the old
		 * plugins to persist in order to process old state
		 * information. */
		rc = gres_plugin_fini();
		if (rc == SLURM_SUCCESS)
			rc = gres_plugin_init();
#endif
	}
	xfree(plugin_names);

	return rc;
}

/*
 * Destroy a gres_slurmd_conf_t record, free it's memory
 */
static void _destroy_gres_slurmd_conf(void *x)
{
	gres_slurmd_conf_t *p = (gres_slurmd_conf_t *) x;

	xassert(p);
	xfree(p->cpus);
	FREE_NULL_BITMAP(p->cpus_bitmap);
	xfree(p->file);		/* Only used by slurmd */
	xfree(p->name);
	xfree(p->type);
	xfree(p);
}

/*
 * Log the contents of a gres_slurmd_conf_t record
 */
static int _log_gres_slurmd_conf(void *x, void *arg)
{
	gres_slurmd_conf_t *p;

	p = (gres_slurmd_conf_t *) x;
	xassert(p);

	if (!gres_debug) {
		verbose("Gres Name=%s Type=%s Count=%"PRIu64,
			p->name, p->type, p->count);
		return 0;
	}

	if (p->cpus) {
		info("Gres Name=%s Type=%s Count=%"PRIu64" ID=%u File=%s "
		     "CPUs=%s CpuCnt=%u",
		     p->name, p->type, p->count, p->plugin_id, p->file, p->cpus,
		     p->cpu_cnt);
	} else if (p->file) {
		info("Gres Name=%s Type=%s Count=%"PRIu64" ID=%u File=%s",
		     p->name, p->type, p->count, p->plugin_id, p->file);
	} else {
		info("Gres Name=%s Type=%s Count=%"PRIu64" ID=%u", p->name,
		     p->type, p->count, p->plugin_id);
	}

	return 0;
}

/* Make sure that specified file name exists, wait up to 20 seconds or generate
 * fatal error and exit. */
static void _my_stat(char *file_name)
{
	struct stat config_stat;
	bool sent_msg = false;
	int i;

	for (i = 0; i < 20; i++) {
		if (i)
			sleep(1);
		if (stat(file_name, &config_stat) == 0) {
			if (sent_msg)
				info("gres.conf file %s now exists", file_name);
			return;
		}

		if (errno != ENOENT)
			break;

		if (!sent_msg) {
			error("Waiting for gres.conf file %s", file_name);
			sent_msg = true;
		}
	}
	fatal("can't stat gres.conf file %s: %m", file_name);
	return;
}

static int _validate_file(char *path_name, char *gres_name)
{
	char *file_name, *slash, *one_name, *root_path;
	char *formatted_path = NULL;
	hostlist_t hl;
	int i, file_count = 0;

	i = strlen(path_name);
	if ((i < 3) || (path_name[i-1] != ']')) {
		_my_stat(path_name);
		return 1;
	}

	slash = strrchr(path_name, '/');
	if (slash) {
		i = strlen(path_name);
		formatted_path = xmalloc(i+1);
		slash[0] = '\0';
		root_path = xstrdup(path_name);
		xstrcat(root_path, "/");
		slash[0] = '/';
		file_name = slash + 1;
	} else {
		file_name = path_name;
		root_path = NULL;
	}
	hl = hostlist_create(file_name);
	if (hl == NULL)
		fatal("can't parse File=%s", path_name);
	while ((one_name = hostlist_shift(hl))) {
		if (slash) {
			sprintf(formatted_path, "%s/%s", root_path, one_name);
			_my_stat(formatted_path);
		} else {
			_my_stat(one_name);
		}
		file_count++;
		free(one_name);
	}
	hostlist_destroy(hl);
	xfree(formatted_path);
	xfree(root_path);

	return file_count;
}

/*
 * Build gres_slurmd_conf_t record based upon a line from the gres.conf file
 */
static int _parse_gres_config(void **dest, slurm_parser_enum_t type,
			      const char *key, const char *value,
			      const char *line, char **leftover)
{
	static s_p_options_t _gres_options[] = {
		{"Count", S_P_STRING},	/* Number of Gres available */
		{"CPUs" , S_P_STRING},	/* CPUs to bind to Gres resource */
		{"File",  S_P_STRING},	/* Path to Gres device */
		{"Name",  S_P_STRING},	/* Gres name */
		{"Type",  S_P_STRING},	/* Gres type (e.g. model name) */
		{NULL}
	};
	int i;
	s_p_hashtbl_t *tbl;
	gres_slurmd_conf_t *p;
	uint64_t tmp_uint64;
	char *tmp_str, *last;

	tbl = s_p_hashtbl_create(_gres_options);
	s_p_parse_line(tbl, *leftover, leftover);

	p = xmalloc(sizeof(gres_slurmd_conf_t));
	if (!value) {
		if (!s_p_get_string(&p->name, "Name", tbl)) {
			error("Invalid gres data, no type name (%s)", line);
			xfree(p);
			s_p_hashtbl_destroy(tbl);
			return 0;
		}
	} else {
		p->name = xstrdup(value);
	}

	p->cpu_cnt = gres_cpu_cnt;
	if (s_p_get_string(&p->cpus, "CPUs", tbl)) {
		char *local_cpus = NULL;
		p->cpus_bitmap = bit_alloc(gres_cpu_cnt);
		if (xcpuinfo_ops.xcpuinfo_abs_to_mac) {
			i = (xcpuinfo_ops.xcpuinfo_abs_to_mac)
				(p->cpus, &local_cpus);
			if (i != SLURM_SUCCESS) {
				fatal("Invalid gres data for %s, CPUs=%s",
				      p->name, p->cpus);
			}
		} else
			local_cpus = xstrdup(p->cpus);
		if (bit_unfmt(p->cpus_bitmap, local_cpus) != 0) {
			fatal("Invalid gres data for %s, CPUs=%s (only %u CPUs"
			      " are available)",
			      p->name, p->cpus, gres_cpu_cnt);
		}
		xfree(local_cpus);
	}

	if (s_p_get_string(&p->file, "File", tbl)) {
		p->count = _validate_file(p->file, p->name);
		p->has_file = 1;
	}

	if (s_p_get_string(&p->type, "Type", tbl) && !p->file) {
		p->file = xstrdup("/dev/null");
		p->has_file = 1;
	}

	if (s_p_get_string(&tmp_str, "Count", tbl)) {
		tmp_uint64 = strtoll(tmp_str, &last, 10);
		if ((tmp_uint64 == LONG_MIN) || (tmp_uint64 == LONG_MAX)) {
			fatal("Invalid gres data for %s, Count=%s", p->name,
			      tmp_str);
		}
		if ((last[0] == 'k') || (last[0] == 'K'))
			tmp_uint64 *= 1024;
		else if ((last[0] == 'm') || (last[0] == 'M'))
			tmp_uint64 *= (1024 * 1024);
		else if ((last[0] == 'g') || (last[0] == 'G'))
			tmp_uint64 *= ((uint64_t)1024 * 1024 * 1024);
		else if ((last[0] == 't') || (last[0] == 'T'))
			tmp_uint64 *= ((uint64_t)1024 * 1024 * 1024 * 1024);
		else if ((last[0] == 'p') || (last[0] == 'P'))
			tmp_uint64 *= ((uint64_t)1024 * 1024 * 1024 * 1024 *
				       1024);
		else if (last[0] != '\0') {
			fatal("Invalid gres data for %s, Count=%s", p->name,
			      tmp_str);
		}
		if (p->count && (p->count != tmp_uint64)) {
			fatal("Invalid gres data for %s, Count does not match "
			      "File value", p->name);
		}
		if (tmp_uint64 >= NO_VAL64) {
			fatal("Gres %s has invalid count value %"PRIu64,
			      p->name, tmp_uint64);
		}
		p->count = tmp_uint64;
		xfree(tmp_str);
	} else if (p->count == 0)
		p->count = 1;

	s_p_hashtbl_destroy(tbl);

	for (i=0; i<gres_context_cnt; i++) {
		if (xstrcasecmp(p->name, gres_context[i].gres_name) == 0)
			break;
	}
	if (i >= gres_context_cnt) {
		error("Ignoring gres.conf Name=%s", p->name);
		_destroy_gres_slurmd_conf(p);
		return 0;
	}
	p->plugin_id = gres_context[i].plugin_id;
	*dest = (void *)p;
	return 1;
}
static int _parse_gres_config2(void **dest, slurm_parser_enum_t type,
			       const char *key, const char *value,
			       const char *line, char **leftover)
{
	static s_p_options_t _gres_options[] = {
		{"Count", S_P_STRING},	/* Number of Gres available */
		{"CPUs" , S_P_STRING},	/* CPUs to bind to Gres resource */
		{"File",  S_P_STRING},	/* Path to Gres device */
		{"Name",  S_P_STRING},	/* Gres name */
		{"Type",  S_P_STRING},	/* Gres type (e.g. model name) */
		{NULL}
	};
	s_p_hashtbl_t *tbl;

	if (gres_node_name && value) {
		bool match = false;
		hostlist_t hl;
		hl = hostlist_create(value);
		if (hl) {
			match = (hostlist_find(hl, gres_node_name) >= 0);
			hostlist_destroy(hl);
		}
		if (!match) {
			debug("skipping GRES for NodeName=%s %s", value, line);
			tbl = s_p_hashtbl_create(_gres_options);
			s_p_parse_line(tbl, *leftover, leftover);
			s_p_hashtbl_destroy(tbl);
			return 0;
		}
	}
	return _parse_gres_config(dest, type, key, NULL, line, leftover);
}

static void _validate_config(slurm_gres_context_t *context_ptr)
{
	ListIterator iter;
	gres_slurmd_conf_t *gres_slurmd_conf;
	int has_file = -1, has_type = -1, rec_count = 0;

	iter = list_iterator_create(gres_conf_list);
	while ((gres_slurmd_conf = (gres_slurmd_conf_t *) list_next(iter))) {
		if (gres_slurmd_conf->plugin_id != context_ptr->plugin_id)
			continue;
		rec_count++;
		if (has_file == -1)
			has_file = (int) gres_slurmd_conf->has_file;
		else if (( has_file && !gres_slurmd_conf->has_file) ||
			 (!has_file &&  gres_slurmd_conf->has_file)) {
			fatal("gres.conf for %s, some records have File "
			      "specification while others do not",
			      context_ptr->gres_name);
		}
		if (has_type == -1) {
			has_type = (int) (gres_slurmd_conf->type != NULL);
		} else if (( has_type && !gres_slurmd_conf->type) ||
			   (!has_type &&  gres_slurmd_conf->type)) {
			fatal("gres.conf for %s, some records have Type "
			      "specification while others do not",
			      context_ptr->gres_name);
		}
		if ((has_file == 0) && (has_type == 0) && (rec_count > 1)) {
			fatal("gres.conf duplicate records for %s",
			      context_ptr->gres_name);
		}
	}
	list_iterator_destroy(iter);
}

extern int gres_plugin_node_config_devices_path(char **dev_path,
						char **gres_name,
						int array_len,
						char *node_name)
{
	static s_p_options_t _gres_options[] = {
		{"Name",     S_P_ARRAY, _parse_gres_config,  NULL},
		{"NodeName", S_P_ARRAY, _parse_gres_config2, NULL},
		{NULL}
	};

	int count = 0, count2 = 0, i, j;
	struct stat config_stat;
	s_p_hashtbl_t *tbl;
	gres_slurmd_conf_t **gres_array;
	char *gres_conf_file;

	gres_plugin_init();
	gres_conf_file = get_extra_conf_path("gres.conf");
	if (stat(gres_conf_file, &config_stat) < 0) {
		error("can't stat gres.conf file %s: %m", gres_conf_file);
		xfree(gres_conf_file);
		return 0;
	}

	slurm_mutex_lock(&gres_context_lock);
	if (!gres_node_name && node_name)
		gres_node_name = xstrdup(node_name);
	tbl = s_p_hashtbl_create(_gres_options);
	if (s_p_parse_file(tbl, NULL, gres_conf_file, false) == SLURM_ERROR)
		fatal("error opening/reading %s", gres_conf_file);
	FREE_NULL_LIST(gres_conf_list);
	gres_conf_list = list_create(_destroy_gres_slurmd_conf);
	if (s_p_get_array((void ***) &gres_array, &count, "Name", tbl)) {
		if (count > array_len) {
			error("GRES device count exceeds array size (%d > %d)",
			      count, array_len);
			count = array_len;
		}
		for (i = 0; i < count; i++) {
			if ((gres_array[i]) && (gres_array[i]->file)) {
				dev_path[i]   = gres_array[i]->file;
				gres_name[i]  = gres_array[i]->name;
				gres_array[i] = NULL;
			}
		}
	}
	if (s_p_get_array((void ***) &gres_array, &count2, "NodeName", tbl)) {
		if ((count + count2) > array_len) {
			error("GRES device count exceeds array size (%d > %d)",
			      (count + count2), array_len);
			count2 = array_len - count;
		}
		for (i = 0, j = count; i < count2; i++, j++) {
			if ((gres_array[i]) && (gres_array[i]->file)) {
				dev_path[j]   = gres_array[i]->file;
				gres_name[j]  = gres_array[i]->name;
				gres_array[i] = NULL;
			}
		}
	}
	s_p_hashtbl_destroy(tbl);
	slurm_mutex_unlock(&gres_context_lock);

	xfree(gres_conf_file);
	return (count + count2);
}

/* No gres.conf file found.
 * Initialize gres table with zero counts of all resources.
 * Counts can be altered by node_config_load() in the gres plugin. */
static int _no_gres_conf(uint32_t cpu_cnt)
{
	int i, rc = SLURM_SUCCESS;
	gres_slurmd_conf_t *p;

	slurm_mutex_lock(&gres_context_lock);
	FREE_NULL_LIST(gres_conf_list);
	gres_conf_list = list_create(_destroy_gres_slurmd_conf);
	for (i = 0; ((i < gres_context_cnt) && (rc == SLURM_SUCCESS)); i++) {
		p = xmalloc(sizeof(gres_slurmd_conf_t));
		p->cpu_cnt	= cpu_cnt;
		p->name		= xstrdup(gres_context[i].gres_name);
		p->plugin_id	= gres_context[i].plugin_id;
		list_append(gres_conf_list, p);
		/* If there is no plugin specific shared
		 * library the exported methods are NULL.
		 */
		if (gres_context[i].ops.node_config_load) {
			rc = (*(gres_context[i].ops.node_config_load))
				(gres_conf_list);
		}
	}
	slurm_mutex_unlock(&gres_context_lock);

	return rc;
}

/*
 * Load this node's configuration (how many resources it has, topology, etc.)
 * IN cpu_cnt - Number of CPUs on configured on this node
 * IN node_name - Name of this node
 * IN xcpuinfo_abs_to_mac - Pointer to xcpuinfo_abs_to_mac() funct, if available
 */
extern int gres_plugin_node_config_load(uint32_t cpu_cnt, char *node_name,
					void *xcpuinfo_abs_to_mac)
{
	static s_p_options_t _gres_options[] = {
		{"Name",     S_P_ARRAY, _parse_gres_config,  NULL},
		{"NodeName", S_P_ARRAY, _parse_gres_config2, NULL},
		{NULL}
	};

	int count = 0, i, rc;
	struct stat config_stat;
	s_p_hashtbl_t *tbl;
	gres_slurmd_conf_t **gres_array;
	char *gres_conf_file;

	if (xcpuinfo_abs_to_mac)
		xcpuinfo_ops.xcpuinfo_abs_to_mac = xcpuinfo_abs_to_mac;

	rc = gres_plugin_init();
	if (gres_context_cnt == 0)
		return SLURM_SUCCESS;

	gres_conf_file = get_extra_conf_path("gres.conf");
	if (stat(gres_conf_file, &config_stat) < 0) {
		error("can't stat gres.conf file %s, assuming zero resource "
		      "counts", gres_conf_file);
		xfree(gres_conf_file);
		return _no_gres_conf(cpu_cnt);
	}

	slurm_mutex_lock(&gres_context_lock);
	if (!gres_node_name && node_name)
		gres_node_name = xstrdup(node_name);
	gres_cpu_cnt = cpu_cnt;
	tbl = s_p_hashtbl_create(_gres_options);
	if (s_p_parse_file(tbl, NULL, gres_conf_file, false) == SLURM_ERROR)
		fatal("error opening/reading %s", gres_conf_file);
	FREE_NULL_LIST(gres_conf_list);
	gres_conf_list = list_create(_destroy_gres_slurmd_conf);
	if (s_p_get_array((void ***) &gres_array, &count, "Name", tbl)) {
		for (i = 0; i < count; i++) {
			list_append(gres_conf_list, gres_array[i]);
			gres_array[i] = NULL;
		}
	}
	if (s_p_get_array((void ***) &gres_array, &count, "NodeName", tbl)) {
		for (i = 0; i < count; i++) {
			list_append(gres_conf_list, gres_array[i]);
			gres_array[i] = NULL;
		}
	}
	s_p_hashtbl_destroy(tbl);
	list_for_each(gres_conf_list, _log_gres_slurmd_conf, NULL);

	for (i=0; ((i < gres_context_cnt) && (rc == SLURM_SUCCESS)); i++) {
		_validate_config(&gres_context[i]);
		if (gres_context[i].ops.node_config_load == NULL)
			continue;	/* No plugin */
		rc = (*(gres_context[i].ops.node_config_load))(gres_conf_list);
	}
	slurm_mutex_unlock(&gres_context_lock);

	xfree(gres_conf_file);
	return rc;
}

/*
 * Pack this node's gres configuration into a buffer
 * IN/OUT buffer - message buffer to pack
 */
extern int gres_plugin_node_config_pack(Buf buffer)
{
	int rc;
	uint32_t magic = GRES_MAGIC;
	uint16_t rec_cnt = 0, version = SLURM_PROTOCOL_VERSION;
	ListIterator iter;
	gres_slurmd_conf_t *gres_slurmd_conf;

	rc = gres_plugin_init();

	slurm_mutex_lock(&gres_context_lock);
	pack16(version, buffer);
	if (gres_conf_list)
		rec_cnt = list_count(gres_conf_list);
	pack16(rec_cnt, buffer);
	if (rec_cnt) {
		iter = list_iterator_create(gres_conf_list);
		while ((gres_slurmd_conf =
			(gres_slurmd_conf_t *) list_next(iter))) {
			pack32(magic, buffer);
			pack64(gres_slurmd_conf->count, buffer);
			pack32(gres_slurmd_conf->cpu_cnt, buffer);
			pack8(gres_slurmd_conf->has_file, buffer);
			pack32(gres_slurmd_conf->plugin_id, buffer);
			packstr(gres_slurmd_conf->cpus, buffer);
			packstr(gres_slurmd_conf->name, buffer);
			packstr(gres_slurmd_conf->type, buffer);
		}
		list_iterator_destroy(iter);
	}
	slurm_mutex_unlock(&gres_context_lock);

	return rc;
}

/*
 * Unpack this node's configuration from a buffer (built/packed by slurmd)
 * IN/OUT buffer - message buffer to unpack
 * IN node_name - name of node whose data is being unpacked
 */
extern int gres_plugin_node_config_unpack(Buf buffer, char* node_name)
{
	int i, j, rc;
	uint32_t count, cpu_cnt, magic, plugin_id, utmp32;
	uint64_t count64;
	uint16_t rec_cnt, version;
	uint8_t has_file;
	char *tmp_cpus, *tmp_name, *tmp_type;
	gres_slurmd_conf_t *p;

	rc = gres_plugin_init();

	FREE_NULL_LIST(gres_conf_list);
	gres_conf_list = list_create(_destroy_gres_slurmd_conf);

	safe_unpack16(&version, buffer);

	safe_unpack16(&rec_cnt, buffer);
	if (rec_cnt == 0)
		return SLURM_SUCCESS;

	slurm_mutex_lock(&gres_context_lock);
	if (version >= SLURM_15_08_PROTOCOL_VERSION) {
		for (i = 0; i < rec_cnt; i++) {
			safe_unpack32(&magic, buffer);
			if (magic != GRES_MAGIC)
				goto unpack_error;

			safe_unpack64(&count64, buffer);
			safe_unpack32(&cpu_cnt, buffer);
			safe_unpack8(&has_file, buffer);
			safe_unpack32(&plugin_id, buffer);
			safe_unpackstr_xmalloc(&tmp_cpus, &utmp32, buffer);
			safe_unpackstr_xmalloc(&tmp_name, &utmp32, buffer);
			safe_unpackstr_xmalloc(&tmp_type, &utmp32, buffer);

	 		for (j = 0; j < gres_context_cnt; j++) {
	 			if (gres_context[j].plugin_id != plugin_id)
					continue;
				if (xstrcmp(gres_context[j].gres_name,
					    tmp_name)) {
					/* Should have beeen caught in
					 * gres_plugin_init() */
					error("gres_plugin_node_config_unpack: "
					      "gres/%s duplicate plugin ID with"
					      " %s, unable to process",
					      tmp_name,
					      gres_context[j].gres_name);
					continue;
				}
				if (gres_context[j].has_file &&
				    !has_file && count64) {
					error("gres_plugin_node_config_unpack: "
					      "gres/%s lacks File parameter "
					      "for node %s",
					      tmp_name, node_name);
					has_file = 1;
				}
				if (has_file && (count64 > MAX_GRES_BITMAP)) {
					/* Avoid over-subscribing memory with
					 * huge bitmaps */
					error("%s: gres/%s has File plus very "
					      "large Count (%"PRIu64") for "
					      "node %s, resetting value to %d",
					      __func__, tmp_name, count64,
					      node_name, MAX_GRES_BITMAP);
					count64 = MAX_GRES_BITMAP;
				}
				if (has_file)	/* Don't clear if already set */
					gres_context[j].has_file = has_file;
				break;
	 		}
			if (j >= gres_context_cnt) {
				/* GresPlugins is inconsistently configured.
				 * Not a fatal error. Skip this data. */
				error("gres_plugin_node_config_unpack: no "
				      "plugin configured to unpack data "
				      "type %s from node %s",
				      tmp_name, node_name);
				xfree(tmp_cpus);
				xfree(tmp_name);
				continue;
			}
			p = xmalloc(sizeof(gres_slurmd_conf_t));
			p->count = count64;
			p->cpu_cnt = cpu_cnt;
			p->has_file = has_file;
			p->cpus = tmp_cpus;
			tmp_cpus = NULL;	/* Nothing left to xfree */
			p->name = tmp_name;     /* Preserve for accounting! */
			p->type = tmp_type;
			tmp_type = NULL;	/* Nothing left to xfree */
			p->plugin_id = plugin_id;
			list_append(gres_conf_list, p);
		}
	} else if (version >= SLURM_14_11_PROTOCOL_VERSION) {
		for (i = 0; i < rec_cnt; i++) {
			safe_unpack32(&magic, buffer);
			if (magic != GRES_MAGIC)
				goto unpack_error;

			safe_unpack32(&count, buffer);
			safe_unpack32(&cpu_cnt, buffer);
			safe_unpack8(&has_file, buffer);
			safe_unpack32(&plugin_id, buffer);
			safe_unpackstr_xmalloc(&tmp_cpus, &utmp32, buffer);
			safe_unpackstr_xmalloc(&tmp_name, &utmp32, buffer);
			safe_unpackstr_xmalloc(&tmp_type, &utmp32, buffer);

	 		for (j = 0; j < gres_context_cnt; j++) {
	 			if (gres_context[j].plugin_id != plugin_id)
					continue;
				if (xstrcmp(gres_context[j].gres_name,
					    tmp_name)) {
					/* Should have beeen caught in
					 * gres_plugin_init() */
					error("gres_plugin_node_config_unpack: "
					      "gres/%s duplicate plugin ID with"
					      " %s, unable to process",
					      tmp_name,
					      gres_context[j].gres_name);
					continue;
				}
				if (gres_context[j].has_file &&
				    !has_file && count) {
					error("gres_plugin_node_config_unpack: "
					      "gres/%s lacks File parameter "
					      "for node %s",
					      tmp_name, node_name);
					has_file = 1;
				}
				if (has_file && (count > MAX_GRES_BITMAP)) {
					/* Avoid over-subscribing memory with
					 * huge bitmaps */
					error("%s: gres/%s has File plus very "
					      "large Count (%u) for node %s, "
					      "resetting value to %d",
					      __func__, tmp_name, count,
					      node_name, MAX_GRES_BITMAP);
					count = MAX_GRES_BITMAP;
				}
				if (has_file)	/* Don't clear if already set */
					gres_context[j].has_file = has_file;
				break;
	 		}
			if (j >= gres_context_cnt) {
				/* GresPlugins is inconsistently configured.
				 * Not a fatal error. Skip this data. */
				error("gres_plugin_node_config_unpack: no "
				      "plugin configured to unpack data "
				      "type %s from node %s",
				      tmp_name, node_name);
				xfree(tmp_cpus);
				xfree(tmp_name);
				continue;
			}
			p = xmalloc(sizeof(gres_slurmd_conf_t));
			p->count = count;
			p->cpu_cnt = cpu_cnt;
			p->has_file = has_file;
			p->cpus = tmp_cpus;
			tmp_cpus = NULL;	/* Nothing left to xfree */
			p->name = tmp_name;     /* Preserve for accounting! */
			p->type = tmp_type;
			tmp_type = NULL;	/* Nothing left to xfree */
			p->plugin_id = plugin_id;
			list_append(gres_conf_list, p);
		}
	} else {
		for (i = 0; i < rec_cnt; i++) {
			safe_unpack32(&magic, buffer);
			if (magic != GRES_MAGIC)
				goto unpack_error;

			safe_unpack32(&count, buffer);
			safe_unpack32(&cpu_cnt, buffer);
			safe_unpack8(&has_file, buffer);
			safe_unpack32(&plugin_id, buffer);
			safe_unpackstr_xmalloc(&tmp_cpus, &utmp32, buffer);
			safe_unpackstr_xmalloc(&tmp_name, &utmp32, buffer);

	 		for (j = 0; j < gres_context_cnt; j++) {
	 			if (gres_context[j].plugin_id != plugin_id)
					continue;
				if (xstrcmp(gres_context[j].gres_name,
					    tmp_name)) {
					/* Should have beeen caught in
					 * gres_plugin_init() */
					error("gres_plugin_node_config_unpack: "
					      "gres/%s duplicate plugin ID with"
					      " %s, unable to process",
					      tmp_name,
					      gres_context[j].gres_name);
					continue;
				}
				if (gres_context[j].has_file &&
				    !has_file && count) {
					error("gres_plugin_node_config_unpack: "
					      "gres/%s lacks File parameter "
					      "for node %s",
					      tmp_name, node_name);
					has_file = 1;
				}
				if (has_file && (count > 1024)) {
					/* Avoid over-subscribing memory with
					 * huge bitmaps */
					error("gres_plugin_node_config_unpack: "
					      "gres/%s has File plus very "
					      "large Count (%u) for node %s, "
					      "resetting value to 1024",
					      tmp_name, count, node_name);
					count = 1024;
				}
				if (has_file)	/* Don't clear if already set */
					gres_context[j].has_file = has_file;
				break;
	 		}
			if (j >= gres_context_cnt) {
				/* GresPlugins is inconsistently configured.
				 * Not a fatal error. Skip this data. */
				error("gres_plugin_node_config_unpack: no "
				      "plugin configured to unpack data "
				      "type %s from node %s",
				      tmp_name, node_name);
				xfree(tmp_cpus);
				xfree(tmp_name);
				continue;
			}
			p = xmalloc(sizeof(gres_slurmd_conf_t));
			p->count = count;
			p->cpu_cnt = cpu_cnt;
			p->has_file = has_file;
			p->cpus = tmp_cpus;
			tmp_cpus = NULL;	/* Nothing left to xfree */
			p->name = tmp_name;     /* Preserve for accounting! */
			p->plugin_id = plugin_id;
			list_append(gres_conf_list, p);
		}
	}
	slurm_mutex_unlock(&gres_context_lock);
	return rc;

unpack_error:
	error("gres_plugin_node_config_unpack: unpack error from node %s",
	      node_name);
	xfree(tmp_cpus);
	xfree(tmp_name);
	slurm_mutex_unlock(&gres_context_lock);
	return SLURM_ERROR;
}

/*
 * Delete an element placed on gres_list by _node_config_validate()
 * free associated memory
 */
static void _gres_node_list_delete(void *list_element)
{
	int i;
	gres_state_t *gres_ptr;
	gres_node_state_t *gres_node_ptr;

	gres_ptr = (gres_state_t *) list_element;
	gres_node_ptr = (gres_node_state_t *) gres_ptr->gres_data;
	FREE_NULL_BITMAP(gres_node_ptr->gres_bit_alloc);
	xfree(gres_node_ptr->gres_used);
	for (i = 0; i < gres_node_ptr->topo_cnt; i++) {
		if (gres_node_ptr->topo_cpus_bitmap)
			FREE_NULL_BITMAP(gres_node_ptr->topo_cpus_bitmap[i]);
		if (gres_node_ptr->topo_gres_bitmap)
			FREE_NULL_BITMAP(gres_node_ptr->topo_gres_bitmap[i]);
		xfree(gres_node_ptr->topo_model[i]);
	}
	xfree(gres_node_ptr->topo_cpus_bitmap);
	xfree(gres_node_ptr->topo_gres_bitmap);
	xfree(gres_node_ptr->topo_gres_cnt_alloc);
	xfree(gres_node_ptr->topo_gres_cnt_avail);
	xfree(gres_node_ptr->topo_model);
	for (i = 0; i < gres_node_ptr->type_cnt; i++) {
		xfree(gres_node_ptr->type_model[i]);
	}
	xfree(gres_node_ptr->type_cnt_alloc);
	xfree(gres_node_ptr->type_cnt_avail);
	xfree(gres_node_ptr->type_model);
	xfree(gres_node_ptr);
	xfree(gres_ptr);
}

static void _add_gres_type(char *type, gres_node_state_t *gres_data,
			   uint64_t tmp_gres_cnt)
{
	int i;

	if (!xstrcasecmp(type, "no_consume")) {
		gres_data->no_consume = true;
		return;
	}

	for (i = 0; i < gres_data->type_cnt; i++) {
		if (xstrcmp(gres_data->type_model[i], type))
			continue;
		gres_data->type_cnt_avail[i] += tmp_gres_cnt;
		break;
	}

	if (i >= gres_data->type_cnt) {
		gres_data->type_cnt++;
		gres_data->type_cnt_alloc =
			xrealloc(gres_data->type_cnt_alloc,
				 sizeof(uint64_t) * gres_data->type_cnt);
		gres_data->type_cnt_avail =
			xrealloc(gres_data->type_cnt_avail,
				 sizeof(uint64_t) * gres_data->type_cnt);
		gres_data->type_model =
			xrealloc(gres_data->type_model,
				 sizeof(char *) * gres_data->type_cnt);
		gres_data->type_cnt_avail[i] += tmp_gres_cnt;
		gres_data->type_model[i] = xstrdup(type);
	}
}

/*
 * Compute the total GRES count for a particular gres_name.
 * Note that a given gres_name can appear multiple times in the orig_config
 * string for multiple types (e.g. "gres=gpu:kepler:1,gpu:tesla:2").
 * IN/OUT gres_data - set gres_cnt_config field in this structure
 * IN orig_config - gres configuration from slurm.conf
 * IN gres_name - name of the gres type (e.g. "gpu")
 * IN gres_name_colon - gres name with appended colon
 * IN gres_name_colon_len - size of gres_name_colon
 * RET - Total configured count for this GRES type
 */
static void _get_gres_cnt(gres_node_state_t *gres_data, char *orig_config,
			  char *gres_name, char *gres_name_colon,
			  int gres_name_colon_len)
{
	char *node_gres_config, *tok, *last_tok = NULL;
	char *sub_tok, *last_sub_tok = NULL;
	char *num, *last_num = NULL;
	uint64_t gres_config_cnt = 0, tmp_gres_cnt = 0;
	int i;

	xassert(gres_data);
	if (orig_config == NULL) {
		gres_data->gres_cnt_config = 0;
		return;
	}

	for (i = 0; i < gres_data->type_cnt; i++) {
		gres_data->type_cnt_avail[i] = 0;
	}

	node_gres_config = xstrdup(orig_config);
	tok = strtok_r(node_gres_config, ",", &last_tok);
	while (tok) {
		if (!xstrcmp(tok, gres_name)) {
			gres_config_cnt = 1;
			break;
		}
		if (!xstrncmp(tok, gres_name_colon, gres_name_colon_len)) {
			num = strrchr(tok, ':');
			if (!num) {
				error("Bad GRES configuration: %s", tok);
				break;
			}
			tmp_gres_cnt = strtoll(num + 1, &last_num, 10);
			if (last_num[0] == '\0')
				;
			else if ((last_num[0] == 'k') || (last_num[0] == 'K'))
				tmp_gres_cnt *= 1024;
			else if ((last_num[0] == 'm') || (last_num[0] == 'M'))
				tmp_gres_cnt *= (1024 * 1024);
			else if ((last_num[0] == 'g') || (last_num[0] == 'G'))
				tmp_gres_cnt *= ((uint64_t)1024 * 1024 * 1024);
			else if ((last_num[0] == 't') || (last_num[0] == 'T'))
				tmp_gres_cnt *= ((uint64_t)1024 * 1024 * 1024 *
						 1024);
			else if ((last_num[0] == 'p') || (last_num[0] == 'P'))
				tmp_gres_cnt *= ((uint64_t)1024 * 1024 * 1024 *
						 1024 * 1024);
			else {
				error("Bad GRES configuration: %s", tok);
				break;
			}
			gres_config_cnt += tmp_gres_cnt;
			num[0] = '\0';

			sub_tok = strtok_r(tok, ":", &last_sub_tok);
			if (sub_tok)	/* Skip GRES name */
				sub_tok = strtok_r(NULL, ":", &last_sub_tok);
			while (sub_tok) {
				_add_gres_type(sub_tok, gres_data,
					       tmp_gres_cnt);
				sub_tok = strtok_r(NULL, ":", &last_sub_tok);
			}
		}
		tok = strtok_r(NULL, ",", &last_tok);
	}
	xfree(node_gres_config);

	gres_data->gres_cnt_config = gres_config_cnt;
}

static int _valid_gres_type(char *gres_name, gres_node_state_t *gres_data,
			    uint16_t fast_schedule, char **reason_down)
{
	int i, j;
	uint64_t model_cnt;

	if (gres_data->type_cnt == 0)
		return 0;

	for (i = 0; i < gres_data->type_cnt; i++) {
		model_cnt = 0;
		for (j = 0; j < gres_data->topo_cnt; j++) {
			if (!xstrcmp(gres_data->type_model[i],
				     gres_data->topo_model[j]))
				model_cnt += gres_data->topo_gres_cnt_avail[j];
		}
		if (fast_schedule >= 2) {
			gres_data->type_cnt_avail[i] = model_cnt;
		} else if (model_cnt < gres_data->type_cnt_avail[i]) {
			xstrfmtcat(*reason_down,
				   "%s:%s count too low "
				   "(%"PRIu64" < %"PRIu64")",
				   gres_name, gres_data->type_model[i],
				   model_cnt, gres_data->type_cnt_avail[i]);
			return -1;
		}
	}
	return 0;
}

static void _set_gres_cnt(char *orig_config, char **new_config,
			  uint64_t new_cnt, char *gres_name,
			  char *gres_name_colon, int gres_name_colon_len)
{
	char *new_configured_res = NULL, *node_gres_config;
	char *last_tok = NULL, *tok;

	if (*new_config)
		node_gres_config = xstrdup(*new_config);
	else if (orig_config)
		node_gres_config = xstrdup(orig_config);
	else
		return;

	tok = strtok_r(node_gres_config, ",", &last_tok);
	while (tok) {
		if (new_configured_res)
			xstrcat(new_configured_res, ",");
		if (xstrcmp(tok, gres_name) &&
		    xstrncmp(tok, gres_name_colon, gres_name_colon_len)) {
			xstrcat(new_configured_res, tok);
		} else if ((new_cnt % (1024 * 1024 * 1024)) == 0) {
			new_cnt /= (1024 * 1024 * 1024);
			xstrfmtcat(new_configured_res, "%s:%"PRIu64"G",
				   gres_name, new_cnt);
		} else if ((new_cnt % (1024 * 1024)) == 0) {
			new_cnt /= (1024 * 1024);
			xstrfmtcat(new_configured_res, "%s:%"PRIu64"M",
				   gres_name, new_cnt);
		} else if ((new_cnt % 1024) == 0) {
			new_cnt /= 1024;
			xstrfmtcat(new_configured_res, "%s:%"PRIu64"K",
				   gres_name, new_cnt);
		} else {
			xstrfmtcat(new_configured_res, "%s:%"PRIu64"",
				   gres_name, new_cnt);
		}
		tok = strtok_r(NULL, ",", &last_tok);
	}
	xfree(node_gres_config);
	xfree(*new_config);
	*new_config = new_configured_res;
}

static gres_node_state_t *_build_gres_node_state(void)
{
	gres_node_state_t *gres_data;

	gres_data = xmalloc(sizeof(gres_node_state_t));
	gres_data->gres_cnt_config = NO_VAL64;
	gres_data->gres_cnt_found  = NO_VAL64;

	return gres_data;
}

/*
 * Build a node's gres record based only upon the slurm.conf contents
 */
static int _node_config_init(char *node_name, char *orig_config,
			     slurm_gres_context_t *context_ptr,
			     gres_state_t *gres_ptr)
{
	int rc = SLURM_SUCCESS;
	bool updated_config = false;
	gres_node_state_t *gres_data;

	if (gres_ptr->gres_data == NULL) {
		gres_ptr->gres_data = _build_gres_node_state();
		updated_config = true;
	}
	gres_data = (gres_node_state_t *) gres_ptr->gres_data;

	/* If the resource isn't configured for use with this node*/
	if ((orig_config == NULL) || (orig_config[0] == '\0') ||
	    (updated_config == false)) {
		gres_data->gres_cnt_config = 0;
		return rc;
	}

	_get_gres_cnt(gres_data, orig_config,
		      context_ptr->gres_name,
		      context_ptr->gres_name_colon,
		      context_ptr->gres_name_colon_len);

	context_ptr->total_cnt += gres_data->gres_cnt_config;

	/* Use count from recovered state, if higher */
	gres_data->gres_cnt_avail  = MAX(gres_data->gres_cnt_avail,
					 gres_data->gres_cnt_config);
	if ((gres_data->gres_bit_alloc != NULL) &&
	    (gres_data->gres_cnt_avail >
	     bit_size(gres_data->gres_bit_alloc))) {
		gres_data->gres_bit_alloc =
			bit_realloc(gres_data->gres_bit_alloc,
				    gres_data->gres_cnt_avail);
	}

	return rc;
}

/*
 * Build a node's gres record based only upon the slurm.conf contents
 * IN node_name - name of the node for which the gres information applies
 * IN orig_config - Gres information supplied from slurm.conf
 * IN/OUT gres_list - List of Gres records for this node to track usage
 */
extern int gres_plugin_init_node_config(char *node_name, char *orig_config,
					List *gres_list)
{
	int i, rc;
	ListIterator gres_iter;
	gres_state_t *gres_ptr;

	rc = gres_plugin_init();

	slurm_mutex_lock(&gres_context_lock);
	if ((gres_context_cnt > 0) && (*gres_list == NULL)) {
		*gres_list = list_create(_gres_node_list_delete);
	}
	for (i=0; ((i < gres_context_cnt) && (rc == SLURM_SUCCESS)); i++) {
		/* Find or create gres_state entry on the list */
		gres_iter = list_iterator_create(*gres_list);
		while ((gres_ptr = (gres_state_t *) list_next(gres_iter))) {
			if (gres_ptr->plugin_id == gres_context[i].plugin_id)
				break;
		}
		list_iterator_destroy(gres_iter);
		if (gres_ptr == NULL) {
			gres_ptr = xmalloc(sizeof(gres_state_t));
			gres_ptr->plugin_id = gres_context[i].plugin_id;
			list_append(*gres_list, gres_ptr);
		}

		rc = _node_config_init(node_name, orig_config,
				       &gres_context[i], gres_ptr);
	}
	slurm_mutex_unlock(&gres_context_lock);

	return rc;
}

/*
 * Determine gres availability on some node
 * plugin_id IN - plugin number to search for
 * set_cnt OUT - count of gres.conf records of this id found by slurmd
 *		 (each can have different topology)
 * RET - total number of gres available of this ID on this node in (sum
 *	 across all records of this ID)
 */
static uint64_t _get_tot_gres_cnt(uint32_t plugin_id, uint64_t *set_cnt)
{
	ListIterator iter;
	gres_slurmd_conf_t *gres_slurmd_conf;
	uint32_t cpu_set_cnt = 0, rec_cnt = 0;
	uint64_t gres_cnt = 0;

	xassert(set_cnt);
	*set_cnt = 0;
	if (gres_conf_list == NULL)
		return gres_cnt;

	iter = list_iterator_create(gres_conf_list);
	while ((gres_slurmd_conf = (gres_slurmd_conf_t *) list_next(iter))) {
		if (gres_slurmd_conf->plugin_id != plugin_id)
			continue;
		gres_cnt += gres_slurmd_conf->count;
		rec_cnt++;
		if (gres_slurmd_conf->cpus || gres_slurmd_conf->type)
			cpu_set_cnt++;
	}
	list_iterator_destroy(iter);
	if (cpu_set_cnt)
		*set_cnt = rec_cnt;
	return gres_cnt;
}

/*
 * Map a given GRES type ID back to a GRES type name.
 * gres_id IN - GRES type ID to search for.
 * gres_name IN - Pre-allocated string in which to store the GRES type name.
 * gres_name_len - Size of gres_name in bytes
 * RET - error code (currently not used--always return SLURM_SUCCESS)
 */
extern int gres_gresid_to_gresname(uint32_t gres_id, char* gres_name,
				   int gres_name_len)
{
	ListIterator iter;
	gres_slurmd_conf_t *gres_slurmd_conf;
	int rc = SLURM_SUCCESS;
	int      found = 0;

	if (gres_conf_list == NULL) {
		/* Should not reach this as if there are GRES id's then there
		 * must have been a gres_conf_list.
		 */
		info("%s--The gres_conf_list is NULL!!!\n", __func__);
		snprintf(gres_name, gres_name_len, "%u", gres_id);
		return rc;
	}

	iter = list_iterator_create(gres_conf_list);
	while ((gres_slurmd_conf = (gres_slurmd_conf_t *) list_next(iter))) {
		if (gres_slurmd_conf->plugin_id != gres_id)
			continue;
		strncpy(gres_name, gres_slurmd_conf->name, gres_name_len);
		found = 1;
		break;
	}
	list_iterator_destroy(iter);

	if (!found)	/* Could not find GRES type name, use id */
		snprintf(gres_name, gres_name_len, "%u", gres_id);

	return rc;
}

extern int _node_config_validate(char *node_name, char *orig_config,
				 char **new_config, gres_state_t *gres_ptr,
				 uint16_t fast_schedule, char **reason_down,
				 slurm_gres_context_t *context_ptr)
{
	int i, j, gres_inx, rc = SLURM_SUCCESS;
	uint64_t gres_cnt, set_cnt = 0;
	bool cpus_config = false, updated_config = false;
	gres_node_state_t *gres_data;
	ListIterator iter;
	gres_slurmd_conf_t *gres_slurmd_conf;

	if (gres_ptr->gres_data == NULL)
		gres_ptr->gres_data = _build_gres_node_state();
	gres_data = (gres_node_state_t *) gres_ptr->gres_data;
	if (gres_data->node_feature)
		return rc;

	gres_cnt = _get_tot_gres_cnt(context_ptr->plugin_id, &set_cnt);
	if (gres_data->gres_cnt_found != gres_cnt) {
		if (gres_data->gres_cnt_found != NO_VAL64) {
			info("%s: count changed for node %s from %"PRIu64" "
			     "to %"PRIu64"",
			     context_ptr->gres_type, node_name,
			     gres_data->gres_cnt_found, gres_cnt);
		}
		if ((gres_data->gres_cnt_found != NO_VAL64) &&
		    (gres_data->gres_cnt_alloc != 0)) {
			if (reason_down && (*reason_down == NULL)) {
				xstrfmtcat(*reason_down,
					   "%s count changed and jobs are "
					   "using them (%"PRIu64" != %"PRIu64")",
					   context_ptr->gres_type,
					   gres_data->gres_cnt_found, gres_cnt);
			}
			rc = EINVAL;
		} else {
			gres_data->gres_cnt_found = gres_cnt;
			updated_config = true;
		}
	}
	if (updated_config == false)
		return rc;

	if ((set_cnt == 0) && (set_cnt != gres_data->topo_cnt)) {
		/* Need to clear topology info */
		xfree(gres_data->topo_gres_cnt_alloc);
		xfree(gres_data->topo_gres_cnt_avail);
		for (i = 0; i < gres_data->topo_cnt; i++) {
			if (gres_data->topo_gres_bitmap) {
				FREE_NULL_BITMAP(gres_data->
						 topo_gres_bitmap[i]);
			}
			if (gres_data->topo_cpus_bitmap) {
				FREE_NULL_BITMAP(gres_data->
						 topo_cpus_bitmap[i]);
			}
			xfree(gres_data->topo_model[i]);
		}
		xfree(gres_data->topo_gres_bitmap);
		xfree(gres_data->topo_cpus_bitmap);
		xfree(gres_data->topo_model);
		gres_data->topo_cnt = set_cnt;
	}

	if (context_ptr->has_file && (set_cnt != gres_data->topo_cnt)) {
		/* Need to rebuild topology info */
		/* Resize the data structures here */
		gres_data->topo_gres_cnt_alloc =
			xrealloc(gres_data->topo_gres_cnt_alloc,
				 set_cnt * sizeof(uint64_t));
		gres_data->topo_gres_cnt_avail =
			xrealloc(gres_data->topo_gres_cnt_avail,
				 set_cnt * sizeof(uint64_t));
		for (i = 0; i < gres_data->topo_cnt; i++) {
			if (gres_data->topo_gres_bitmap) {
				FREE_NULL_BITMAP(gres_data->
						 topo_gres_bitmap[i]);
			}
			if (gres_data->topo_cpus_bitmap) {
				FREE_NULL_BITMAP(gres_data->
						 topo_cpus_bitmap[i]);
			}
			xfree(gres_data->topo_model[i]);
		}
		gres_data->topo_gres_bitmap =
			xrealloc(gres_data->topo_gres_bitmap,
				 set_cnt * sizeof(bitstr_t *));
		gres_data->topo_cpus_bitmap =
			xrealloc(gres_data->topo_cpus_bitmap,
				 set_cnt * sizeof(bitstr_t *));
		gres_data->topo_model = xrealloc(gres_data->topo_model,
						 set_cnt * sizeof(char *));
		gres_data->topo_cnt = set_cnt;

		iter = list_iterator_create(gres_conf_list);
		gres_inx = i = 0;
		while ((gres_slurmd_conf = (gres_slurmd_conf_t *)
			list_next(iter))) {
			if (gres_slurmd_conf->plugin_id !=
			    context_ptr->plugin_id)
				continue;
			gres_data->topo_gres_cnt_avail[i] =
					gres_slurmd_conf->count;
			if (gres_slurmd_conf->cpus) {
				gres_data->topo_cpus_bitmap[i] =
					bit_alloc(gres_slurmd_conf->cpu_cnt);
				bit_unfmt(gres_data->topo_cpus_bitmap[i],
					  gres_slurmd_conf->cpus);
				cpus_config = true;
			} else if (cpus_config) {
				error("%s: has CPUs configured for only"
				      " some of the records on node %s",
				      context_ptr->gres_type, node_name);
			}
			gres_data->topo_gres_bitmap[i] = bit_alloc(gres_cnt);
			for (j = 0; j < gres_slurmd_conf->count; j++) {
				bit_set(gres_data->topo_gres_bitmap[i],
					gres_inx++);
			}
			gres_data->topo_model[i] = xstrdup(gres_slurmd_conf->
							   type);
			i++;
		}
		list_iterator_destroy(iter);
	}

	if ((orig_config == NULL) || (orig_config[0] == '\0'))
		gres_data->gres_cnt_config = 0;
	else if (gres_data->gres_cnt_config == NO_VAL64) {
		/* This should have been filled in by _node_config_init() */
		_get_gres_cnt(gres_data, orig_config,
			      context_ptr->gres_name,
			      context_ptr->gres_name_colon,
			      context_ptr->gres_name_colon_len);
	}

	if ((gres_data->gres_cnt_config == 0) || (fast_schedule > 0))
		gres_data->gres_cnt_avail = gres_data->gres_cnt_config;
	else if (gres_data->gres_cnt_found != NO_VAL64)
		gres_data->gres_cnt_avail = gres_data->gres_cnt_found;
	else if (gres_data->gres_cnt_avail == NO_VAL64)
		gres_data->gres_cnt_avail = 0;

	if (context_ptr->has_file) {
		if (gres_data->gres_cnt_avail > MAX_GRES_BITMAP) {
			error("%s: gres/%s has File plus very large Count "
			      "(%"PRIu64") for node %s, resetting value to %u",
			      __func__, context_ptr->gres_type,
			      gres_data->gres_cnt_avail, node_name,
			      MAX_GRES_BITMAP);
			gres_data->gres_cnt_avail = MAX_GRES_BITMAP;
		}
		if (gres_data->gres_bit_alloc == NULL) {
			gres_data->gres_bit_alloc =
				bit_alloc(gres_data->gres_cnt_avail);
		} else if (gres_data->gres_cnt_avail !=
			   bit_size(gres_data->gres_bit_alloc)) {
			gres_data->gres_bit_alloc =
				bit_realloc(gres_data->gres_bit_alloc,
					    gres_data->gres_cnt_avail);
		}
	}

	if ((fast_schedule < 2) &&
	    (gres_data->gres_cnt_found < gres_data->gres_cnt_config)) {
		if (reason_down && (*reason_down == NULL)) {
			xstrfmtcat(*reason_down,
				   "%s count too low (%"PRIu64" < %"PRIu64")",
				   context_ptr->gres_type,
				   gres_data->gres_cnt_found,
				   gres_data->gres_cnt_config);
		}
		rc = EINVAL;
	} else if (_valid_gres_type(context_ptr->gres_type, gres_data,
				    fast_schedule, reason_down)) {
		rc = EINVAL;
	} else if ((fast_schedule == 2) && gres_data->topo_cnt &&
		   (gres_data->gres_cnt_found != gres_data->gres_cnt_config)) {
		error("%s on node %s configured for %"PRIu64" resources but "
		      "%"PRIu64" found, ignoring topology support",
		      context_ptr->gres_type, node_name,
		      gres_data->gres_cnt_config, gres_data->gres_cnt_found);
		if (gres_data->topo_cpus_bitmap) {
			for (i = 0; i < gres_data->topo_cnt; i++) {
				if (gres_data->topo_cpus_bitmap) {
					FREE_NULL_BITMAP(gres_data->
							 topo_cpus_bitmap[i]);
				}
				if (gres_data->topo_gres_bitmap) {
					FREE_NULL_BITMAP(gres_data->
							 topo_gres_bitmap[i]);
				}
				xfree(gres_data->topo_model[i]);
			}
			xfree(gres_data->topo_cpus_bitmap);
			xfree(gres_data->topo_gres_bitmap);
			xfree(gres_data->topo_gres_cnt_alloc);
			xfree(gres_data->topo_gres_cnt_avail);
			xfree(gres_data->topo_model);
		}
		gres_data->topo_cnt = 0;
	} else if ((fast_schedule == 0) &&
		   (gres_data->gres_cnt_found > gres_data->gres_cnt_config)) {
		/* need to rebuild new_config */
		_set_gres_cnt(orig_config, new_config,
			      gres_data->gres_cnt_found,
			      context_ptr->gres_name,
			      context_ptr->gres_name_colon,
			      context_ptr->gres_name_colon_len);
	}

	return rc;
}

/*
 * Validate a node's configuration and put a gres record onto a list
 * Called immediately after gres_plugin_node_config_unpack().
 * IN node_name - name of the node for which the gres information applies
 * IN orig_config - Gres information supplied from slurm.conf
 * IN/OUT new_config - Updated gres info from slurm.conf if FastSchedule=0
 * IN/OUT gres_list - List of Gres records for this node to track usage
 * IN fast_schedule - 0: Validate and use actual hardware configuration
 *		      1: Validate hardware config, but use slurm.conf config
 *		      2: Don't validate hardware, use slurm.conf configuration
 * OUT reason_down - set to an explanation of failure, if any, don't set if NULL
 */
extern int gres_plugin_node_config_validate(char *node_name,
					    char *orig_config,
					    char **new_config,
					    List *gres_list,
					    uint16_t fast_schedule,
					    char **reason_down)
{
	int i, rc, rc2;
	ListIterator gres_iter;
	gres_state_t *gres_ptr;

	rc = gres_plugin_init();

	slurm_mutex_lock(&gres_context_lock);
	if ((gres_context_cnt > 0) && (*gres_list == NULL))
		*gres_list = list_create(_gres_node_list_delete);
	for (i=0; ((i < gres_context_cnt) && (rc == SLURM_SUCCESS)); i++) {
		/* Find or create gres_state entry on the list */
		gres_iter = list_iterator_create(*gres_list);
		while ((gres_ptr = (gres_state_t *) list_next(gres_iter))) {
			if (gres_ptr->plugin_id == gres_context[i].plugin_id)
				break;
		}
		list_iterator_destroy(gres_iter);
		if (gres_ptr == NULL) {
			gres_ptr = xmalloc(sizeof(gres_state_t));
			gres_ptr->plugin_id = gres_context[i].plugin_id;
			list_append(*gres_list, gres_ptr);
		}
		rc2 = _node_config_validate(node_name, orig_config, new_config,
					    gres_ptr, fast_schedule,
					    reason_down, &gres_context[i]);
		rc = MAX(rc, rc2);
	}
	slurm_mutex_unlock(&gres_context_lock);

	return rc;
}

/* Convert number to new value with suffix (e.g. 2096 -> 2K) */
static void _gres_scale_value(uint64_t gres_size, uint64_t *gres_scaled,
			      char **suffix)
{
	uint64_t tmp_gres_size = gres_size;
	int i;

	tmp_gres_size = gres_size;
	for (i = 0; i < 4; i++) {
		if ((tmp_gres_size != 0) && ((tmp_gres_size % 1024) == 0))
			tmp_gres_size /= 1024;
		else
			break;
	}

	*gres_scaled = tmp_gres_size;
	if (i == 0)
		*suffix = "";
	else if (i == 1)
		*suffix = "K";
	else if (i == 2)
		*suffix = "M";
	else if (i == 3)
		*suffix = "G";
	else
		*suffix = "T";
}

/*
 * Add a GRES from node_feature plugin
 * IN node_name - name of the node for which the gres information applies
 * IN gres_name - name of the GRES being added or updated from the plugin
 * IN gres_size - count of this GRES on this node
 * IN/OUT new_config - Updated GRES info from slurm.conf
 * IN/OUT gres_list - List of GRES records for this node to track usage
 */
extern void gres_plugin_node_feature(char *node_name,
				     char *gres_name, uint64_t gres_size,
				     char **new_config, List *gres_list)
{
	char *new_gres = NULL, *tok, *save_ptr = NULL, *sep = "", *suffix = "";
	gres_state_t *gres_ptr;
	gres_node_state_t *gres_node_ptr;
	ListIterator gres_iter;
	uint32_t plugin_id;
	uint64_t gres_scaled = 0;
	int gres_name_len;

	xassert(gres_name);
	gres_name_len = strlen(gres_name);
	plugin_id = _build_id(gres_name);
	if (*new_config) {
		tok = strtok_r(*new_config, ",", &save_ptr);
		while (tok) {
			if (!strncmp(tok, gres_name, gres_name_len) &&
			    ((tok[gres_name_len] == ':') ||
			     (tok[gres_name_len] == '\0'))) {
				/* Skip this record */
			} else {
				xstrfmtcat(new_gres, "%s%s", sep, tok);
				sep = ",";
			}
			tok = strtok_r(NULL, ",", &save_ptr);
		}
	}
	_gres_scale_value(gres_size, &gres_scaled, &suffix);
	xstrfmtcat(new_gres, "%s%s:%"PRIu64"%s",
		   sep, gres_name, gres_scaled, suffix);
	xfree(*new_config);
	*new_config = new_gres;

	slurm_mutex_lock(&gres_context_lock);
	if ((gres_context_cnt > 0) && (*gres_list == NULL)) {
		*gres_list = list_create(_gres_node_list_delete);
	}
	gres_iter = list_iterator_create(*gres_list);
	while ((gres_ptr = (gres_state_t *) list_next(gres_iter))) {
		if (gres_ptr->plugin_id == plugin_id)
			break;
	}
	list_iterator_destroy(gres_iter);
	if (gres_ptr == NULL) {
		gres_ptr = xmalloc(sizeof(gres_state_t));
		gres_ptr->plugin_id = plugin_id;
		gres_ptr->gres_data = _build_gres_node_state();
		list_append(*gres_list, gres_ptr);
	}
	gres_node_ptr = gres_ptr->gres_data;
	if (gres_size >= gres_node_ptr->gres_cnt_alloc) {
		gres_node_ptr->gres_cnt_avail = gres_size -
						gres_node_ptr->gres_cnt_alloc;
	} else {
		error("%s: Changed size count of GRES %s from %"PRIu64" to %"
		      PRIu64", resource over allocated", __func__, gres_name,
		      gres_node_ptr->gres_cnt_avail, gres_size);
		gres_node_ptr->gres_cnt_avail = 0;
	}
	gres_node_ptr->gres_cnt_config = gres_size;
	gres_node_ptr->gres_cnt_found = gres_size;
	gres_node_ptr->node_feature = true;
	slurm_mutex_unlock(&gres_context_lock);
}

static int _node_reconfig(char *node_name, char *orig_config, char **new_config,
			  gres_state_t *gres_ptr, uint16_t fast_schedule,
			  slurm_gres_context_t *context_ptr)
{
	int rc = SLURM_SUCCESS;
	gres_node_state_t *gres_data;

	xassert(gres_ptr);
	if (gres_ptr->gres_data == NULL)
		gres_ptr->gres_data = _build_gres_node_state();
	gres_data = gres_ptr->gres_data;

	/* remove the last count */
	context_ptr->total_cnt -= gres_data->gres_cnt_config;

	_get_gres_cnt(gres_data, orig_config,
		      context_ptr->gres_name,
		      context_ptr->gres_name_colon,
		      context_ptr->gres_name_colon_len);

	/* add the new */
	context_ptr->total_cnt += gres_data->gres_cnt_config;

	if ((gres_data->gres_cnt_config == 0) || (fast_schedule > 0))
		gres_data->gres_cnt_avail = gres_data->gres_cnt_config;
	else if (gres_data->gres_cnt_found != NO_VAL64)
		gres_data->gres_cnt_avail = gres_data->gres_cnt_found;
	else if (gres_data->gres_cnt_avail == NO_VAL64)
		gres_data->gres_cnt_avail = 0;

	if (context_ptr->has_file) {
		if (gres_data->gres_bit_alloc == NULL) {
			gres_data->gres_bit_alloc =
				bit_alloc(gres_data->gres_cnt_avail);
		} else if (gres_data->gres_cnt_avail !=
			   bit_size(gres_data->gres_bit_alloc)) {
			gres_data->gres_bit_alloc =
				bit_realloc(gres_data->gres_bit_alloc,
					    gres_data->gres_cnt_avail);
		}
	}

	if ((fast_schedule < 2) &&
	    (gres_data->gres_cnt_found != NO_VAL64) &&
	    (gres_data->gres_cnt_found <  gres_data->gres_cnt_config)) {
		/* Do not set node DOWN, but give the node
		 * a chance to register with more resources */
		gres_data->gres_cnt_found = NO_VAL64;
	} else if ((fast_schedule == 0) &&
		   (gres_data->gres_cnt_found != NO_VAL64) &&
		   (gres_data->gres_cnt_found >  gres_data->gres_cnt_config)) {
		_set_gres_cnt(orig_config, new_config,
			      gres_data->gres_cnt_found,
			      context_ptr->gres_name,
			      context_ptr->gres_name_colon,
			      context_ptr->gres_name_colon_len);
	}

	return rc;
}

/*
 * Note that a node's configuration has been modified (e.g. "scontol update ..")
 * IN node_name - name of the node for which the gres information applies
 * IN orig_config - Gres information supplied from slurm.conf
 * IN/OUT new_config - Updated gres info from slurm.conf if FastSchedule=0
 * IN/OUT gres_list - List of Gres records for this node to track usage
 * IN fast_schedule - 0: Validate and use actual hardware configuration
 *		      1: Validate hardware config, but use slurm.conf config
 *		      2: Don't validate hardware, use slurm.conf configuration
 */
extern int gres_plugin_node_reconfig(char *node_name,
				     char *orig_config,
				     char **new_config,
				     List *gres_list,
				     uint16_t fast_schedule)
{
	int i, rc, rc2;
	ListIterator gres_iter;
	gres_state_t *gres_ptr;

	rc = gres_plugin_init();

	slurm_mutex_lock(&gres_context_lock);
	if ((gres_context_cnt > 0) && (*gres_list == NULL))
		*gres_list = list_create(_gres_node_list_delete);
	for (i=0; ((i < gres_context_cnt) && (rc == SLURM_SUCCESS)); i++) {
		/* Find gres_state entry on the list */
		gres_iter = list_iterator_create(*gres_list);
		while ((gres_ptr = (gres_state_t *) list_next(gres_iter))) {
			if (gres_ptr->plugin_id == gres_context[i].plugin_id)
				break;
		}
		list_iterator_destroy(gres_iter);
		if (gres_ptr == NULL)
			continue;

		rc2 = _node_reconfig(node_name, orig_config, new_config,
				     gres_ptr, fast_schedule, &gres_context[i]);
		rc = MAX(rc, rc2);
	}
	slurm_mutex_unlock(&gres_context_lock);

	return rc;
}

/*
 * Pack a node's current gres status, called from slurmctld for save/restore
 * IN gres_list - generated by gres_plugin_node_config_validate()
 * IN/OUT buffer - location to write state to
 * IN node_name - name of the node for which the gres information applies
 */
extern int gres_plugin_node_state_pack(List gres_list, Buf buffer,
				       char *node_name)
{
	int rc = SLURM_SUCCESS;
	uint32_t top_offset, tail_offset;
	uint32_t magic = GRES_MAGIC;
	uint16_t rec_cnt = 0;
	uint8_t  has_bitmap;
	ListIterator gres_iter;
	gres_state_t *gres_ptr;
	gres_node_state_t *gres_node_ptr;

	if (gres_list == NULL) {
		pack16(rec_cnt, buffer);
		return rc;
	}

	top_offset = get_buf_offset(buffer);
	pack16(rec_cnt, buffer);	/* placeholder if data */

	if (gres_list == NULL)
		return rc;

	(void) gres_plugin_init();

	slurm_mutex_lock(&gres_context_lock);
	gres_iter = list_iterator_create(gres_list);
	while ((gres_ptr = (gres_state_t *) list_next(gres_iter))) {
		gres_node_ptr = (gres_node_state_t *) gres_ptr->gres_data;
		pack32(magic, buffer);
		pack32(gres_ptr->plugin_id, buffer);
		pack64(gres_node_ptr->gres_cnt_avail, buffer);
		/* Just note if gres_bit_alloc exists.
		 * Rebuild it based upon the state of recovered jobs */
		if (gres_node_ptr->gres_bit_alloc)
			has_bitmap = 1;
		else
			has_bitmap = 0;
		pack8(has_bitmap, buffer);
		rec_cnt++;
		break;
	}
	list_iterator_destroy(gres_iter);
	slurm_mutex_unlock(&gres_context_lock);

	tail_offset = get_buf_offset(buffer);
	set_buf_offset(buffer, top_offset);
	pack16(rec_cnt, buffer);
	set_buf_offset(buffer, tail_offset);

	return rc;
}

/*
 * Unpack a node's current gres status, called from slurmctld for save/restore
 * OUT gres_list - restored state stored by gres_plugin_node_state_pack()
 * IN/OUT buffer - location to read state from
 * IN node_name - name of the node for which the gres information applies
 */
extern int gres_plugin_node_state_unpack(List *gres_list, Buf buffer,
					 char *node_name,
					 uint16_t protocol_version)
{
	int i, rc;
	uint32_t magic, plugin_id, utmp32;
	uint64_t gres_cnt_avail;
	uint16_t rec_cnt;
	uint8_t  has_bitmap;
	gres_state_t *gres_ptr;
	gres_node_state_t *gres_node_ptr;

	safe_unpack16(&rec_cnt, buffer);
	if (rec_cnt == 0)
		return SLURM_SUCCESS;

	rc = gres_plugin_init();

	slurm_mutex_lock(&gres_context_lock);
	if ((gres_context_cnt > 0) && (*gres_list == NULL))
		*gres_list = list_create(_gres_node_list_delete);

	while ((rc == SLURM_SUCCESS) && (rec_cnt)) {
		if ((buffer == NULL) || (remaining_buf(buffer) == 0))
			break;
		rec_cnt--;
		if (protocol_version >= SLURM_15_08_PROTOCOL_VERSION) {
			safe_unpack32(&magic, buffer);
			if (magic != GRES_MAGIC)
				goto unpack_error;
			safe_unpack32(&plugin_id, buffer);
			safe_unpack64(&gres_cnt_avail, buffer);
			safe_unpack8(&has_bitmap, buffer);
		} else if (protocol_version >= SLURM_MIN_PROTOCOL_VERSION) {
			safe_unpack32(&magic, buffer);
			if (magic != GRES_MAGIC)
				goto unpack_error;
			safe_unpack32(&plugin_id, buffer);
			safe_unpack32(&utmp32, buffer);
			gres_cnt_avail = utmp32;
			safe_unpack8(&has_bitmap, buffer);
		} else {
			error("gres_plugin_node_state_unpack: protocol_version"
			      " %hu not supported", protocol_version);
			goto unpack_error;
		}
		for (i=0; i<gres_context_cnt; i++) {
			if (gres_context[i].plugin_id == plugin_id)
				break;
		}
		if (i >= gres_context_cnt) {
			error("gres_plugin_node_state_unpack: no plugin "
			      "configured to unpack data type %u from node %s",
			      plugin_id, node_name);
			/* A likely sign that GresPlugins has changed.
			 * Not a fatal error, skip over the data. */
			continue;
		}
		gres_node_ptr = _build_gres_node_state();
		gres_node_ptr->gres_cnt_avail = gres_cnt_avail;
		if (has_bitmap) {
			gres_node_ptr->gres_bit_alloc =
				bit_alloc(gres_cnt_avail);
		}
		gres_ptr = xmalloc(sizeof(gres_state_t));
		gres_ptr->plugin_id = gres_context[i].plugin_id;
		gres_ptr->gres_data = gres_node_ptr;
		list_append(*gres_list, gres_ptr);
	}
	slurm_mutex_unlock(&gres_context_lock);
	return rc;

unpack_error:
	error("gres_plugin_node_state_unpack: unpack error from node %s",
	      node_name);
	slurm_mutex_unlock(&gres_context_lock);
	return SLURM_ERROR;
}

static void *_node_state_dup(void *gres_data)
{
	int i;
	gres_node_state_t *gres_ptr = (gres_node_state_t *) gres_data;
	gres_node_state_t *new_gres;

	if (gres_ptr == NULL)
		return NULL;

	new_gres = xmalloc(sizeof(gres_node_state_t));
	new_gres->gres_cnt_found  = gres_ptr->gres_cnt_found;
	new_gres->gres_cnt_config = gres_ptr->gres_cnt_config;
	new_gres->gres_cnt_avail  = gres_ptr->gres_cnt_avail;
	new_gres->gres_cnt_alloc  = gres_ptr->gres_cnt_alloc;
	new_gres->no_consume      = gres_ptr->no_consume;
	if (gres_ptr->gres_bit_alloc)
		new_gres->gres_bit_alloc = bit_copy(gres_ptr->gres_bit_alloc);
	if (gres_ptr->topo_cnt == 0)
		return new_gres;

	new_gres->topo_cnt         = gres_ptr->topo_cnt;
	new_gres->topo_cpus_bitmap = xmalloc(gres_ptr->topo_cnt *
					     sizeof(bitstr_t *));
	new_gres->topo_gres_bitmap = xmalloc(gres_ptr->topo_cnt *
					     sizeof(bitstr_t *));
	new_gres->topo_gres_cnt_alloc = xmalloc(gres_ptr->topo_cnt *
						sizeof(uint64_t));
	new_gres->topo_gres_cnt_avail = xmalloc(gres_ptr->topo_cnt *
						sizeof(uint64_t));
	new_gres->topo_model = xmalloc(gres_ptr->topo_cnt * sizeof(char *));
	for (i = 0; i < gres_ptr->topo_cnt; i++) {
		if (gres_ptr->topo_cpus_bitmap[i]) {
			new_gres->topo_cpus_bitmap[i] =
				bit_copy(gres_ptr->topo_cpus_bitmap[i]);
		}
		new_gres->topo_gres_bitmap[i] =
			bit_copy(gres_ptr->topo_gres_bitmap[i]);
		new_gres->topo_gres_cnt_alloc[i] =
			gres_ptr->topo_gres_cnt_alloc[i];
		new_gres->topo_gres_cnt_avail[i] =
			gres_ptr->topo_gres_cnt_avail[i];
		new_gres->topo_model[i] = xstrdup(gres_ptr->topo_model[i]);
	}

	new_gres->type_cnt       = gres_ptr->type_cnt;
	new_gres->type_cnt_alloc = xmalloc(gres_ptr->type_cnt *
					   sizeof(uint64_t));
	new_gres->type_cnt_avail = xmalloc(gres_ptr->type_cnt *
					   sizeof(uint64_t));
	new_gres->type_model = xmalloc(gres_ptr->type_cnt * sizeof(char *));
	for (i = 0; i < gres_ptr->type_cnt; i++) {
		new_gres->type_cnt_alloc[i] = gres_ptr->type_cnt_alloc[i];
		new_gres->type_cnt_avail[i] = gres_ptr->type_cnt_avail[i];
		new_gres->type_model[i] = xstrdup(gres_ptr->type_model[i]);
	}
	return new_gres;
}

/*
 * Duplicate a node gres status (used for will-run logic)
 * IN gres_list - node gres state information
 * RET a copy of gres_list or NULL on failure
 */
extern List gres_plugin_node_state_dup(List gres_list)
{
	int i;
	List new_list = NULL;
	ListIterator gres_iter;
	gres_state_t *gres_ptr, *new_gres;
	void *gres_data;

	if (gres_list == NULL)
		return new_list;

	(void) gres_plugin_init();

	slurm_mutex_lock(&gres_context_lock);
	if ((gres_context_cnt > 0)) {
		new_list = list_create(_gres_node_list_delete);
	}
	gres_iter = list_iterator_create(gres_list);
	while ((gres_ptr = (gres_state_t *) list_next(gres_iter))) {
		for (i=0; i<gres_context_cnt; i++) {
			if (gres_ptr->plugin_id != gres_context[i].plugin_id)
				continue;
			gres_data = _node_state_dup(gres_ptr->gres_data);
			if (gres_data) {
				new_gres = xmalloc(sizeof(gres_state_t));
				new_gres->plugin_id = gres_ptr->plugin_id;
				new_gres->gres_data = gres_data;
				list_append(new_list, new_gres);
			}
			break;
		}
		if (i >= gres_context_cnt) {
			error("Could not find plugin id %u to dup node record",
			      gres_ptr->plugin_id);
		}
	}
	list_iterator_destroy(gres_iter);
	slurm_mutex_unlock(&gres_context_lock);

	return new_list;
}

static void _node_state_dealloc(gres_state_t *gres_ptr)
{
	int i;
	gres_node_state_t *gres_node_ptr;
	char *gres_name = NULL;

	gres_node_ptr = (gres_node_state_t *) gres_ptr->gres_data;
	gres_node_ptr->gres_cnt_alloc = 0;
	if (gres_node_ptr->gres_bit_alloc) {
		int i = bit_size(gres_node_ptr->gres_bit_alloc) - 1;
		if (i >= 0)
			bit_nclear(gres_node_ptr->gres_bit_alloc, 0, i);
	}

	if (gres_node_ptr->topo_cnt && !gres_node_ptr->topo_gres_cnt_alloc) {
		for (i = 0; i < gres_context_cnt; i++) {
			if (gres_ptr->plugin_id == gres_context[i].plugin_id) {
				gres_name = gres_context[i].gres_name;
				break;
			}
		}
		error("gres_plugin_node_state_dealloc_all: gres/%s topo_cnt!=0 "
		      "and topo_gres_cnt_alloc is NULL", gres_name);
	} else if (gres_node_ptr->topo_cnt) {
		for (i = 0; i < gres_node_ptr->topo_cnt; i++) {
			gres_node_ptr->topo_gres_cnt_alloc[i] = 0;
		}
	} else {
		/* This array can be set at startup if a job has been allocated
		 * specific GRES and the node has not registered with the
		 * details needed to track individual GRES (rather than only
		 * a GRES count). */
		xfree(gres_node_ptr->topo_gres_cnt_alloc);
	}

	for (i = 0; i < gres_node_ptr->type_cnt; i++) {
		gres_node_ptr->type_cnt_alloc[i] = 0;
	}
}

/*
 * Deallocate all resources on this node previous allocated to any jobs.
 *	This function isused to synchronize state after slurmctld restarts or
 *	is reconfigured.
 * IN gres_list - node gres state information
 */
extern void gres_plugin_node_state_dealloc_all(List gres_list)
{
	ListIterator gres_iter;
	gres_state_t *gres_ptr;

	if (gres_list == NULL)
		return;

	(void) gres_plugin_init();

	slurm_mutex_lock(&gres_context_lock);
	gres_iter = list_iterator_create(gres_list);
	while ((gres_ptr = (gres_state_t *) list_next(gres_iter))) {
		_node_state_dealloc(gres_ptr);
	}
	list_iterator_destroy(gres_iter);
	slurm_mutex_unlock(&gres_context_lock);
}

static char *_node_gres_used(void *gres_data, char *gres_name)
{
	gres_node_state_t *gres_node_ptr;
	char *sep = "";
	int i;

	xassert(gres_data);
	gres_node_ptr = (gres_node_state_t *) gres_data;

	if (gres_node_ptr->gres_used) {
		;	/* Used cached value */
	} else if (gres_node_ptr->type_cnt == 0) {
		if (gres_node_ptr->no_consume) {
			xstrfmtcat(gres_node_ptr->gres_used, "%s:0", gres_name);
		} else {
			xstrfmtcat(gres_node_ptr->gres_used, "%s:%"PRIu64"",
				   gres_name, gres_node_ptr->gres_cnt_alloc);
		}
	} else {
		for (i = 0; i < gres_node_ptr->type_cnt; i++) {
			if (gres_node_ptr->no_consume) {
				xstrfmtcat(gres_node_ptr->gres_used,
					   "%s%s:%s:0", sep, gres_name,
					   gres_node_ptr->type_model[i]);
			} else {
				xstrfmtcat(gres_node_ptr->gres_used,
					   "%s%s:%s:%"PRIu64"", sep, gres_name,
					   gres_node_ptr->type_model[i],
					   gres_node_ptr->type_cnt_alloc[i]);
			}
			sep = ",";
		}
	}

	return gres_node_ptr->gres_used;
}

static void _node_state_log(void *gres_data, char *node_name, char *gres_name)
{
	gres_node_state_t *gres_node_ptr;
	int i;
	char tmp_str[128];

	xassert(gres_data);
	gres_node_ptr = (gres_node_state_t *) gres_data;

	info("gres/%s: state for %s", gres_name, node_name);
	if (gres_node_ptr->gres_cnt_found == NO_VAL64) {
		snprintf(tmp_str, sizeof(tmp_str), "TBD");
	} else {
		snprintf(tmp_str, sizeof(tmp_str), "%"PRIu64"",
			 gres_node_ptr->gres_cnt_found);
	}

	if (gres_node_ptr->no_consume) {
		info("  gres_cnt found:%s configured:%"PRIu64" "
		     "avail:%"PRIu64" no_consume",
		     tmp_str, gres_node_ptr->gres_cnt_config,
		     gres_node_ptr->gres_cnt_avail);
	} else {
		info("  gres_cnt found:%s configured:%"PRIu64" "
		     "avail:%"PRIu64" alloc:%"PRIu64"",
		     tmp_str, gres_node_ptr->gres_cnt_config,
		     gres_node_ptr->gres_cnt_avail,
		     gres_node_ptr->gres_cnt_alloc);
	}

	if (gres_node_ptr->gres_bit_alloc) {
		bit_fmt(tmp_str, sizeof(tmp_str), gres_node_ptr->gres_bit_alloc);
		info("  gres_bit_alloc:%s", tmp_str);
	} else {
		info("  gres_bit_alloc:NULL");
	}

	info("  gres_used:%s", gres_node_ptr->gres_used);

	for (i = 0; i < gres_node_ptr->topo_cnt; i++) {
		if (gres_node_ptr->topo_cpus_bitmap[i]) {
			bit_fmt(tmp_str, sizeof(tmp_str),
				gres_node_ptr->topo_cpus_bitmap[i]);
			info("  topo_cpus_bitmap[%d]:%s", i, tmp_str);
		} else
			info("  topo_cpus_bitmap[%d]:NULL", i);
		if (gres_node_ptr->topo_gres_bitmap[i]) {
			bit_fmt(tmp_str, sizeof(tmp_str),
				gres_node_ptr->topo_gres_bitmap[i]);
			info("  topo_gres_bitmap[%d]:%s", i, tmp_str);
		} else
			info("  topo_gres_bitmap[%d]:NULL", i);
		info("  topo_gres_cnt_alloc[%d]:%"PRIu64"", i,
		     gres_node_ptr->topo_gres_cnt_alloc[i]);
		info("  topo_gres_cnt_avail[%d]:%"PRIu64"", i,
		     gres_node_ptr->topo_gres_cnt_avail[i]);
		info("  type[%d]:%s", i, gres_node_ptr->topo_model[i]);
	}

	for (i = 0; i < gres_node_ptr->type_cnt; i++) {
		info("  type_cnt_alloc[%d]:%"PRIu64"", i,
		     gres_node_ptr->type_cnt_alloc[i]);
		info("  type_cnt_avail[%d]:%"PRIu64"", i,
		     gres_node_ptr->type_cnt_avail[i]);
		info("  type[%d]:%s", i, gres_node_ptr->type_model[i]);
	}
}

/*
 * Log a node's current gres state
 * IN gres_list - generated by gres_plugin_node_config_validate()
 * IN node_name - name of the node for which the gres information applies
 */
extern void gres_plugin_node_state_log(List gres_list, char *node_name)
{
	int i;
	ListIterator gres_iter;
	gres_state_t *gres_ptr;

	if (!gres_debug || (gres_list == NULL))
		return;

	(void) gres_plugin_init();

	slurm_mutex_lock(&gres_context_lock);
	gres_iter = list_iterator_create(gres_list);
	while ((gres_ptr = (gres_state_t *) list_next(gres_iter))) {
		for (i = 0; i<gres_context_cnt; i++) {
			if (gres_ptr->plugin_id !=
			    gres_context[i].plugin_id)
				continue;
			_node_state_log(gres_ptr->gres_data, node_name,
					gres_context[i].gres_name);
			break;
		}
	}
	list_iterator_destroy(gres_iter);
	slurm_mutex_unlock(&gres_context_lock);
}

/*
 * Build a string indicating a node's drained GRES
 * IN gres_list - generated by gres_plugin_node_config_validate()
 * RET - string, must be xfreed by caller
 */
extern char *gres_get_node_drain(List gres_list)
{
	char *node_drain = xstrdup("N/A");

	return node_drain;
}

/*
 * Build a string indicating a node's used GRES
 * IN gres_list - generated by gres_plugin_node_config_validate()
 * RET - string, must be xfreed by caller
 */
extern char *gres_get_node_used(List gres_list)
{
	int i;
	ListIterator gres_iter;
	gres_state_t *gres_ptr;
	char *gres_used = NULL, *tmp;

	if (!gres_list)
		return gres_used;

	(void) gres_plugin_init();

	slurm_mutex_lock(&gres_context_lock);
	gres_iter = list_iterator_create(gres_list);
	while ((gres_ptr = (gres_state_t *) list_next(gres_iter))) {
		for (i = 0; i < gres_context_cnt; i++) {
			if (gres_ptr->plugin_id !=
			    gres_context[i].plugin_id)
				continue;
			tmp = _node_gres_used(gres_ptr->gres_data,
					      gres_context[i].gres_name);
			if (!tmp)
				continue;
			if (gres_used)
				xstrcat(gres_used, ",");
			xstrcat(gres_used, tmp);
			break;
		}
	}
	list_iterator_destroy(gres_iter);
	slurm_mutex_unlock(&gres_context_lock);

	return gres_used;
}

extern uint64_t gres_get_system_cnt(char *name)
{
	uint64_t count = 0;
	int i;

	if (!name)
		return 0;

	(void) gres_plugin_init();

	slurm_mutex_lock(&gres_context_lock);
	for (i=0; i < gres_context_cnt; i++) {
		if (!xstrcmp(gres_context[i].gres_name, name)) {
			count = gres_context[i].total_cnt;
			break;
		}
	}
	slurm_mutex_unlock(&gres_context_lock);
	return count;
}


/*
 * Get the count of a node's GRES
 * IN gres_list - List of Gres records for this node to track usage
 * IN name - name of gres
 */
extern uint64_t gres_plugin_node_config_cnt(List gres_list, char *name)
{
	int i;
	ListIterator gres_iter;
	gres_state_t *gres_ptr;
	uint64_t count = 0;

	if (!gres_list || !name || !list_count(gres_list))
		return count;

	(void) gres_plugin_init();

	slurm_mutex_lock(&gres_context_lock);
	for (i=0; i < gres_context_cnt; i++) {
		if (xstrcmp(gres_context[i].gres_name, name))
			continue;
		/* Find or create gres_state entry on the list */
		gres_iter = list_iterator_create(gres_list);
		while ((gres_ptr = list_next(gres_iter))) {
			if (gres_ptr->plugin_id == gres_context[i].plugin_id)
				break;
		}
		list_iterator_destroy(gres_iter);
		if (gres_ptr && gres_ptr->gres_data)
			count = ((gres_node_state_t *)(gres_ptr->gres_data))->
				gres_cnt_config;
		break;
	}
	slurm_mutex_unlock(&gres_context_lock);

	return count;
}

static void _job_state_delete(void *gres_data)
{
	int i;
	gres_job_state_t *gres_ptr = (gres_job_state_t *) gres_data;

	if (gres_ptr == NULL)
		return;

	for (i = 0; i < gres_ptr->node_cnt; i++) {
		if (gres_ptr->gres_bit_alloc)
			FREE_NULL_BITMAP(gres_ptr->gres_bit_alloc[i]);
		if (gres_ptr->gres_bit_step_alloc)
			FREE_NULL_BITMAP(gres_ptr->gres_bit_step_alloc[i]);
	}
	xfree(gres_ptr->gres_bit_alloc);
	xfree(gres_ptr->gres_bit_step_alloc);
	xfree(gres_ptr->gres_cnt_step_alloc);
	xfree(gres_ptr->type_model);
	xfree(gres_ptr);
}

static void _gres_job_list_delete(void *list_element)
{
	gres_state_t *gres_ptr;

	if (gres_plugin_init() != SLURM_SUCCESS)
		return;

	gres_ptr = (gres_state_t *) list_element;
	slurm_mutex_lock(&gres_context_lock);
	_job_state_delete(gres_ptr->gres_data);
	xfree(gres_ptr);
	slurm_mutex_unlock(&gres_context_lock);
}

static int _get_gres_req_cnt(
	char *config, slurm_gres_context_t *context_ptr,
	uint64_t *cnt_out, char **type_out)
{
	char *type = NULL, *num = NULL, *last_num = NULL;

	if (!xstrcmp(config, context_ptr->gres_name)) {
		*cnt_out = 1;
	} else if (!xstrncmp(config, context_ptr->gres_name_colon,
			     context_ptr->gres_name_colon_len)) {
		int64_t cnt = -1;
		type = strchr(config, ':');
		num = strrchr(config, ':');

		/* If type and num are the same the user did not give
		 * a count, just set it to 1.  */
		if (num && isdigit(num[1])) {
			errno = 0;
			cnt = strtoll(num + 1, &last_num, 10);
			if (errno != 0)
				return SLURM_ERROR;
		}

		/* handle cases:
		 * gpu:0k
		 * gpu:1k
		 * gpu:1
		 * gpu:tesla
		 * gpu:tesla:1
		 * gpu:tesla:1k */
		if (!num || cnt == -1)
			*cnt_out = 1;
		else {
			*cnt_out = cnt;
			if (last_num[0] == '\0')
				;
			else if ((last_num[0] == 'k') || (last_num[0] == 'K'))
				*cnt_out *= 1024;
			else if ((last_num[0] == 'm') || (last_num[0] == 'M'))
				*cnt_out *= (1024 * 1024);
			else if ((last_num[0] == 'g') || (last_num[0] == 'G'))
				*cnt_out *= (1024 * 1024 * 1024);
			else
				return SLURM_ERROR;
		}

		if (type && ((cnt == -1) || (type != num))) {
			type[0] = '\0';
			if (num && type != num)
				num[0] = '\0';
			type++;
			*type_out = xstrdup(type);
		}
	} else {
		/* Did not find this GRES name, check for zero value */
		num = strrchr(config, ':');
		if (num) {
			*cnt_out = strtoll(num + 1, &last_num, 10);
			if ((last_num[0] != '\0') || (*cnt_out != 0))
				return SLURM_ERROR;
		} else
			return SLURM_ERROR;
	}

	return SLURM_SUCCESS;
}

static int _job_state_validate(char *config, gres_job_state_t **gres_data,
			       slurm_gres_context_t *context_ptr)
{
	gres_job_state_t *gres_ptr;
	char *type = NULL;
	uint64_t cnt = 0;
	int rc = SLURM_SUCCESS;

	if ((rc = _get_gres_req_cnt(config, context_ptr, &cnt, &type))
	    != SLURM_SUCCESS)
		return rc;

	if (cnt == 0) {
		*gres_data = NULL;
		xfree(type);
	} else {
		gres_ptr = xmalloc(sizeof(gres_job_state_t));
		gres_ptr->gres_cnt_alloc = cnt;
		gres_ptr->type_model = type;
		type = NULL;

		*gres_data = gres_ptr;
	}

	return SLURM_SUCCESS;
}

static bool _is_gres_cnt_zero(char *config)
{
	char *num = NULL;
	long cnt;

	num = strrchr(config, ':');
	if (num)
		cnt = strtol(num + 1, NULL, 10);
	else
		cnt = 1;
	if (cnt == 0)
		return true;
	return false;
}

/*
 * Given a job's requested gres configuration, validate it and build a gres list
 * IN req_config - job request's gres input string
 * OUT gres_list - List of Gres records for this job to track usage
 * RET SLURM_SUCCESS or ESLURM_INVALID_GRES
 */
extern int gres_plugin_job_state_validate(char *req_config, List *gres_list)
{
	char *tmp_str, *tok, *last = NULL;
	int i, rc, rc2;
	gres_state_t *gres_ptr;
	gres_job_state_t *job_gres_data;

	if ((req_config == NULL) || (req_config[0] == '\0')) {
		*gres_list = NULL;
		return SLURM_SUCCESS;
	}

	if ((rc = gres_plugin_init()) != SLURM_SUCCESS)
		return rc;

	slurm_mutex_lock(&gres_context_lock);

	tmp_str = xstrdup(req_config);
	tok = strtok_r(tmp_str, ",", &last);
	while (tok && (rc == SLURM_SUCCESS)) {
		rc2 = SLURM_ERROR;
		for (i = 0; i < gres_context_cnt; i++) {
			job_gres_data = NULL;
			rc2 = _job_state_validate(tok, &job_gres_data,
						  &gres_context[i]);
			if (rc2 != SLURM_SUCCESS)
				continue;
			if (job_gres_data == NULL)    /* Name match, count=0 */
				break;
			if (*gres_list == NULL)
				*gres_list = list_create(_gres_job_list_delete);
			gres_ptr = xmalloc(sizeof(gres_state_t));
			gres_ptr->plugin_id = gres_context[i].plugin_id;
			gres_ptr->gres_data = job_gres_data;
			list_append(*gres_list, gres_ptr);
			break;		/* processed it */
		}
		if ((i >= gres_context_cnt) && _is_gres_cnt_zero(tok))
			rc2 = SLURM_SUCCESS;
		if (rc2 != SLURM_SUCCESS) {
			info("Invalid gres job specification %s", tok);
			rc = ESLURM_INVALID_GRES;
			break;
		}
		tok = strtok_r(NULL, ",", &last);
	}
	slurm_mutex_unlock(&gres_context_lock);

	xfree(tmp_str);
	return rc;
}

static void *_job_state_dup(void *gres_data)
{

	int i;
	gres_job_state_t *gres_ptr = (gres_job_state_t *) gres_data;
	gres_job_state_t *new_gres_ptr;

	if (gres_ptr == NULL)
		return NULL;

	new_gres_ptr = xmalloc(sizeof(gres_job_state_t));
	new_gres_ptr->gres_cnt_alloc	= gres_ptr->gres_cnt_alloc;
	new_gres_ptr->node_cnt		= gres_ptr->node_cnt;
	new_gres_ptr->type_model	= xstrdup(gres_ptr->type_model);

	if (gres_ptr->gres_bit_alloc) {
		new_gres_ptr->gres_bit_alloc = xmalloc(sizeof(bitstr_t *) *
						       gres_ptr->node_cnt);
		for (i=0; i<gres_ptr->node_cnt; i++) {
			if (gres_ptr->gres_bit_alloc[i] == NULL)
				continue;
			new_gres_ptr->gres_bit_alloc[i] =
				bit_copy(gres_ptr->gres_bit_alloc[i]);
		}
	}
	return new_gres_ptr;
}

static void *_job_state_dup2(void *gres_data, int node_index)
{

	gres_job_state_t *gres_ptr = (gres_job_state_t *) gres_data;
	gres_job_state_t *new_gres_ptr;

	if (gres_ptr == NULL)
		return NULL;

	new_gres_ptr = xmalloc(sizeof(gres_job_state_t));
	new_gres_ptr->gres_cnt_alloc	= gres_ptr->gres_cnt_alloc;
	new_gres_ptr->node_cnt		= 1;
	new_gres_ptr->type_model	= xstrdup(gres_ptr->type_model);

	if (gres_ptr->gres_bit_alloc && gres_ptr->gres_bit_alloc[node_index]) {
		new_gres_ptr->gres_bit_alloc	= xmalloc(sizeof(bitstr_t *));
		new_gres_ptr->gres_bit_alloc[0] =
				bit_copy(gres_ptr->gres_bit_alloc[node_index]);
	}
	return new_gres_ptr;
}

/*
 * Create a (partial) copy of a job's gres state for job binding
 * IN gres_list - List of Gres records for this job to track usage
 * RET The copy or NULL on failure
 * NOTE: Only gres_cnt_alloc, node_cnt and gres_bit_alloc are copied
 *	 Job step details are NOT copied.
 */
List gres_plugin_job_state_dup(List gres_list)
{
	return gres_plugin_job_state_extract(gres_list, -1);
}

/*
 * Create a (partial) copy of a job's gres state for a particular node index
 * IN gres_list - List of Gres records for this job to track usage
 * IN node_index - zero-origin index to the node
 * RET The copy or NULL on failure
 */
List gres_plugin_job_state_extract(List gres_list, int node_index)
{
	ListIterator gres_iter;
	gres_state_t *gres_ptr, *new_gres_state;
	List new_gres_list = NULL;
	void *new_gres_data;

	if (gres_list == NULL)
		return new_gres_list;

	(void) gres_plugin_init();

	slurm_mutex_lock(&gres_context_lock);
	gres_iter = list_iterator_create(gres_list);
	while ((gres_ptr = (gres_state_t *) list_next(gres_iter))) {
		if (node_index == -1)
			new_gres_data = _job_state_dup(gres_ptr->gres_data);
		else {
			new_gres_data = _job_state_dup2(gres_ptr->gres_data,
							node_index);
		}
		if (new_gres_data == NULL)
			break;
		if (new_gres_list == NULL) {
			new_gres_list = list_create(_gres_job_list_delete);
		}
		new_gres_state = xmalloc(sizeof(gres_state_t));
		new_gres_state->plugin_id = gres_ptr->plugin_id;
		new_gres_state->gres_data = new_gres_data;
		list_append(new_gres_list, new_gres_state);
	}
	list_iterator_destroy(gres_iter);
	slurm_mutex_unlock(&gres_context_lock);

	return new_gres_list;
}

/*
 * Pack a job's current gres status, called from slurmctld for save/restore
 * IN gres_list - generated by gres_plugin_job_config_validate()
 * IN/OUT buffer - location to write state to
 * IN job_id - job's ID
 * IN details - if set then pack job step allocation details (only needed to
 *	 	save/restore job state, not needed in job credential for
 *		slurmd task binding)
 *
 * NOTE: A job's allocation to steps is not recorded here, but recovered with
 *	 the job step state information upon slurmctld restart.
 */
extern int gres_plugin_job_state_pack(List gres_list, Buf buffer,
				      uint32_t job_id, bool details,
				      uint16_t protocol_version)
{
	int i, rc = SLURM_SUCCESS;
	uint32_t top_offset, tail_offset;
	uint32_t magic = GRES_MAGIC;
	uint16_t rec_cnt = 0;
	ListIterator gres_iter;
	gres_state_t *gres_ptr;
	gres_job_state_t *gres_job_ptr;

	top_offset = get_buf_offset(buffer);
	pack16(rec_cnt, buffer);	/* placeholder if data */

	if (gres_list == NULL)
		return rc;

	(void) gres_plugin_init();

	slurm_mutex_lock(&gres_context_lock);
	gres_iter = list_iterator_create(gres_list);
	while ((gres_ptr = (gres_state_t *) list_next(gres_iter))) {
		gres_job_ptr = (gres_job_state_t *) gres_ptr->gres_data;

		if (protocol_version >= SLURM_15_08_PROTOCOL_VERSION) {
			pack32(magic, buffer);
			pack32(gres_ptr->plugin_id, buffer);
			pack64(gres_job_ptr->gres_cnt_alloc, buffer);
			packstr(gres_job_ptr->type_model, buffer);
			pack32(gres_job_ptr->node_cnt, buffer);

			if (gres_job_ptr->gres_bit_alloc) {
				pack8((uint8_t) 1, buffer);
				for (i = 0; i < gres_job_ptr->node_cnt; i++) {
					pack_bit_str_hex(gres_job_ptr->
							 gres_bit_alloc[i],
							 buffer);
				}
			} else {
				pack8((uint8_t) 0, buffer);
			}
			if (details && gres_job_ptr->gres_bit_step_alloc) {
				pack8((uint8_t) 1, buffer);
				for (i = 0; i < gres_job_ptr->node_cnt; i++) {
					pack_bit_str_hex(gres_job_ptr->
							 gres_bit_step_alloc[i],
							 buffer);
				}
			} else {
				pack8((uint8_t) 0, buffer);
			}
			if (details && gres_job_ptr->gres_cnt_step_alloc) {
				pack8((uint8_t) 1, buffer);
				for (i = 0; i < gres_job_ptr->node_cnt; i++) {
					pack64(gres_job_ptr->
					       gres_cnt_step_alloc[i],
					       buffer);
				}
			} else {
				pack8((uint8_t) 0, buffer);
			}
			rec_cnt++;
		} else if (protocol_version >= SLURM_14_11_PROTOCOL_VERSION) {
			pack32(magic, buffer);
			pack32(gres_ptr->plugin_id, buffer);
			pack32(gres_job_ptr->gres_cnt_alloc, buffer);
			packstr(gres_job_ptr->type_model, buffer);
			pack32(gres_job_ptr->node_cnt, buffer);
			if (gres_job_ptr->gres_bit_alloc) {
				pack8((uint8_t) 1, buffer);
				for (i = 0; i < gres_job_ptr->node_cnt; i++) {
					pack_bit_str_hex(gres_job_ptr->
							 gres_bit_alloc[i],
							 buffer);
				}
			} else {
				pack8((uint8_t) 0, buffer);
			}
			if (details && gres_job_ptr->gres_bit_step_alloc) {
				pack8((uint8_t) 1, buffer);
				for (i = 0; i < gres_job_ptr->node_cnt; i++) {
					pack_bit_str_hex(gres_job_ptr->
							 gres_bit_step_alloc[i],
							 buffer);
				}
			} else {
				pack8((uint8_t) 0, buffer);
			}
			if (details && gres_job_ptr->gres_cnt_step_alloc) {
				pack8((uint8_t) 1, buffer);
				for (i = 0; i < gres_job_ptr->node_cnt; i++) {
					pack32(gres_job_ptr->
					       gres_cnt_step_alloc[i],
					       buffer);
				}
			} else {
				pack8((uint8_t) 0, buffer);
			}
			rec_cnt++;
		} else {
			error("gres_plugin_node_state_pack: protocol_version"
			      " %hu not supported", protocol_version);
			break;
		}
	}
	list_iterator_destroy(gres_iter);
	slurm_mutex_unlock(&gres_context_lock);

	tail_offset = get_buf_offset(buffer);
	set_buf_offset(buffer, top_offset);
	pack16(rec_cnt, buffer);
	set_buf_offset(buffer, tail_offset);

	return rc;
}

/*
 * Unpack a job's current gres status, called from slurmctld for save/restore
 * OUT gres_list - restored state stored by gres_plugin_job_state_pack()
 * IN/OUT buffer - location to read state from
 * IN job_id - job's ID
 */
extern int gres_plugin_job_state_unpack(List *gres_list, Buf buffer,
					uint32_t job_id,
					uint16_t protocol_version)
{
	int i = 0, rc;
	uint32_t magic, plugin_id, utmp32;
	uint16_t rec_cnt;
	uint8_t  has_more;
	gres_state_t *gres_ptr;
	gres_job_state_t *gres_job_ptr = NULL;

	safe_unpack16(&rec_cnt, buffer);
	if (rec_cnt == 0)
		return SLURM_SUCCESS;

	rc = gres_plugin_init();

	slurm_mutex_lock(&gres_context_lock);
	if ((gres_context_cnt > 0) && (*gres_list == NULL)) {
		*gres_list = list_create(_gres_job_list_delete);
	}

	while ((rc == SLURM_SUCCESS) && (rec_cnt)) {
		if ((buffer == NULL) || (remaining_buf(buffer) == 0))
			break;
		rec_cnt--;

		if (protocol_version >= SLURM_15_08_PROTOCOL_VERSION) {
			safe_unpack32(&magic, buffer);
			if (magic != GRES_MAGIC)
				goto unpack_error;
			safe_unpack32(&plugin_id, buffer);
			gres_job_ptr = xmalloc(sizeof(gres_job_state_t));
			safe_unpack64(&gres_job_ptr->gres_cnt_alloc, buffer);
			safe_unpackstr_xmalloc(&gres_job_ptr->type_model,
					       &utmp32, buffer);
			safe_unpack32(&gres_job_ptr->node_cnt, buffer);
			safe_unpack8(&has_more, buffer);

			if (has_more) {
				gres_job_ptr->gres_bit_alloc =
					xmalloc(sizeof(bitstr_t *) *
						gres_job_ptr->node_cnt);
				for (i = 0; i < gres_job_ptr->node_cnt; i++) {
					unpack_bit_str_hex(&gres_job_ptr->
							   gres_bit_alloc[i],
							   buffer);
				}
			}
			safe_unpack8(&has_more, buffer);
			if (has_more) {
				gres_job_ptr->gres_bit_step_alloc =
					xmalloc(sizeof(bitstr_t *) *
						gres_job_ptr->node_cnt);
				for (i = 0; i < gres_job_ptr->node_cnt; i++) {
					unpack_bit_str_hex(&gres_job_ptr->
							   gres_bit_step_alloc[i],
							   buffer);
				}
			}
			safe_unpack8(&has_more, buffer);
			if (has_more) {
				gres_job_ptr->gres_cnt_step_alloc =
					xmalloc(sizeof(uint64_t) *
						gres_job_ptr->node_cnt);
				for (i=0; i<gres_job_ptr->node_cnt; i++) {
					safe_unpack64(&gres_job_ptr->
						      gres_cnt_step_alloc[i],
						      buffer);
				}
			}

		} else if (protocol_version >= SLURM_14_11_PROTOCOL_VERSION) {
			safe_unpack32(&magic, buffer);
			if (magic != GRES_MAGIC)
				goto unpack_error;
			safe_unpack32(&plugin_id, buffer);
			gres_job_ptr = xmalloc(sizeof(gres_job_state_t));
			safe_unpack32(&utmp32, buffer);
			gres_job_ptr->gres_cnt_alloc = utmp32;
			safe_unpackstr_xmalloc(&gres_job_ptr->type_model,
					       &utmp32, buffer);
			safe_unpack32(&gres_job_ptr->node_cnt, buffer);
			safe_unpack8(&has_more, buffer);
			if (has_more) {
				gres_job_ptr->gres_bit_alloc =
					xmalloc(sizeof(bitstr_t *) *
						gres_job_ptr->node_cnt);
				for (i = 0; i < gres_job_ptr->node_cnt; i++) {
					unpack_bit_str_hex(&gres_job_ptr->
							   gres_bit_alloc[i],
							   buffer);
				}
			}
			safe_unpack8(&has_more, buffer);
			if (has_more) {
				gres_job_ptr->gres_bit_step_alloc =
					xmalloc(sizeof(bitstr_t *) *
						gres_job_ptr->node_cnt);
				for (i = 0; i < gres_job_ptr->node_cnt; i++) {
					unpack_bit_str_hex(&gres_job_ptr->
							   gres_bit_step_alloc[i],
							   buffer);
				}
			}
			safe_unpack8(&has_more, buffer);
			if (has_more) {
				gres_job_ptr->gres_cnt_step_alloc =
					xmalloc(sizeof(uint64_t) *
						gres_job_ptr->node_cnt);
				for (i=0; i<gres_job_ptr->node_cnt; i++) {
					safe_unpack32(&utmp32, buffer);
					gres_job_ptr->gres_cnt_step_alloc[i] =
						utmp32;
				}
			}
		} else if (protocol_version >= SLURM_MIN_PROTOCOL_VERSION) {
			safe_unpack32(&magic, buffer);
			if (magic != GRES_MAGIC)
				goto unpack_error;
			safe_unpack32(&plugin_id, buffer);
			gres_job_ptr = xmalloc(sizeof(gres_job_state_t));
			safe_unpack32(&utmp32, buffer);
			gres_job_ptr->gres_cnt_alloc = utmp32;
			safe_unpack32(&gres_job_ptr->node_cnt, buffer);
			safe_unpack8(&has_more, buffer);
			if (has_more) {
				gres_job_ptr->gres_bit_alloc =
					xmalloc(sizeof(bitstr_t *) *
						gres_job_ptr->node_cnt);
				for (i=0; i<gres_job_ptr->node_cnt; i++) {
					unpack_bit_str(&gres_job_ptr->
						       gres_bit_alloc[i],
						       buffer);
				}
			}
			safe_unpack8(&has_more, buffer);
			if (has_more) {
				gres_job_ptr->gres_bit_step_alloc =
					xmalloc(sizeof(bitstr_t *) *
						gres_job_ptr->node_cnt);
				for (i=0; i<gres_job_ptr->node_cnt; i++) {
					unpack_bit_str(&gres_job_ptr->
						       gres_bit_step_alloc[i],
						       buffer);
				}
			}
			safe_unpack8(&has_more, buffer);
			if (has_more) {
				gres_job_ptr->gres_cnt_step_alloc =
					xmalloc(sizeof(uint64_t) *
						gres_job_ptr->node_cnt);
				for (i=0; i<gres_job_ptr->node_cnt; i++) {
					safe_unpack32(&utmp32, buffer);
					gres_job_ptr->gres_cnt_step_alloc[i] =
						utmp32;
				}
			}
		} else {
			error("gres_plugin_job_state_unpack: protocol_version"
			      " %hu not supported", protocol_version);
			goto unpack_error;
		}

		for (i=0; i<gres_context_cnt; i++) {
			if (gres_context[i].plugin_id == plugin_id)
				break;
		}
		if (i >= gres_context_cnt) {
			/* A likely sign that GresPlugins has changed.
			 * Not a fatal error, skip over the data. */
			error("gres_plugin_job_state_unpack: no plugin "
			      "configured to unpack data type %u from job %u",
			      plugin_id, job_id);
			_job_state_delete(gres_job_ptr);
			continue;
		}
		gres_ptr = xmalloc(sizeof(gres_state_t));
		gres_ptr->plugin_id = gres_context[i].plugin_id;
		gres_ptr->gres_data = gres_job_ptr;
		gres_job_ptr = NULL;	/* nothing left to free on error */
		list_append(*gres_list, gres_ptr);
	}
	slurm_mutex_unlock(&gres_context_lock);
	return rc;

unpack_error:
	error("gres_plugin_job_state_unpack: unpack error from job %u",
	      job_id);
	if (gres_job_ptr)
		_job_state_delete(gres_job_ptr);
	slurm_mutex_unlock(&gres_context_lock);
	return SLURM_ERROR;
}

/* If CPU bitmap from slurmd differs in size from that in slurmctld,
 * then modify bitmap from slurmd so we can use bit_and, bit_or, etc. */
static bitstr_t *_cpu_bitmap_rebuild(bitstr_t *old_cpu_bitmap, int new_size)
{
	int i, j, old_size, ratio;
	bitstr_t *new_cpu_bitmap;

	new_cpu_bitmap = bit_alloc(new_size);
	old_size = bit_size(old_cpu_bitmap);
	if (old_size > new_size) {
		ratio = old_size / new_size;
		for (i=0; i<new_size; i++) {
			for (j=0; j<ratio; j++) {
				if (bit_test(old_cpu_bitmap, i*ratio+j)) {
					bit_set(new_cpu_bitmap, i);
					break;
				}
			}
		}
	} else {
		ratio = new_size / old_size;
		for (i=0; i<old_size; i++) {
			if (!bit_test(old_cpu_bitmap, i))
				continue;
			for (j=0; j<ratio; j++) {
				bit_set(new_cpu_bitmap, i*ratio+j);
			}
		}
	}

	return new_cpu_bitmap;
}

static void _validate_gres_node_cpus(gres_node_state_t *node_gres_ptr,
				     int cpus_ctld, char *node_name)
{
	int i, cpus_slurmd;
	bitstr_t *new_cpu_bitmap;
	int log_mismatch = true;

	if (node_gres_ptr->topo_cnt == 0)
		return;

	if (node_gres_ptr->topo_cpus_bitmap == NULL) {
		error("Gres topo_cpus_bitmap is NULL on node %s", node_name);
		return;
	}


	for (i = 0; i < node_gres_ptr->topo_cnt; i++) {
		if (!node_gres_ptr->topo_cpus_bitmap[i])
			continue;
		cpus_slurmd = bit_size(node_gres_ptr->topo_cpus_bitmap[i]);
		if (cpus_slurmd == cpus_ctld)
			continue;
		if (log_mismatch) {
			debug("Gres CPU count mismatch on node %s (%d != %d)",
			      node_name, cpus_slurmd, cpus_ctld);
			log_mismatch = false;
		}
		new_cpu_bitmap = _cpu_bitmap_rebuild(node_gres_ptr->
						     topo_cpus_bitmap[i],
						     cpus_ctld);
		FREE_NULL_BITMAP(node_gres_ptr->topo_cpus_bitmap[i]);
		node_gres_ptr->topo_cpus_bitmap[i] = new_cpu_bitmap;
	}
}

static void	_job_core_filter(void *job_gres_data, void *node_gres_data,
				 bool use_total_gres, bitstr_t *cpu_bitmap,
				 int cpu_start_bit, int cpu_end_bit,
				 char *gres_name, char *node_name)
{
	int i, j, cpus_ctld;
	gres_job_state_t  *job_gres_ptr  = (gres_job_state_t *)  job_gres_data;
	gres_node_state_t *node_gres_ptr = (gres_node_state_t *) node_gres_data;
	bitstr_t *avail_cpu_bitmap = NULL;

	if (!node_gres_ptr->topo_cnt || !cpu_bitmap ||	/* No topology info */
	    !job_gres_ptr->gres_cnt_alloc)		/* No job GRES */
		return;

	/* Determine which specific CPUs can be used */
	avail_cpu_bitmap = bit_copy(cpu_bitmap);
	bit_nclear(avail_cpu_bitmap, cpu_start_bit, cpu_end_bit);
	for (i = 0; i < node_gres_ptr->topo_cnt; i++) {
		if (node_gres_ptr->topo_gres_cnt_avail[i] == 0)
			continue;
		if (!use_total_gres &&
		    (node_gres_ptr->topo_gres_cnt_alloc[i] >=
		     node_gres_ptr->topo_gres_cnt_avail[i]))
			continue;
		if (job_gres_ptr->type_model &&
		    (!node_gres_ptr->topo_model[i] ||
		     xstrcmp(job_gres_ptr->type_model,
			     node_gres_ptr->topo_model[i])))
			continue;
		if (!node_gres_ptr->topo_cpus_bitmap[i]) {
			FREE_NULL_BITMAP(avail_cpu_bitmap);	/* No filter */
			return;
		}
		cpus_ctld = cpu_end_bit - cpu_start_bit + 1;
		_validate_gres_node_cpus(node_gres_ptr, cpus_ctld, node_name);
		cpus_ctld = bit_size(node_gres_ptr->topo_cpus_bitmap[i]);
		for (j = 0; j < cpus_ctld; j++) {
			if (bit_test(node_gres_ptr->topo_cpus_bitmap[i], j)) {
				bit_set(avail_cpu_bitmap, cpu_start_bit + j);
			}
		}
	}
	bit_and(cpu_bitmap, avail_cpu_bitmap);
	FREE_NULL_BITMAP(avail_cpu_bitmap);
}

static uint32_t _job_test(void *job_gres_data, void *node_gres_data,
			  bool use_total_gres, bitstr_t *cpu_bitmap,
			  int cpu_start_bit, int cpu_end_bit, bool *topo_set,
			  uint32_t job_id, char *node_name, char *gres_name)
{
	int i, j, cpu_size, cpus_ctld, top_inx;
	uint64_t gres_avail = 0, gres_total;
	gres_job_state_t  *job_gres_ptr  = (gres_job_state_t *)  job_gres_data;
	gres_node_state_t *node_gres_ptr = (gres_node_state_t *) node_gres_data;
	uint32_t *cpus_addnt = NULL;  /* Additional CPUs avail from this GRES */
	uint32_t *cpus_avail = NULL;  /* CPUs initially avail from this GRES */
	uint32_t cpu_cnt = 0;
	bitstr_t *alloc_cpu_bitmap = NULL;

	if (node_gres_ptr->no_consume)
		use_total_gres = true;

	if (job_gres_ptr->gres_cnt_alloc && node_gres_ptr->topo_cnt &&
	    *topo_set) {
		/* Need to determine how many gres available for these
		 * specific CPUs */
		if (cpu_bitmap) {
			cpus_ctld = cpu_end_bit - cpu_start_bit + 1;
			if (cpus_ctld < 1) {
				error("gres/%s: job %u cpus on node %s < 1",
				      gres_name, job_id, node_name);
				return (uint32_t) 0;
			}
			_validate_gres_node_cpus(node_gres_ptr, cpus_ctld,
						 node_name);
		}
		for (i = 0; i < node_gres_ptr->topo_cnt; i++) {
			if (job_gres_ptr->type_model &&
			    (!node_gres_ptr->topo_model[i] ||
			     xstrcmp(node_gres_ptr->topo_model[i],
				     job_gres_ptr->type_model)))
				continue;
			if (!node_gres_ptr->topo_cpus_bitmap[i]) {
				gres_avail += node_gres_ptr->
					      topo_gres_cnt_avail[i];
				if (!use_total_gres) {
					gres_avail -= node_gres_ptr->
						      topo_gres_cnt_alloc[i];
				}
				continue;
			}
			cpus_ctld = bit_size(node_gres_ptr->
					     topo_cpus_bitmap[i]);
			for (j = 0; j < cpus_ctld; j++) {
				if (cpu_bitmap &&
				    !bit_test(cpu_bitmap, cpu_start_bit+j))
					continue;
				if (!bit_test(node_gres_ptr->
					      topo_cpus_bitmap[i], j))
					continue; /* not avail for this gres */
				gres_avail += node_gres_ptr->
					      topo_gres_cnt_avail[i];
				if (!use_total_gres) {
					gres_avail -= node_gres_ptr->
						      topo_gres_cnt_alloc[i];
				}
				break;
			}
		}
		if (job_gres_ptr->gres_cnt_alloc > gres_avail)
			return (uint32_t) 0;	/* insufficient, gres to use */
		return NO_VAL;
	} else if (job_gres_ptr->gres_cnt_alloc && node_gres_ptr->topo_cnt) {
		/* Need to determine which specific CPUs can be used */
		gres_avail = node_gres_ptr->gres_cnt_avail;
		if (!use_total_gres)
			gres_avail -= node_gres_ptr->gres_cnt_alloc;
		if (job_gres_ptr->gres_cnt_alloc > gres_avail)
			return (uint32_t) 0;	/* insufficient, gres to use */

		cpus_ctld = cpu_end_bit - cpu_start_bit + 1;
		if (cpu_bitmap) {
			if (cpus_ctld < 1) {
				error("gres/%s: job %u cpus on node %s < 1",
				      gres_name, job_id, node_name);
				return (uint32_t) 0;
			}
			_validate_gres_node_cpus(node_gres_ptr, cpus_ctld,
						 node_name);
		} else {
			for (i = 0; i < node_gres_ptr->topo_cnt; i++) {
				if (!node_gres_ptr->topo_cpus_bitmap[i])
					continue;
				cpus_ctld = bit_size(node_gres_ptr->
						     topo_cpus_bitmap[i]);
				break;
			}
		}

		alloc_cpu_bitmap = bit_alloc(cpus_ctld);
		if (cpu_bitmap) {
			for (j = 0; j < cpus_ctld; j++) {
				if (bit_test(cpu_bitmap, cpu_start_bit+j))
					bit_set(alloc_cpu_bitmap, j);
			}
		} else {
			bit_nset(alloc_cpu_bitmap, 0, cpus_ctld - 1);
		}

		cpus_addnt = xmalloc(sizeof(uint32_t)*node_gres_ptr->topo_cnt);
		cpus_avail = xmalloc(sizeof(uint32_t)*node_gres_ptr->topo_cnt);
		for (i = 0; i < node_gres_ptr->topo_cnt; i++) {
			if (node_gres_ptr->topo_gres_cnt_avail[i] == 0)
				continue;
			if (!use_total_gres &&
			    (node_gres_ptr->topo_gres_cnt_alloc[i] >=
			     node_gres_ptr->topo_gres_cnt_avail[i]))
				continue;
			if (job_gres_ptr->type_model &&
			    (!node_gres_ptr->topo_model[i] ||
			     xstrcmp(node_gres_ptr->topo_model[i],
				     job_gres_ptr->type_model)))
				continue;
			if (!node_gres_ptr->topo_cpus_bitmap[i]) {
				cpus_avail[i] = cpu_end_bit - cpu_start_bit + 1;
				continue;
			}
			cpu_size = bit_size(node_gres_ptr->topo_cpus_bitmap[i]);
			for (j = 0; j < cpu_size; j++) {
				if (cpu_bitmap &&
				    !bit_test(cpu_bitmap, cpu_start_bit+j))
					continue;
				if (bit_test(node_gres_ptr->
					     topo_cpus_bitmap[i], j)) {
					cpus_avail[i]++;
				}
			}
		}

		/* Pick the topology entries with the most CPUs available */
		gres_avail = 0;
		gres_total = 0;
		while (gres_avail < job_gres_ptr->gres_cnt_alloc) {
			top_inx = -1;
			for (j = 0; j < node_gres_ptr->topo_cnt; j++) {
				if ((gres_avail == 0) || (cpus_avail[j] == 0) ||
				    !node_gres_ptr->topo_cpus_bitmap[j]) {
					cpus_addnt[j] = cpus_avail[j];
				} else {
					cpus_addnt[j] = cpus_avail[j] -
						bit_overlap(alloc_cpu_bitmap,
							    node_gres_ptr->
							    topo_cpus_bitmap[j]);
				}

				if (top_inx == -1) {
					if (cpus_avail[j])
						top_inx = j;
				} else if (cpus_addnt[j] > cpus_addnt[top_inx])
					top_inx = j;
			}
			if ((top_inx < 0) || (cpus_avail[top_inx] == 0)) {
				if (gres_total < job_gres_ptr->gres_cnt_alloc)
					cpu_cnt = 0;
				break;
			}
			cpus_avail[top_inx] = 0;	/* Flag as used */
			i = node_gres_ptr->topo_gres_cnt_avail[top_inx];
			if (!use_total_gres) {
				i -= node_gres_ptr->
				     topo_gres_cnt_alloc[top_inx];
			}
			if (i < 0) {
				error("gres/%s: topology allocation error on "
				      "node %s", gres_name, node_name);
				continue;
			}
			/* update counts of allocated CPUs and GRES */
			if (!node_gres_ptr->topo_cpus_bitmap[top_inx]) {
				bit_nset(alloc_cpu_bitmap, 0, cpus_ctld - 1);
			} else if (gres_avail) {
				bit_or(alloc_cpu_bitmap,
				       node_gres_ptr->
				       topo_cpus_bitmap[top_inx]);
			} else {
				bit_and(alloc_cpu_bitmap,
					node_gres_ptr->
					topo_cpus_bitmap[top_inx]);
			}
			if (i > 0) {
				/* Available GRES count is up to i, but take 1
				 * per loop to maximize available CPUs count */
				gres_avail += 1;
				gres_total += i;
			}
			cpu_cnt = bit_set_count(alloc_cpu_bitmap);
		}
		if (cpu_bitmap && (cpu_cnt > 0)) {
			*topo_set = true;
			for (i = 0; i < cpus_ctld; i++) {
				if (!bit_test(alloc_cpu_bitmap, i))
					bit_clear(cpu_bitmap, cpu_start_bit+i);
			}
		}
		FREE_NULL_BITMAP(alloc_cpu_bitmap);
		xfree(cpus_addnt);
		xfree(cpus_avail);
		return cpu_cnt;
	} else if (job_gres_ptr->type_model) {
		for (i = 0; i < node_gres_ptr->type_cnt; i++) {
			if (node_gres_ptr->type_model[i] &&
			    !xstrcmp(node_gres_ptr->type_model[i],
				     job_gres_ptr->type_model))
				break;
		}
		if (i >= node_gres_ptr->type_cnt)
			return (uint32_t) 0;	/* no such type */
		gres_avail = node_gres_ptr->type_cnt_avail[i];
		if (!use_total_gres)
			gres_avail -= node_gres_ptr->type_cnt_alloc[i];
		if (job_gres_ptr->gres_cnt_alloc > gres_avail)
			return (uint32_t) 0;	/* insufficient, gres to use */
		return NO_VAL;
	} else {
		gres_avail = node_gres_ptr->gres_cnt_avail;
		if (!use_total_gres)
			gres_avail -= node_gres_ptr->gres_cnt_alloc;
		if (job_gres_ptr->gres_cnt_alloc > gres_avail)
			return (uint32_t) 0;	/* insufficient, gres to use */
		return NO_VAL;
	}
}

/*
 * Clear the cpu_bitmap for CPUs which are not usable by this job (i.e. for
 *	CPUs which are already bound to other jobs or lack GRES)
 * IN job_gres_list  - job's gres_list built by gres_plugin_job_state_validate()
 * IN node_gres_list - node's gres_list built by
 *                     gres_plugin_node_config_validate()
 * IN use_total_gres - if set then consider all gres resources as available,
 *		       and none are commited to running jobs
 * IN/OUT cpu_bitmap - Identification of available CPUs (NULL if no restriction)
 * IN cpu_start_bit  - index into cpu_bitmap for this node's first CPU
 * IN cpu_end_bit    - index into cpu_bitmap for this node's last CPU
 */
extern void gres_plugin_job_core_filter(List job_gres_list, List node_gres_list,
					bool use_total_gres,
					bitstr_t *cpu_bitmap,
					int cpu_start_bit, int cpu_end_bit,
					char *node_name)
{
	int i;
	ListIterator  job_gres_iter, node_gres_iter;
	gres_state_t *job_gres_ptr, *node_gres_ptr;

	if ((job_gres_list == NULL) || (cpu_bitmap == NULL))
		return;
	if (node_gres_list == NULL) {
		bit_nclear(cpu_bitmap, cpu_start_bit, cpu_end_bit);
		return;
	}

	(void) gres_plugin_init();

	slurm_mutex_lock(&gres_context_lock);
	job_gres_iter = list_iterator_create(job_gres_list);
	while ((job_gres_ptr = (gres_state_t *) list_next(job_gres_iter))) {
		node_gres_iter = list_iterator_create(node_gres_list);
		while ((node_gres_ptr = (gres_state_t *)
				list_next(node_gres_iter))) {
			if (job_gres_ptr->plugin_id == node_gres_ptr->plugin_id)
				break;
		}
		list_iterator_destroy(node_gres_iter);
		if (node_gres_ptr == NULL) {
			/* node lack resources required by the job */
			bit_nclear(cpu_bitmap, cpu_start_bit, cpu_end_bit);
			break;
		}

		for (i = 0; i < gres_context_cnt; i++) {
			if (job_gres_ptr->plugin_id !=
			    gres_context[i].plugin_id)
				continue;
			_job_core_filter(job_gres_ptr->gres_data,
					 node_gres_ptr->gres_data,
					 use_total_gres, cpu_bitmap,
					 cpu_start_bit, cpu_end_bit,
					 gres_context[i].gres_name, node_name);
			break;
		}
	}
	list_iterator_destroy(job_gres_iter);
	slurm_mutex_unlock(&gres_context_lock);

	return;
}

/*
 * Determine how many CPUs on the node can be used by this job
 * IN job_gres_list  - job's gres_list built by gres_plugin_job_state_validate()
 * IN node_gres_list - node's gres_list built by gres_plugin_node_config_validate()
 * IN use_total_gres - if set then consider all gres resources as available,
 *		       and none are commited to running jobs
 * IN cpu_bitmap     - Identification of available CPUs (NULL if no restriction)
 * IN cpu_start_bit  - index into cpu_bitmap for this node's first CPU
 * IN cpu_end_bit    - index into cpu_bitmap for this node's last CPU
 * IN job_id         - job's ID (for logging)
 * IN node_name      - name of the node (for logging)
 * RET: NO_VAL    - All cores on node are available
 *      otherwise - Count of available cores
 */
extern uint32_t gres_plugin_job_test(List job_gres_list, List node_gres_list,
				     bool use_total_gres, bitstr_t *cpu_bitmap,
				     int cpu_start_bit, int cpu_end_bit,
				     uint32_t job_id, char *node_name)
{
	int i;
	uint32_t cpu_cnt, tmp_cnt;
	ListIterator job_gres_iter,  node_gres_iter;
	gres_state_t *job_gres_ptr, *node_gres_ptr;
	bool topo_set = false;

	if (job_gres_list == NULL)
		return NO_VAL;
	if (node_gres_list == NULL)
		return 0;

	cpu_cnt = NO_VAL;
	(void) gres_plugin_init();

	slurm_mutex_lock(&gres_context_lock);
	job_gres_iter = list_iterator_create(job_gres_list);
	while ((job_gres_ptr = (gres_state_t *) list_next(job_gres_iter))) {
		node_gres_iter = list_iterator_create(node_gres_list);
		while ((node_gres_ptr = (gres_state_t *)
				list_next(node_gres_iter))) {
			if (job_gres_ptr->plugin_id == node_gres_ptr->plugin_id)
				break;
		}
		list_iterator_destroy(node_gres_iter);
		if (node_gres_ptr == NULL) {
			/* node lack resources required by the job */
			cpu_cnt = 0;
			break;
		}

		for (i=0; i<gres_context_cnt; i++) {
			if (job_gres_ptr->plugin_id !=
			    gres_context[i].plugin_id)
				continue;
			tmp_cnt = _job_test(job_gres_ptr->gres_data,
					    node_gres_ptr->gres_data,
					    use_total_gres, cpu_bitmap,
					    cpu_start_bit, cpu_end_bit,
					    &topo_set, job_id, node_name,
					    gres_context[i].gres_name);
			if (tmp_cnt != NO_VAL) {
				if (cpu_cnt == NO_VAL)
					cpu_cnt = tmp_cnt;
				else
					cpu_cnt = MIN(tmp_cnt, cpu_cnt);
			}
			break;
		}
		if (cpu_cnt == 0)
			break;
	}
	list_iterator_destroy(job_gres_iter);
	slurm_mutex_unlock(&gres_context_lock);

	return cpu_cnt;
}

/*
 * Determine if specific GRES index on node is available to a job's allocated
 *	cores
 * IN core_bitmap - bitmap of cores allocated to the job on this node
 * IN/OUT alloc_core_bitmap - cores already allocated, NULL if don't care,
 *		updated when the function returns true
 * IN node_gres_ptr - GRES data for this node
 * IN gres_inx - index of GRES being considered for use
 * IN job_gres_ptr - GRES data for this job
 * RET true if available to those core, false otherwise
 */
static bool _cores_on_gres(bitstr_t *core_bitmap, bitstr_t *alloc_core_bitmap,
			   gres_node_state_t *node_gres_ptr, int gres_inx,
			   gres_job_state_t *job_gres_ptr)
{
	int i, avail_cores;

	if ((core_bitmap == NULL) || (node_gres_ptr->topo_cnt == 0))
		return true;

	for (i = 0; i < node_gres_ptr->topo_cnt; i++) {
		if (!node_gres_ptr->topo_gres_bitmap[i])
			continue;
		if (bit_size(node_gres_ptr->topo_gres_bitmap[i]) < gres_inx)
			continue;
		if (!bit_test(node_gres_ptr->topo_gres_bitmap[i], gres_inx))
			continue;
		if (job_gres_ptr->type_model &&
		    (!node_gres_ptr->topo_model[i] ||
		     xstrcmp(job_gres_ptr->type_model,
			     node_gres_ptr->topo_model[i])))
			continue;
		if (!node_gres_ptr->topo_cpus_bitmap[i])
			return true;
		if (bit_size(node_gres_ptr->topo_cpus_bitmap[i]) !=
		    bit_size(core_bitmap))
			break;
		avail_cores = bit_overlap(node_gres_ptr->topo_cpus_bitmap[i],
					  core_bitmap);
		if (avail_cores && alloc_core_bitmap) {
			avail_cores -= bit_overlap(node_gres_ptr->
						   topo_cpus_bitmap[i],
						   alloc_core_bitmap);
			if (avail_cores) {
				bit_or(alloc_core_bitmap,
				       node_gres_ptr->topo_cpus_bitmap[i]);
			}
		}
		if (avail_cores)
			return true;
	}
	return false;
}

/* Clear any vestigial job gres state. This may be needed on job requeue. */
extern void gres_plugin_job_clear(List job_gres_list)
{
	int i;
	ListIterator job_gres_iter;
	gres_state_t *job_gres_ptr;
	gres_job_state_t *job_state_ptr;

	if (job_gres_list == NULL)
		return;

	(void) gres_plugin_init();
	job_gres_iter = list_iterator_create(job_gres_list);
	while ((job_gres_ptr = (gres_state_t *) list_next(job_gres_iter))) {
		job_state_ptr = (gres_job_state_t *) job_gres_ptr->gres_data;
		for (i = 0; i < job_state_ptr->node_cnt; i++) {
			if (job_state_ptr->gres_bit_alloc) {
				FREE_NULL_BITMAP(job_state_ptr->
						 gres_bit_alloc[i]);
			}
			if (job_state_ptr->gres_bit_step_alloc) {
				FREE_NULL_BITMAP(job_state_ptr->
						 gres_bit_step_alloc[i]);
			}
		}
		xfree(job_state_ptr->gres_bit_alloc);
		xfree(job_state_ptr->gres_bit_step_alloc);
		xfree(job_state_ptr->gres_cnt_step_alloc);
		job_state_ptr->node_cnt = 0;
	}
	list_iterator_destroy(job_gres_iter);
}

static int _job_alloc(void *job_gres_data, void *node_gres_data,
		      int node_cnt, int node_offset, uint32_t cpu_cnt,
		      char *gres_name, uint32_t job_id, char *node_name,
		      bitstr_t *core_bitmap)
{
	int j, k, sz1, sz2;
	uint64_t gres_cnt, i;
	gres_job_state_t  *job_gres_ptr  = (gres_job_state_t *)  job_gres_data;
	gres_node_state_t *node_gres_ptr = (gres_node_state_t *) node_gres_data;
	bool type_array_updated = false;
	bitstr_t *alloc_core_bitmap = NULL;

	/*
	 * Validate data structures. Either job_gres_data->node_cnt and
	 * job_gres_data->gres_bit_alloc are both set or both zero/NULL.
	 */
	xassert(node_cnt);
	xassert(node_offset >= 0);
	xassert(job_gres_ptr);
	xassert(node_gres_ptr);

	if (node_gres_ptr->no_consume)
		return SLURM_SUCCESS;

	xfree(node_gres_ptr->gres_used);	/* Clear cache */
	if (job_gres_ptr->node_cnt == 0) {
		job_gres_ptr->node_cnt = node_cnt;
		if (job_gres_ptr->gres_bit_alloc) {
			error("gres/%s: job %u node_cnt==0 and bit_alloc is "
			      "set", gres_name, job_id);
			xfree(job_gres_ptr->gres_bit_alloc);
		}
		job_gres_ptr->gres_bit_alloc = xmalloc(sizeof(bitstr_t *) *
						       node_cnt);
	} else if (job_gres_ptr->node_cnt < node_cnt) {
		error("gres/%s: job %u node_cnt increase from %u to %d",
		      gres_name, job_id, job_gres_ptr->node_cnt, node_cnt);
		if (node_offset >= job_gres_ptr->node_cnt)
			return SLURM_ERROR;
	} else if (job_gres_ptr->node_cnt > node_cnt) {
		error("gres/%s: job %u node_cnt decrease from %u to %d",
		      gres_name, job_id, job_gres_ptr->node_cnt, node_cnt);
	}

	/*
	 * Check that sufficient resources exist on this node
	 */
	gres_cnt = job_gres_ptr->gres_cnt_alloc;
	i = node_gres_ptr->gres_cnt_alloc + gres_cnt;

	if (i > node_gres_ptr->gres_cnt_avail) {
		error("gres/%s: job %u node %s overallocated resources by %"
		      PRIu64", (%"PRIu64" > %"PRIu64")",
		      gres_name, job_id, node_name,
		      i - node_gres_ptr->gres_cnt_avail,
		      i, node_gres_ptr->gres_cnt_avail);
		/* proceed with request, give job what's available */
	}

	if (node_offset == 0)	/* Avoids memory leak on requeue */
		xfree(job_gres_ptr->gres_cnt_step_alloc);
	if (job_gres_ptr->gres_cnt_step_alloc == NULL) {
		job_gres_ptr->gres_cnt_step_alloc =
			xmalloc(sizeof(uint64_t) * node_cnt);
	}

	/*
	 * Select the specific resources to use for this job.
	 */
	if (job_gres_ptr->gres_bit_alloc[node_offset]) {
		/* Resuming a suspended job, resources already allocated */
		if (node_gres_ptr->gres_bit_alloc == NULL) {
			node_gres_ptr->gres_bit_alloc =
				bit_copy(job_gres_ptr->
					 gres_bit_alloc[node_offset]);
			node_gres_ptr->gres_cnt_alloc +=
				bit_set_count(node_gres_ptr->gres_bit_alloc);
		} else if (node_gres_ptr->gres_bit_alloc) {
			gres_cnt = (uint64_t)MIN(
				bit_size(node_gres_ptr->gres_bit_alloc),
				bit_size(job_gres_ptr->
					 gres_bit_alloc[node_offset]));
			for (i = 0; i < gres_cnt; i++) {
				if (bit_test(job_gres_ptr->
					     gres_bit_alloc[node_offset], i) &&
				    !bit_test(node_gres_ptr->gres_bit_alloc,i)){
					bit_set(node_gres_ptr->gres_bit_alloc,i);
					node_gres_ptr->gres_cnt_alloc++;
				}
			}
		}
	} else if (node_gres_ptr->gres_bit_alloc) {
		job_gres_ptr->gres_bit_alloc[node_offset] =
				bit_alloc(node_gres_ptr->gres_cnt_avail);
		i = bit_size(node_gres_ptr->gres_bit_alloc);
		if (i < node_gres_ptr->gres_cnt_avail) {
			error("gres/%s: node %s gres bitmap size bad "
			      "(%"PRIu64" < %"PRIu64")",
			      gres_name, node_name,
			      i, node_gres_ptr->gres_cnt_avail);
			node_gres_ptr->gres_bit_alloc =
				bit_realloc(node_gres_ptr->gres_bit_alloc,
					    node_gres_ptr->gres_cnt_avail);
		}
		if (core_bitmap)
			alloc_core_bitmap = bit_alloc(bit_size(core_bitmap));
		/* Pass 1: Allocate GRES overlapping all allocated cores */
		for (i=0; i<node_gres_ptr->gres_cnt_avail && gres_cnt>0; i++) {
			if (bit_test(node_gres_ptr->gres_bit_alloc, i))
				continue;
			if (!_cores_on_gres(core_bitmap, alloc_core_bitmap,
					    node_gres_ptr, i, job_gres_ptr))
				continue;
			bit_set(node_gres_ptr->gres_bit_alloc, i);
			bit_set(job_gres_ptr->gres_bit_alloc[node_offset], i);
			node_gres_ptr->gres_cnt_alloc++;
			gres_cnt--;
		}
		FREE_NULL_BITMAP(alloc_core_bitmap);
		/* Pass 2: Allocate GRES overlapping any allocated cores */
		for (i=0; i<node_gres_ptr->gres_cnt_avail && gres_cnt>0; i++) {
			if (bit_test(node_gres_ptr->gres_bit_alloc, i))
				continue;
			if (!_cores_on_gres(core_bitmap, NULL, node_gres_ptr, i,
					    job_gres_ptr))
				continue;
			bit_set(node_gres_ptr->gres_bit_alloc, i);
			bit_set(job_gres_ptr->gres_bit_alloc[node_offset], i);
			node_gres_ptr->gres_cnt_alloc++;
			gres_cnt--;
		}
		if (gres_cnt)
			verbose("Gres topology sub-optimal for job %u", job_id);
		/* Pass 3: Allocate any available GRES */
		for (i=0; i<node_gres_ptr->gres_cnt_avail && gres_cnt>0; i++) {
			if (bit_test(node_gres_ptr->gres_bit_alloc, i))
				continue;
			bit_set(node_gres_ptr->gres_bit_alloc, i);
			bit_set(job_gres_ptr->gres_bit_alloc[node_offset], i);
			node_gres_ptr->gres_cnt_alloc++;
			gres_cnt--;
		}
	} else {
		node_gres_ptr->gres_cnt_alloc += job_gres_ptr->gres_cnt_alloc;
	}

	if (job_gres_ptr->gres_bit_alloc &&
	    job_gres_ptr->gres_bit_alloc[node_offset] &&
	    node_gres_ptr->topo_gres_bitmap &&
	    node_gres_ptr->topo_gres_cnt_alloc) {
		for (i = 0; i < node_gres_ptr->topo_cnt; i++) {
			if (job_gres_ptr->type_model &&
			    (!node_gres_ptr->topo_model[i] ||
			     xstrcmp(job_gres_ptr->type_model,
				     node_gres_ptr->topo_model[i])))
				continue;
			sz1 = bit_size(job_gres_ptr->gres_bit_alloc[node_offset]);
			sz2 = bit_size(node_gres_ptr->topo_gres_bitmap[i]);
			if (sz1 != sz2) {
				/* Avoid abort on bit_overlap below */
				error("Gres count mismatch for node %s "
				      "(%d != %d)", node_name, sz1, sz2);
				continue;
			}
			gres_cnt = bit_overlap(job_gres_ptr->
					       gres_bit_alloc[node_offset],
					       node_gres_ptr->
					       topo_gres_bitmap[i]);
			node_gres_ptr->topo_gres_cnt_alloc[i] += gres_cnt;
			if ((node_gres_ptr->type_cnt == 0) ||
			    (node_gres_ptr->topo_model == NULL) ||
			    (node_gres_ptr->topo_model[i] == NULL))
				continue;
			for (j = 0; j < node_gres_ptr->type_cnt; j++) {
				if (!node_gres_ptr->type_model[j] ||
				    xstrcmp(node_gres_ptr->topo_model[i],
					    node_gres_ptr->type_model[j]))
					continue;
				node_gres_ptr->type_cnt_alloc[j] += gres_cnt;
			}
		}
		type_array_updated = true;
	} else if (job_gres_ptr->gres_bit_alloc &&
		   job_gres_ptr->gres_bit_alloc[node_offset]) {
		int len;	/* length of the gres bitmap on this node */
		len = bit_size(job_gres_ptr->gres_bit_alloc[node_offset]);
		if (!node_gres_ptr->topo_gres_cnt_alloc) {
			node_gres_ptr->topo_gres_cnt_alloc =
				xmalloc(sizeof(uint64_t) * len);
		} else {
			len = MIN(len, node_gres_ptr->gres_cnt_config);
		}
		for (i = 0; i < len; i++) {
			if (!bit_test(job_gres_ptr->
				      gres_bit_alloc[node_offset], i))
				continue;
			node_gres_ptr->topo_gres_cnt_alloc[i]++;
			if ((node_gres_ptr->type_cnt == 0) ||
			    (node_gres_ptr->topo_model == NULL) ||
			    (node_gres_ptr->topo_model[i] == NULL))
				continue;
			for (j = 0; j < node_gres_ptr->type_cnt; j++) {
				if (!node_gres_ptr->type_model[j] ||
				    xstrcmp(node_gres_ptr->topo_model[i],
					    node_gres_ptr->type_model[j]))
					continue;
				node_gres_ptr->type_cnt_alloc[j]++;
			}
		}
		type_array_updated = true;
	}

	if (!type_array_updated && job_gres_ptr->type_model) {
		gres_cnt = job_gres_ptr->gres_cnt_alloc;
		for (j = 0; j < node_gres_ptr->type_cnt; j++) {
			if (!node_gres_ptr->type_model[j] ||
			    xstrcmp(job_gres_ptr->type_model,
				    node_gres_ptr->type_model[j]))
				continue;
			k = node_gres_ptr->type_cnt_avail[j] -
			    node_gres_ptr->type_cnt_alloc[j];
			k = MIN(gres_cnt, k);
			node_gres_ptr->type_cnt_alloc[j] += k;
			gres_cnt -= k;
			if (gres_cnt == 0)
				break;
		}
	}

	return SLURM_SUCCESS;
}

/*
 * Allocate resource to a job and update node and job gres information
 * IN job_gres_list - job's gres_list built by gres_plugin_job_state_validate()
 * IN node_gres_list - node's gres_list built by
 *		       gres_plugin_node_config_validate()
 * IN node_cnt    - total number of nodes originally allocated to the job
 * IN node_offset - zero-origin index to the node of interest
 * IN cpu_cnt     - number of CPUs allocated to this job on this node
 * IN job_id      - job's ID (for logging)
 * IN node_name   - name of the node (for logging)
 * IN core_bitmap - cores allocated to this job on this node (NULL if not
 *                  available)
 * RET SLURM_SUCCESS or error code
 */
extern int gres_plugin_job_alloc(List job_gres_list, List node_gres_list,
				 int node_cnt, int node_offset,
				 uint32_t cpu_cnt, uint32_t job_id,
				 char *node_name, bitstr_t *core_bitmap)
{
	int i, rc, rc2;
	ListIterator job_gres_iter,  node_gres_iter;
	gres_state_t *job_gres_ptr, *node_gres_ptr;

	if (job_gres_list == NULL)
		return SLURM_SUCCESS;
	if (node_gres_list == NULL) {
		error("gres_job_alloc: job %u has gres specification while "
		      "node %s has none", job_id, node_name);
		return SLURM_ERROR;
	}

	rc = gres_plugin_init();

	slurm_mutex_lock(&gres_context_lock);
	job_gres_iter = list_iterator_create(job_gres_list);
	while ((job_gres_ptr = (gres_state_t *) list_next(job_gres_iter))) {
		for (i = 0; i < gres_context_cnt; i++) {
			if (job_gres_ptr->plugin_id ==
			    gres_context[i].plugin_id)
				break;
		}
		if (i >= gres_context_cnt) {
			error("gres_plugin_job_alloc: no plugin configured "
			      "for data type %u for job %u and node %s",
			      job_gres_ptr->plugin_id, job_id, node_name);
			/* A likely sign that GresPlugins has changed */
			continue;
		}

		node_gres_iter = list_iterator_create(node_gres_list);
		while ((node_gres_ptr = (gres_state_t *)
				list_next(node_gres_iter))) {
			if (job_gres_ptr->plugin_id == node_gres_ptr->plugin_id)
				break;
		}
		list_iterator_destroy(node_gres_iter);
		if (node_gres_ptr == NULL) {
			error("gres_plugin_job_alloc: job %u allocated gres/%s "
			      "on node %s lacking that gres",
			      job_id, gres_context[i].gres_name, node_name);
			continue;
		}

		rc2 = _job_alloc(job_gres_ptr->gres_data,
				 node_gres_ptr->gres_data, node_cnt,
				 node_offset, cpu_cnt,
				 gres_context[i].gres_name, job_id, node_name,
				 core_bitmap);
		if (rc2 != SLURM_SUCCESS)
			rc = rc2;
	}
	list_iterator_destroy(job_gres_iter);
	slurm_mutex_unlock(&gres_context_lock);

	return rc;
}

static int _job_dealloc(void *job_gres_data, void *node_gres_data,
			int node_offset, char *gres_name, uint32_t job_id,
			char *node_name)
{
	int i, j, len, sz1, sz2;
	gres_job_state_t  *job_gres_ptr  = (gres_job_state_t *)  job_gres_data;
	gres_node_state_t *node_gres_ptr = (gres_node_state_t *) node_gres_data;
	bool type_array_updated = false;
	uint64_t gres_cnt, k;

	/*
	 * Validate data structures. Either job_gres_data->node_cnt and
	 * job_gres_data->gres_bit_alloc are both set or both zero/NULL.
	 */
	xassert(node_offset >= 0);
	xassert(job_gres_ptr);
	xassert(node_gres_ptr);

	if (node_gres_ptr->no_consume)
		return SLURM_SUCCESS;

	if (job_gres_ptr->node_cnt <= node_offset) {
		error("gres/%s: job %u dealloc of node %s bad node_offset %d "
		      "count is %u", gres_name, job_id, node_name, node_offset,
		      job_gres_ptr->node_cnt);
		return SLURM_ERROR;
	}

	xfree(node_gres_ptr->gres_used);	/* Clear cache */
	if (node_gres_ptr->gres_bit_alloc && job_gres_ptr->gres_bit_alloc &&
	    job_gres_ptr->gres_bit_alloc[node_offset]) {
		len = bit_size(job_gres_ptr->gres_bit_alloc[node_offset]);
		i   = bit_size(node_gres_ptr->gres_bit_alloc);
		if (i != len) {
			error("gres/%s: job %u and node %s bitmap sizes differ "
			      "(%d != %d)", gres_name, job_id, node_name, len,
			       i);
			len = MIN(len, i);
			/* proceed with request, make best effort */
		}
		for (i = 0; i < len; i++) {
			if (!bit_test(job_gres_ptr->gres_bit_alloc[node_offset],
				      i)) {
				continue;
			}
			bit_clear(node_gres_ptr->gres_bit_alloc, i);
			/* NOTE: Do not clear bit from
			 * job_gres_ptr->gres_bit_alloc[node_offset]
			 * since this may only be an emulated deallocate */
			if (node_gres_ptr->gres_cnt_alloc)
				node_gres_ptr->gres_cnt_alloc--;
			else {
				error("gres/%s: job %u dealloc node %s gres "
				      "count underflow", gres_name, job_id,
				      node_name);
			}
		}
	} else if (node_gres_ptr->gres_cnt_alloc >=
		   job_gres_ptr->gres_cnt_alloc) {
		node_gres_ptr->gres_cnt_alloc -= job_gres_ptr->gres_cnt_alloc;
	} else {
		node_gres_ptr->gres_cnt_alloc = 0;
		error("gres/%s: job %u node %s gres count underflow "
		      "(%"PRIu64" %"PRIu64")",
		      gres_name, job_id, node_name,
		      node_gres_ptr->gres_cnt_alloc,
		      job_gres_ptr->gres_cnt_alloc);
	}

	if (job_gres_ptr->gres_bit_alloc &&
	    job_gres_ptr->gres_bit_alloc[node_offset] &&
	    node_gres_ptr->topo_gres_bitmap &&
	    node_gres_ptr->topo_gres_cnt_alloc) {
		for (i = 0; i < node_gres_ptr->topo_cnt; i++) {
			sz1 = bit_size(
				job_gres_ptr->gres_bit_alloc[node_offset]);
			sz2 = bit_size(node_gres_ptr->topo_gres_bitmap[i]);
			if (sz1 != sz2)
				continue;
			gres_cnt = (uint64_t)bit_overlap(
				job_gres_ptr->gres_bit_alloc[node_offset],
				node_gres_ptr->topo_gres_bitmap[i]);
			if (node_gres_ptr->topo_gres_cnt_alloc[i] >= gres_cnt) {
				node_gres_ptr->topo_gres_cnt_alloc[i] -=
					gres_cnt;
			} else {
				error("gres/%s: job %u dealloc node %s topo "
				      "gres count underflow "
				      "(%"PRIu64" %"PRIu64")",
				      gres_name, job_id,
				      node_name,
				      node_gres_ptr->topo_gres_cnt_alloc[i],
				      gres_cnt);
				node_gres_ptr->topo_gres_cnt_alloc[i] = 0;
			}
			if ((node_gres_ptr->type_cnt == 0) ||
			    (node_gres_ptr->topo_model == NULL) ||
			    (node_gres_ptr->topo_model[i] == NULL))
				continue;
			for (j = 0; j < node_gres_ptr->type_cnt; j++) {
				if (!node_gres_ptr->type_model[j] ||
				    xstrcmp(node_gres_ptr->topo_model[i],
					    node_gres_ptr->type_model[j]))
					continue;
				if (node_gres_ptr->type_cnt_alloc[j] >=
				    gres_cnt) {
					node_gres_ptr->type_cnt_alloc[j] -=
						gres_cnt;
				} else {
					error("gres/%s: job %u dealloc node %s "
					      "type %s gres count underflow "
					      "(%"PRIu64" %"PRIu64")",
					      gres_name, job_id, node_name,
					      node_gres_ptr->type_model[j],
					      node_gres_ptr->type_cnt_alloc[i],
					      gres_cnt);
					node_gres_ptr->type_cnt_alloc[j] = 0;
				}
			}
		}
		type_array_updated = true;
	} else if (job_gres_ptr->gres_bit_alloc &&
		   job_gres_ptr->gres_bit_alloc[node_offset] &&
		   node_gres_ptr->topo_gres_cnt_alloc) {
		/* Avoid crash if configuration inconsistent */
		len = MIN(node_gres_ptr->gres_cnt_config,
			  bit_size(job_gres_ptr->
				   gres_bit_alloc[node_offset]));
		for (i = 0; i < len; i++) {
			if (!bit_test(job_gres_ptr->
				      gres_bit_alloc[node_offset], i) ||
			    !node_gres_ptr->topo_gres_cnt_alloc[i])
				continue;
			node_gres_ptr->topo_gres_cnt_alloc[i]--;
			if ((node_gres_ptr->type_cnt == 0) ||
			    (node_gres_ptr->topo_model == NULL) ||
			    (node_gres_ptr->topo_model[i] == NULL))
				continue;
			for (j = 0; j < node_gres_ptr->type_cnt; j++) {
				if (!node_gres_ptr->type_model[j] ||
				    xstrcmp(node_gres_ptr->topo_model[i],
					    node_gres_ptr->type_model[j]))
					continue;
				node_gres_ptr->type_cnt_alloc[j]--;
 			}
		}
		type_array_updated = true;
	}

	if (!type_array_updated && job_gres_ptr->type_model) {
		gres_cnt = job_gres_ptr->gres_cnt_alloc;
		for (j = 0; j < node_gres_ptr->type_cnt; j++) {
			if (!node_gres_ptr->type_model[j] ||
			    xstrcmp(job_gres_ptr->type_model,
				    node_gres_ptr->type_model[j]))
				continue;
			k = MIN(gres_cnt, node_gres_ptr->type_cnt_alloc[j]);
			node_gres_ptr->type_cnt_alloc[j] -= k;
			gres_cnt -= k;
			if (gres_cnt == 0)
				break;
		}
 	}

	return SLURM_SUCCESS;
}

/*
 * Deallocate resource from a job and update node and job gres information
 * IN job_gres_list - job's gres_list built by gres_plugin_job_state_validate()
 * IN node_gres_list - node's gres_list built by
 *		gres_plugin_node_config_validate()
 * IN node_offset - zero-origin index to the node of interest
 * IN job_id      - job's ID (for logging)
 * IN node_name   - name of the node (for logging)
 * RET SLURM_SUCCESS or error code
 */
extern int gres_plugin_job_dealloc(List job_gres_list, List node_gres_list,
				   int node_offset, uint32_t job_id,
				   char *node_name)
{
	int i, rc, rc2;
	ListIterator job_gres_iter,  node_gres_iter;
	gres_state_t *job_gres_ptr, *node_gres_ptr;
	char *gres_name = NULL;

	if (job_gres_list == NULL)
		return SLURM_SUCCESS;
	if (node_gres_list == NULL) {
		error("gres_job_dealloc: job %u has gres specification while "
		      "node %s has none", job_id, node_name);
		return SLURM_ERROR;
	}

	rc = gres_plugin_init();

	slurm_mutex_lock(&gres_context_lock);
	job_gres_iter = list_iterator_create(job_gres_list);
	while ((job_gres_ptr = (gres_state_t *) list_next(job_gres_iter))) {
		for (i = 0; i < gres_context_cnt; i++) {
			if (job_gres_ptr->plugin_id ==
			    gres_context[i].plugin_id)
				break;
		}
		if (i >= gres_context_cnt) {
			error("gres_plugin_job_dealloc: no plugin configured "
			      "for data type %u for job %u and node %s",
			      job_gres_ptr->plugin_id, job_id, node_name);
			/* A likely sign that GresPlugins has changed */
			gres_name = "UNKNOWN";
		} else
			gres_name = gres_context[i].gres_name;

		node_gres_iter = list_iterator_create(node_gres_list);
		while ((node_gres_ptr = (gres_state_t *)
				list_next(node_gres_iter))) {
			if (job_gres_ptr->plugin_id == node_gres_ptr->plugin_id)
				break;
		}
		list_iterator_destroy(node_gres_iter);
		if (node_gres_ptr == NULL) {
			error("gres_plugin_job_dealloc: node %s lacks gres/%s "
			      "for job %u", node_name, gres_name , job_id);
			continue;
		}

		rc2 = _job_dealloc(job_gres_ptr->gres_data,
				   node_gres_ptr->gres_data, node_offset,
				   gres_name, job_id, node_name);
		if (rc2 != SLURM_SUCCESS)
			rc = rc2;
	}
	list_iterator_destroy(job_gres_iter);
	slurm_mutex_unlock(&gres_context_lock);

	return rc;
}

/*
 * Merge one job's gres allocation into another job's gres allocation.
 * IN from_job_gres_list - List of gres records for the job being merged
 *			into another job
 * IN from_job_node_bitmap - bitmap of nodes for the job being merged into
 *			another job
 * IN/OUT to_job_gres_list - List of gres records for the job being merged
 *			into job
 * IN to_job_node_bitmap - bitmap of nodes for the job being merged into
 */
extern void gres_plugin_job_merge(List from_job_gres_list,
				  bitstr_t *from_job_node_bitmap,
				  List to_job_gres_list,
				  bitstr_t *to_job_node_bitmap)
{
	ListIterator gres_iter;
	gres_state_t *gres_ptr, *gres_ptr2;
	gres_job_state_t *gres_job_ptr, *gres_job_ptr2;
	int new_node_cnt;
	int i_first, i_last, i;
	int from_inx, to_inx, new_inx;
	bitstr_t **new_gres_bit_alloc, **new_gres_bit_step_alloc;
	uint64_t *new_gres_cnt_step_alloc;

	(void) gres_plugin_init();
	new_node_cnt = bit_set_count(from_job_node_bitmap) +
		       bit_set_count(to_job_node_bitmap) -
		       bit_overlap(from_job_node_bitmap, to_job_node_bitmap);
	i_first = MIN(bit_ffs(from_job_node_bitmap),
		      bit_ffs(to_job_node_bitmap));
	i_first = MAX(i_first, 0);
	i_last  = MAX(bit_fls(from_job_node_bitmap),
		      bit_fls(to_job_node_bitmap));
	if (i_last == -1) {
		error("gres_plugin_job_merge: node_bitmaps are empty");
		return;
	}

	slurm_mutex_lock(&gres_context_lock);

	/* Step one - Expand the gres data structures in "to" job */
	if (!to_job_gres_list)
		goto step2;
	gres_iter = list_iterator_create(to_job_gres_list);
	while ((gres_ptr = (gres_state_t *) list_next(gres_iter))) {
		gres_job_ptr = (gres_job_state_t *) gres_ptr->gres_data;
		new_gres_bit_alloc = xmalloc(sizeof(bitstr_t *) *
					     new_node_cnt);
		new_gres_bit_step_alloc = xmalloc(sizeof(bitstr_t *) *
						  new_node_cnt);
		new_gres_cnt_step_alloc = xmalloc(sizeof(uint64_t) *
						  new_node_cnt);

		from_inx = to_inx = new_inx = -1;
		for (i = i_first; i <= i_last; i++) {
			bool from_match = false, to_match = false;
			if (bit_test(to_job_node_bitmap, i)) {
				to_match = true;
				to_inx++;
			}
			if (bit_test(from_job_node_bitmap, i)) {
				from_match = true;
				from_inx++;
			}
			if (from_match || to_match)
				new_inx++;
			if (to_match) {
				if (gres_job_ptr->gres_bit_alloc) {
					new_gres_bit_alloc[new_inx] =
						gres_job_ptr->
						gres_bit_alloc[to_inx];
				}
				if (gres_job_ptr->gres_bit_step_alloc) {
					new_gres_bit_step_alloc[new_inx] =
						gres_job_ptr->
						gres_bit_step_alloc[to_inx];
				}
				if (gres_job_ptr->gres_cnt_step_alloc) {
					new_gres_cnt_step_alloc[new_inx] =
						gres_job_ptr->
						gres_cnt_step_alloc[to_inx];
				}
			}
		}
		gres_job_ptr->node_cnt = new_node_cnt;
		xfree(gres_job_ptr->gres_bit_alloc);
		gres_job_ptr->gres_bit_alloc = new_gres_bit_alloc;
		xfree(gres_job_ptr->gres_bit_step_alloc);
		gres_job_ptr->gres_bit_step_alloc = new_gres_bit_step_alloc;
		xfree(gres_job_ptr->gres_cnt_step_alloc);
		gres_job_ptr->gres_cnt_step_alloc = new_gres_cnt_step_alloc;
	}
	list_iterator_destroy(gres_iter);

	/* Step two - Merge the gres information from the "from" job into the
	 * existing gres information for the "to" job */
step2:	if (!from_job_gres_list)
		goto step3;
	if (!to_job_gres_list) {
		to_job_gres_list = list_create(_gres_job_list_delete);
	}
	gres_iter = list_iterator_create(from_job_gres_list);
	while ((gres_ptr = (gres_state_t *) list_next(gres_iter))) {
		gres_job_ptr = (gres_job_state_t *) gres_ptr->gres_data;
		gres_ptr2 = list_find_first(to_job_gres_list, _gres_find_id,
					    &gres_ptr->plugin_id);
		if (gres_ptr2) {
			gres_job_ptr2 = gres_ptr2->gres_data;
		} else {
			gres_ptr2 = xmalloc(sizeof(gres_state_t));
			gres_job_ptr2 = xmalloc(sizeof(gres_job_state_t));
			gres_ptr2->plugin_id = gres_ptr->plugin_id;
			gres_ptr2->gres_data = gres_job_ptr2;
			gres_job_ptr2->gres_cnt_alloc = gres_job_ptr->
							gres_cnt_alloc;
			gres_job_ptr2->node_cnt = new_node_cnt;
			gres_job_ptr2->gres_bit_alloc =
				xmalloc(sizeof(bitstr_t *) * new_node_cnt);
			gres_job_ptr2->gres_bit_step_alloc =
				xmalloc(sizeof(bitstr_t *) * new_node_cnt);
			gres_job_ptr2->gres_cnt_step_alloc =
				xmalloc(sizeof(uint64_t) * new_node_cnt);
			list_append(to_job_gres_list, gres_ptr2);
		}
		from_inx = to_inx = new_inx = -1;
		for (i = i_first; i <= i_last; i++) {
			bool from_match = false, to_match = false;
			if (bit_test(to_job_node_bitmap, i)) {
				to_match = true;
				to_inx++;
			}
			if (bit_test(from_job_node_bitmap, i)) {
				from_match = true;
				from_inx++;
			}
			if (from_match || to_match)
				new_inx++;
			if (from_match) {
				if (!gres_job_ptr->gres_bit_alloc) {
					;
				} else if (gres_job_ptr2->
					   gres_bit_alloc[new_inx]) {
					/* Do not merge GRES allocations on
					 * a node, just keep original job's */
#if 0
					bit_or(gres_job_ptr2->
					       gres_bit_alloc[new_inx],
					       gres_job_ptr->
					       gres_bit_alloc[from_inx]);
#endif
				} else {
					gres_job_ptr2->gres_bit_alloc[new_inx] =
						gres_job_ptr->
						gres_bit_alloc[from_inx];
					gres_job_ptr->
						gres_bit_alloc
						[from_inx] = NULL;
				}
				if (gres_job_ptr->gres_cnt_step_alloc &&
				    gres_job_ptr->
				    gres_cnt_step_alloc[from_inx]) {
					error("Attempt to merge gres, from "
					      "job has active steps");
				}
			}
		}
	}
	list_iterator_destroy(gres_iter);

step3:	slurm_mutex_unlock(&gres_context_lock);
	return;
}

/*
 * Set environment variables as required for a batch job
 * IN/OUT job_env_ptr - environment variable array
 * IN gres_list - generated by gres_plugin_job_alloc()
  */
extern void gres_plugin_job_set_env(char ***job_env_ptr, List job_gres_list)
{
	int i;
	ListIterator gres_iter;
	gres_state_t *gres_ptr = NULL;

	(void) gres_plugin_init();

	slurm_mutex_lock(&gres_context_lock);
	for (i=0; i<gres_context_cnt; i++) {
		if (gres_context[i].ops.job_set_env == NULL)
			continue;	/* No plugin to call */
		if (job_gres_list) {
			gres_iter = list_iterator_create(job_gres_list);
			while ((gres_ptr = (gres_state_t *)
					   list_next(gres_iter))) {
				if (gres_ptr->plugin_id !=
				    gres_context[i].plugin_id)
					continue;
				(*(gres_context[i].ops.job_set_env))
					(job_env_ptr, gres_ptr->gres_data);
				break;
			}
			list_iterator_destroy(gres_iter);
		}
		if (gres_ptr == NULL) { /* No data found */
			(*(gres_context[i].ops.job_set_env))
					(job_env_ptr, NULL);
		}
	}
	slurm_mutex_unlock(&gres_context_lock);
}

static void _job_state_log(void *gres_data, uint32_t job_id, char *gres_name)
{
	gres_job_state_t *gres_ptr;
	char tmp_str[128];
	int i;

	xassert(gres_data);
	gres_ptr = (gres_job_state_t *) gres_data;
	info("gres: %s state for job %u", gres_name, job_id);
	info("  gres_cnt:%"PRIu64" node_cnt:%u type:%s",
	     gres_ptr->gres_cnt_alloc,
	     gres_ptr->node_cnt, gres_ptr->type_model);
	if (gres_ptr->node_cnt == 0)
		return;

	if (gres_ptr->gres_bit_alloc == NULL)
		info("  gres_bit_alloc:NULL");
	if (gres_ptr->gres_bit_step_alloc == NULL)
		info("  gres_bit_step_alloc:NULL");
	if (gres_ptr->gres_cnt_step_alloc == NULL)
		info("  gres_cnt_step_alloc:NULL");

	for (i = 0; i < gres_ptr->node_cnt; i++) {
		if (gres_ptr->gres_bit_alloc && gres_ptr->gres_bit_alloc[i]) {
			bit_fmt(tmp_str, sizeof(tmp_str),
				gres_ptr->gres_bit_alloc[i]);
			info("  gres_bit_alloc[%d]:%s", i, tmp_str);
		} else if (gres_ptr->gres_bit_alloc)
			info("  gres_bit_alloc[%d]:NULL", i);

		if (gres_ptr->gres_bit_step_alloc &&
		    gres_ptr->gres_bit_step_alloc[i]) {
			bit_fmt(tmp_str, sizeof(tmp_str),
				gres_ptr->gres_bit_step_alloc[i]);
			info("  gres_bit_step_alloc[%d]:%s", i, tmp_str);
		} else if (gres_ptr->gres_bit_step_alloc)
			info("  gres_bit_step_alloc[%d]:NULL", i);

		if (gres_ptr->gres_cnt_step_alloc) {
			info("  gres_cnt_step_alloc[%d]:%"PRIu64"", i,
			     gres_ptr->gres_cnt_step_alloc[i]);
		}
	}
}

/*
 * Extract from the job record's gres_list the count of allocated resources of
 * 	the named gres type.
 * IN job_gres_list  - job record's gres_list.
 * IN gres_name_type - the name of the gres type to retrieve the associated
 *	value from.
 * RET The value associated with the gres type or NO_VAL if not found.
 */
extern uint64_t gres_plugin_get_job_value_by_type(List job_gres_list,
						  char *gres_name_type)
{
	uint64_t gres_val;
	uint32_t gres_name_type_id;
	ListIterator  job_gres_iter;
	gres_state_t *job_gres_ptr;

	if (job_gres_list == NULL)
		return NO_VAL64;

	gres_name_type_id = _build_id(gres_name_type);
	gres_val = NO_VAL64;

	job_gres_iter = list_iterator_create(job_gres_list);
	while ((job_gres_ptr = (gres_state_t *) list_next(job_gres_iter))) {
		if (job_gres_ptr->plugin_id == gres_name_type_id) {
			gres_val = ((gres_job_state_t*)
				   (job_gres_ptr->gres_data))->gres_cnt_alloc;
			break;
		}
	}
	list_iterator_destroy(job_gres_iter);

	return gres_val;
}

/*
 * Log a job's current gres state
 * IN gres_list - generated by gres_plugin_job_state_validate()
 * IN job_id - job's ID
 */
extern void gres_plugin_job_state_log(List gres_list, uint32_t job_id)
{
	int i;
	ListIterator gres_iter;
	gres_state_t *gres_ptr;

	if (!gres_debug || (gres_list == NULL))
		return;

	(void) gres_plugin_init();

	slurm_mutex_lock(&gres_context_lock);
	gres_iter = list_iterator_create(gres_list);
	while ((gres_ptr = (gres_state_t *) list_next(gres_iter))) {
		for (i=0; i<gres_context_cnt; i++) {
			if (gres_ptr->plugin_id !=
			    gres_context[i].plugin_id)
				continue;
			_job_state_log(gres_ptr->gres_data, job_id,
				       gres_context[i].gres_name);
			break;
		}
	}
	list_iterator_destroy(gres_iter);
	slurm_mutex_unlock(&gres_context_lock);
}

extern void gres_plugin_job_state_file(List gres_list, int *gres_bit_alloc,
				       int *gres_count)
{
	int i, j, gres_cnt=0, len, p, found=0;
	ListIterator gres_iter;
	gres_state_t *gres_ptr;
	gres_job_state_t *gres_job_ptr;

	if (gres_list == NULL)
		return;
	(void) gres_plugin_init();

	slurm_mutex_lock(&gres_context_lock);
	gres_iter = list_iterator_create(gres_list);

	for (j=0; j<gres_context_cnt; j++) {
		found = 0;
		list_iterator_reset(gres_iter);
		while ((gres_ptr = (gres_state_t *) list_next(gres_iter))){
			if (gres_ptr->plugin_id !=
			    gres_context[j].plugin_id ) {
				continue;
			}
			found = 1;
			gres_job_ptr = (gres_job_state_t *) gres_ptr->gres_data;
			if ((gres_job_ptr != NULL) &&
			    (gres_job_ptr->node_cnt == 1) &&
			    (gres_job_ptr->gres_bit_alloc != NULL) &&
			    (gres_job_ptr->gres_bit_alloc[0] != NULL)) {
			     	len = bit_size(gres_job_ptr->gres_bit_alloc[0]);
				for (i=0; i<len; i++) {
					if (!bit_test(gres_job_ptr->
						      gres_bit_alloc[0], i))
						gres_bit_alloc[gres_cnt] = 0;
					else
						gres_bit_alloc[gres_cnt] = 1;
					gres_cnt++;
				}
			}
			break;
		}
		if (found == 0) {
			for (p=0; p<gres_count[j]; p++){
				gres_bit_alloc[gres_cnt] = 0;
				gres_cnt++;
			}
		}
	}
	list_iterator_destroy(gres_iter);
	slurm_mutex_unlock(&gres_context_lock);
}


static void _step_state_delete(void *gres_data)
{
	int i;
	gres_step_state_t *gres_ptr = (gres_step_state_t *) gres_data;

	if (gres_ptr == NULL)
		return;

	FREE_NULL_BITMAP(gres_ptr->node_in_use);
	if (gres_ptr->gres_bit_alloc) {
		for (i = 0; i < gres_ptr->node_cnt; i++)
			FREE_NULL_BITMAP(gres_ptr->gres_bit_alloc[i]);
		xfree(gres_ptr->gres_bit_alloc);
	}
	xfree(gres_ptr->type_model);
	xfree(gres_ptr);
}

static void _gres_step_list_delete(void *list_element)
{
	gres_state_t *gres_ptr = (gres_state_t *) list_element;

	_step_state_delete(gres_ptr->gres_data);
	xfree(gres_ptr);
}

static int _step_state_validate(char *config, gres_step_state_t **gres_data,
				slurm_gres_context_t *context_ptr)
{
	gres_step_state_t *gres_ptr;
	char *type = NULL;
	uint64_t cnt = 0;
	int rc = SLURM_SUCCESS;

	if ((rc = _get_gres_req_cnt(config, context_ptr, &cnt, &type))
	    != SLURM_SUCCESS)
		return rc;

	if (cnt == 0) {
		*gres_data = NULL;
		xfree(type);
	} else {
		gres_ptr = xmalloc(sizeof(gres_step_state_t));
		gres_ptr->gres_cnt_alloc = (uint32_t) cnt;
		gres_ptr->type_model = type;
		type = NULL;

		*gres_data = gres_ptr;
	}
	return SLURM_SUCCESS;
}

static uint64_t _step_test(void *step_gres_data, void *job_gres_data,
			   int node_offset, bool ignore_alloc, char *gres_name,
			   uint32_t job_id, uint32_t step_id)
{
	gres_job_state_t  *job_gres_ptr  = (gres_job_state_t *)  job_gres_data;
	gres_step_state_t *step_gres_ptr = (gres_step_state_t *) step_gres_data;
	uint64_t gres_cnt;

	xassert(job_gres_ptr);
	xassert(step_gres_ptr);

	if ((node_offset == NO_VAL) ||
	    (0 == job_gres_ptr->node_cnt)) {	/* no_consume */
		if (step_gres_ptr->gres_cnt_alloc >
		    job_gres_ptr->gres_cnt_alloc)
			return 0;
		return NO_VAL64;
	}

	if (node_offset >= job_gres_ptr->node_cnt) {
		error("gres/%s: %s %u.%u node offset invalid (%d >= %u)",
		      gres_name, __func__, job_id, step_id, node_offset,
		      job_gres_ptr->node_cnt);
		return 0;
	}

	if (job_gres_ptr->gres_cnt_step_alloc) {
		uint64_t job_gres_avail = job_gres_ptr->gres_cnt_alloc;
		if (!ignore_alloc) {
			job_gres_avail -= job_gres_ptr->
					  gres_cnt_step_alloc[node_offset];
		}
		if (step_gres_ptr->gres_cnt_alloc > job_gres_avail)
			return 0;
	} else {
		error("gres/%s: %s %u.%u gres_cnt_step_alloc is NULL",
		      gres_name, __func__, job_id, step_id);
		return 0;
	}

	if (job_gres_ptr->gres_bit_alloc &&
	    job_gres_ptr->gres_bit_alloc[node_offset]) {
		gres_cnt = bit_set_count(job_gres_ptr->
					 gres_bit_alloc[node_offset]);
		if (!ignore_alloc &&
		    job_gres_ptr->gres_bit_step_alloc &&
		    job_gres_ptr->gres_bit_step_alloc[node_offset]) {
			gres_cnt -= bit_set_count(job_gres_ptr->
						  gres_bit_step_alloc
						  [node_offset]);
		}
		if (step_gres_ptr->gres_cnt_alloc > gres_cnt)
			gres_cnt = 0;
		else
			gres_cnt = NO_VAL64;
	} else if (job_gres_ptr->gres_cnt_step_alloc &&
		   job_gres_ptr->gres_cnt_step_alloc[node_offset]) {
		gres_cnt = job_gres_ptr->gres_cnt_alloc;
		if (!ignore_alloc) {
			gres_cnt -= job_gres_ptr->
				    gres_cnt_step_alloc[node_offset];
		}
		if (step_gres_ptr->gres_cnt_alloc > gres_cnt)
			gres_cnt = 0;
		else
			gres_cnt = NO_VAL64;
	} else {
		/* Note: We already validated the gres count above */
		debug3("gres/%s: %s %u.%u gres_bit_alloc is NULL",
		       gres_name, __func__, job_id, step_id);
		gres_cnt = NO_VAL64;
	}

	return gres_cnt;
}

/*
 * Given a step's requested gres configuration, validate it and build gres list
 * IN req_config - step request's gres input string
 * OUT step_gres_list - List of Gres records for this step to track usage
 * IN job_gres_list - List of Gres records for this job
 * IN job_id, step_id - ID of the step being allocated.
 * RET SLURM_SUCCESS or ESLURM_INVALID_GRES
 */
extern int gres_plugin_step_state_validate(char *req_config,
					   List *step_gres_list,
					   List job_gres_list, uint32_t job_id,
					   uint32_t step_id)
{
	char *tmp_str, *tok, *last = NULL;
	int i, rc, rc2;
	gres_state_t *step_gres_ptr, *job_gres_ptr;
	gres_step_state_t *step_gres_data;
	gres_job_state_t *job_gres_data;
	ListIterator job_gres_iter;
	gres_step_state_t *step_gres_state;
	gres_job_state_t *job_gres_state;

	*step_gres_list = NULL;
	if ((req_config == NULL) || (req_config[0] == '\0'))
		return SLURM_SUCCESS;

	if ((rc = gres_plugin_init()) != SLURM_SUCCESS)
		return rc;

	slurm_mutex_lock(&gres_context_lock);
	tmp_str = xstrdup(req_config);
	tok = strtok_r(tmp_str, ",", &last);
	while (tok && (rc == SLURM_SUCCESS)) {
		rc2 = SLURM_ERROR;
		for (i = 0; i < gres_context_cnt; i++) {
			step_gres_data = NULL;
			rc2 = _step_state_validate(tok, &step_gres_data,
						   &gres_context[i]);
			if (rc2 != SLURM_SUCCESS)
				continue;
			if (step_gres_data == NULL)    /* Name match, count=0 */
				break;
			if (job_gres_list == NULL) {
				info("step %u.%u has gres spec, job has none",
				     job_id, step_id);
				rc2 = ESLURM_INVALID_GRES;
				continue;
			}
			/* Now make sure the step's request isn't too big for
			 * the job's gres allocation */
			step_gres_state = (gres_step_state_t *) step_gres_data;
			job_gres_iter = list_iterator_create(job_gres_list);
			while ((job_gres_ptr = (gres_state_t *)
					list_next(job_gres_iter))) {
				if (job_gres_ptr->plugin_id !=
				    gres_context[i].plugin_id)
					continue;
				if (!step_gres_state->type_model)
					break;	/* match GRES name only */
				job_gres_state = (gres_job_state_t *)
						 job_gres_ptr->gres_data;
				if (!job_gres_state->type_model ||
				    xstrcmp(job_gres_state->type_model,
					    step_gres_state->type_model))
					continue;
				break;	/* match GRES name and model */
			}
			list_iterator_destroy(job_gres_iter);
			if (job_gres_ptr == NULL) {
				info("Step %u.%u gres request not in job "
				     "alloc %s", job_id, step_id, tok);
				rc = ESLURM_INVALID_GRES;
				_step_state_delete(step_gres_data);
				break;
			}
			job_gres_data = job_gres_ptr->gres_data;
			if (!_step_test(step_gres_data, job_gres_data, NO_VAL,
					true, gres_context[i].gres_name,
					job_id, step_id)) {
				info("Step %u.%u gres higher than in job "
				     "allocation %s", job_id, step_id, tok);
				rc = ESLURM_INVALID_GRES;
				_step_state_delete(step_gres_data);
				break;
			}

			if (*step_gres_list == NULL) {
				*step_gres_list = list_create(
						  _gres_step_list_delete);
			}
			step_gres_ptr = xmalloc(sizeof(gres_state_t));
			step_gres_ptr->plugin_id = gres_context[i].plugin_id;
			step_gres_ptr->gres_data = step_gres_data;
			list_append(*step_gres_list, step_gres_ptr);
			break;		/* processed it */
		}
		if ((i >= gres_context_cnt) && _is_gres_cnt_zero(tok))
			rc2 = SLURM_SUCCESS;
		if (rc2 != SLURM_SUCCESS) {
			info("Invalid gres step %u.%u specification %s",
			     job_id, step_id, tok);
			rc = ESLURM_INVALID_GRES;
			break;
		}
		tok = strtok_r(NULL, ",", &last);
	}
	slurm_mutex_unlock(&gres_context_lock);

	xfree(tmp_str);
	return rc;
}

static void *_step_state_dup(void *gres_data)
{

	int i;
	gres_step_state_t *gres_ptr = (gres_step_state_t *) gres_data;
	gres_step_state_t *new_gres_ptr;

	xassert(gres_ptr);
	new_gres_ptr = xmalloc(sizeof(gres_step_state_t));
	new_gres_ptr->gres_cnt_alloc	= gres_ptr->gres_cnt_alloc;
	new_gres_ptr->node_cnt		= gres_ptr->node_cnt;

	if (gres_ptr->node_in_use)
		new_gres_ptr->node_in_use = bit_copy(gres_ptr->node_in_use);

	if (gres_ptr->gres_bit_alloc) {
		new_gres_ptr->gres_bit_alloc = xmalloc(sizeof(bitstr_t *) *
					       gres_ptr->node_cnt);
		for (i=0; i<gres_ptr->node_cnt; i++) {
			if (gres_ptr->gres_bit_alloc[i] == NULL)
				continue;
			new_gres_ptr->gres_bit_alloc[i] = bit_copy(gres_ptr->
							  gres_bit_alloc[i]);
		}
	}
	return new_gres_ptr;
}

static void *_step_state_dup2(void *gres_data, int node_index)
{

	gres_step_state_t *gres_ptr = (gres_step_state_t *) gres_data;
	gres_step_state_t *new_gres_ptr;

	xassert(gres_ptr);
	new_gres_ptr = xmalloc(sizeof(gres_step_state_t));
	new_gres_ptr->gres_cnt_alloc	= gres_ptr->gres_cnt_alloc;
	new_gres_ptr->node_cnt		= 1;

	if (gres_ptr->node_in_use)
		new_gres_ptr->node_in_use = bit_copy(gres_ptr->node_in_use);

	if ((node_index < gres_ptr->node_cnt) && gres_ptr->gres_bit_alloc &&
	    gres_ptr->gres_bit_alloc[node_index]) {
		new_gres_ptr->gres_bit_alloc = xmalloc(sizeof(bitstr_t *));
		new_gres_ptr->gres_bit_alloc[0] =
			bit_copy(gres_ptr->gres_bit_alloc[node_index]);
	}
	return new_gres_ptr;
}

/*
 * Create a copy of a step's gres state
 * IN gres_list - List of Gres records for this step to track usage
 * RET The copy or NULL on failure
 */
List gres_plugin_step_state_dup(List gres_list)
{
	return gres_plugin_step_state_extract(gres_list, -1);
}

/*
 * Create a copy of a step's gres state for a particular node index
 * IN gres_list - List of Gres records for this step to track usage
 * IN node_index - zero-origin index to the node
 * RET The copy or NULL on failure
 */
List gres_plugin_step_state_extract(List gres_list, int node_index)
{
	ListIterator gres_iter;
	gres_state_t *gres_ptr, *new_gres_state;
	List new_gres_list = NULL;
	void *new_gres_data;

	if (gres_list == NULL)
		return new_gres_list;

	(void) gres_plugin_init();

	slurm_mutex_lock(&gres_context_lock);
	gres_iter = list_iterator_create(gres_list);
	while ((gres_ptr = (gres_state_t *) list_next(gres_iter))) {
		if (node_index == -1)
			new_gres_data = _step_state_dup(gres_ptr->gres_data);
		else {
			new_gres_data = _step_state_dup2(gres_ptr->gres_data,
							 node_index);
		}
		if (new_gres_list == NULL) {
			new_gres_list = list_create(_gres_step_list_delete);
		}
		new_gres_state = xmalloc(sizeof(gres_state_t));
		new_gres_state->plugin_id = gres_ptr->plugin_id;
		new_gres_state->gres_data = new_gres_data;
		list_append(new_gres_list, new_gres_state);
	}
	list_iterator_destroy(gres_iter);
	slurm_mutex_unlock(&gres_context_lock);

	return new_gres_list;
}

/*
 * A job allocation size has changed. Update the job step gres information
 * bitmaps and other data structures.
 * IN gres_list - List of Gres records for this step to track usage
 * IN orig_job_node_bitmap - bitmap of nodes in the original job allocation
 * IN new_job_node_bitmap  - bitmap of nodes in the new job allocation
 */
void gres_plugin_step_state_rebase(List gres_list,
				   bitstr_t *orig_job_node_bitmap,
				   bitstr_t *new_job_node_bitmap)
{
	ListIterator gres_iter;
	gres_state_t *gres_ptr;
	gres_step_state_t *gres_step_ptr;
	int new_node_cnt;
	int i_first, i_last, i;
	int old_inx, new_inx;
	bitstr_t *new_node_in_use;
	bitstr_t **new_gres_bit_alloc = NULL;

	if (gres_list == NULL)
		return;

	(void) gres_plugin_init();

	slurm_mutex_lock(&gres_context_lock);
	gres_iter = list_iterator_create(gres_list);
	while ((gres_ptr = (gres_state_t *) list_next(gres_iter))) {
		gres_step_ptr = (gres_step_state_t *) gres_ptr->gres_data;
		if (!gres_step_ptr)
			continue;
		if (!gres_step_ptr->node_in_use) {
			error("gres_plugin_step_state_rebase: node_in_use is "
			      "NULL");
			continue;
		}
		new_node_cnt = bit_set_count(new_job_node_bitmap);
		i_first = MIN(bit_ffs(orig_job_node_bitmap),
			      bit_ffs(new_job_node_bitmap));
		i_first = MAX(i_first, 0);
		i_last  = MAX(bit_fls(orig_job_node_bitmap),
			      bit_fls(new_job_node_bitmap));
		if (i_last == -1) {
			error("gres_plugin_step_state_rebase: node_bitmaps "
			      "are empty");
			continue;
		}
		new_node_in_use = bit_alloc(new_node_cnt);

		old_inx = new_inx = -1;
		for (i = i_first; i <= i_last; i++) {
			bool old_match = false, new_match = false;
			if (bit_test(orig_job_node_bitmap, i)) {
				old_match = true;
				old_inx++;
			}
			if (bit_test(new_job_node_bitmap, i)) {
				new_match = true;
				new_inx++;
			}
			if (old_match && new_match) {
				bit_set(new_node_in_use, new_inx);
				if (gres_step_ptr->gres_bit_alloc) {
					if (!new_gres_bit_alloc) {
						new_gres_bit_alloc =
							xmalloc(
							sizeof(bitstr_t *) *
							new_node_cnt);
					}
					new_gres_bit_alloc[new_inx] =
						gres_step_ptr->gres_bit_alloc[old_inx];
				}
			} else if (old_match &&
				   gres_step_ptr->gres_bit_alloc &&
				   gres_step_ptr->gres_bit_alloc[old_inx]) {
				/* Node removed from job allocation,
				 * release step's resources */
				bit_free(gres_step_ptr->
					 gres_bit_alloc[old_inx]);
			}
		}

		gres_step_ptr->node_cnt = new_node_cnt;
		bit_free(gres_step_ptr->node_in_use);
		gres_step_ptr->node_in_use = new_node_in_use;
		xfree(gres_step_ptr->gres_bit_alloc);
		gres_step_ptr->gres_bit_alloc = new_gres_bit_alloc;
	}
	list_iterator_destroy(gres_iter);
	slurm_mutex_unlock(&gres_context_lock);

	return;
}

/*
 * Pack a step's current gres status, called from slurmctld for save/restore
 * IN gres_list - generated by gres_plugin_step_allocate()
 * IN/OUT buffer - location to write state to
 * IN job_id, step_id - job and step ID for logging
 */
extern int gres_plugin_step_state_pack(List gres_list, Buf buffer,
				       uint32_t job_id, uint32_t step_id,
				       uint16_t protocol_version)
{
	int i, rc = SLURM_SUCCESS;
	uint32_t top_offset, tail_offset, magic = GRES_MAGIC;
	uint16_t rec_cnt = 0;
	ListIterator gres_iter;
	gres_state_t *gres_ptr;
	gres_step_state_t *gres_step_ptr;

	top_offset = get_buf_offset(buffer);
	pack16(rec_cnt, buffer);	/* placeholder if data */

	if (gres_list == NULL)
		return rc;

	(void) gres_plugin_init();

	slurm_mutex_lock(&gres_context_lock);
	gres_iter = list_iterator_create(gres_list);
	while ((gres_ptr = (gres_state_t *) list_next(gres_iter))) {
		gres_step_ptr = (gres_step_state_t *) gres_ptr->gres_data;

		if (protocol_version >= SLURM_15_08_PROTOCOL_VERSION) {
			pack32(magic, buffer);
			pack32(gres_ptr->plugin_id, buffer);
			pack64(gres_step_ptr->gres_cnt_alloc, buffer);
			pack32(gres_step_ptr->node_cnt, buffer);
			pack_bit_str_hex(gres_step_ptr->node_in_use, buffer);
			if (gres_step_ptr->gres_bit_alloc) {
				pack8((uint8_t) 1, buffer);
				for (i = 0; i < gres_step_ptr->node_cnt; i++)
					pack_bit_str_hex(gres_step_ptr->
							 gres_bit_alloc[i],
							 buffer);
			} else {
				pack8((uint8_t) 0, buffer);
			}
			rec_cnt++;
		} else if (protocol_version >= SLURM_14_11_PROTOCOL_VERSION) {
			pack32(magic, buffer);
			pack32(gres_ptr->plugin_id, buffer);
			pack32(gres_step_ptr->gres_cnt_alloc, buffer);
			pack32(gres_step_ptr->node_cnt, buffer);
			pack_bit_str_hex(gres_step_ptr->node_in_use, buffer);
			if (gres_step_ptr->gres_bit_alloc) {
				pack8((uint8_t) 1, buffer);
				for (i = 0; i < gres_step_ptr->node_cnt; i++)
					pack_bit_str_hex(gres_step_ptr->
							 gres_bit_alloc[i],
							 buffer);
			} else {
				pack8((uint8_t) 0, buffer);
			}
			rec_cnt++;
		} else if (protocol_version >= SLURM_MIN_PROTOCOL_VERSION) {
			pack32(magic, buffer);
			pack32(gres_ptr->plugin_id, buffer);
			pack32(gres_step_ptr->gres_cnt_alloc, buffer);
			pack32(gres_step_ptr->node_cnt, buffer);
			pack_bit_str(gres_step_ptr->node_in_use, buffer);
			if (gres_step_ptr->gres_bit_alloc) {
				pack8((uint8_t) 1, buffer);
				for (i=0; i<gres_step_ptr->node_cnt; i++)
					pack_bit_str(gres_step_ptr->
						     gres_bit_alloc[i],
						     buffer);
			} else {
				pack8((uint8_t) 0, buffer);
			}
			rec_cnt++;
		} else {
			error("gres_plugin_step_state_pack: protocol_version "
			      "%hu not supported", protocol_version);
			break;
		}
	}
	list_iterator_destroy(gres_iter);
	slurm_mutex_unlock(&gres_context_lock);

	tail_offset = get_buf_offset(buffer);
	set_buf_offset(buffer, top_offset);
	pack16(rec_cnt, buffer);
	set_buf_offset(buffer, tail_offset);

	return rc;
}

/*
 * Unpack a step's current gres status, called from slurmctld for save/restore
 * OUT gres_list - restored state stored by gres_plugin_step_state_pack()
 * IN/OUT buffer - location to read state from
 * IN job_id, step_id - job and step ID for logging
 */
extern int gres_plugin_step_state_unpack(List *gres_list, Buf buffer,
					 uint32_t job_id, uint32_t step_id,
					 uint16_t protocol_version)
{
	int i, rc;
	uint32_t magic, plugin_id, utmp32;
	uint16_t rec_cnt;
	uint8_t has_file;
	gres_state_t *gres_ptr;
	gres_step_state_t *gres_step_ptr = NULL;

	safe_unpack16(&rec_cnt, buffer);
	if (rec_cnt == 0)
		return SLURM_SUCCESS;

	rc = gres_plugin_init();

	slurm_mutex_lock(&gres_context_lock);
	if ((gres_context_cnt > 0) && (*gres_list == NULL)) {
		*gres_list = list_create(_gres_step_list_delete);
	}

	while ((rc == SLURM_SUCCESS) && (rec_cnt)) {
		if ((buffer == NULL) || (remaining_buf(buffer) == 0))
			break;
		rec_cnt--;
		if (protocol_version >= SLURM_15_08_PROTOCOL_VERSION) {
			safe_unpack32(&magic, buffer);
			if (magic != GRES_MAGIC)
				goto unpack_error;
			safe_unpack32(&plugin_id, buffer);
			gres_step_ptr = xmalloc(sizeof(gres_step_state_t));
			safe_unpack64(&gres_step_ptr->gres_cnt_alloc, buffer);
			safe_unpack32(&gres_step_ptr->node_cnt, buffer);
			unpack_bit_str_hex(&gres_step_ptr->node_in_use, buffer);
			safe_unpack8(&has_file, buffer);
			if (has_file) {
				gres_step_ptr->gres_bit_alloc =
					xmalloc(sizeof(bitstr_t *) *
						gres_step_ptr->node_cnt);
				for (i = 0; i < gres_step_ptr->node_cnt; i++) {
					unpack_bit_str_hex(&gres_step_ptr->
							   gres_bit_alloc[i],
							   buffer);
				}
			}
		} else if (protocol_version >= SLURM_14_11_PROTOCOL_VERSION) {
			safe_unpack32(&magic, buffer);
			if (magic != GRES_MAGIC)
				goto unpack_error;
			safe_unpack32(&plugin_id, buffer);
			gres_step_ptr = xmalloc(sizeof(gres_step_state_t));
			safe_unpack32(&utmp32, buffer);
			gres_step_ptr->gres_cnt_alloc = utmp32;
			safe_unpack32(&gres_step_ptr->node_cnt, buffer);
			unpack_bit_str_hex(&gres_step_ptr->node_in_use, buffer);
			safe_unpack8(&has_file, buffer);
			if (has_file) {
				gres_step_ptr->gres_bit_alloc =
					xmalloc(sizeof(bitstr_t *) *
						gres_step_ptr->node_cnt);
				for (i = 0; i < gres_step_ptr->node_cnt; i++) {
					unpack_bit_str_hex(&gres_step_ptr->
							   gres_bit_alloc[i],
							   buffer);
				}
			}
		} else if (protocol_version >= SLURM_MIN_PROTOCOL_VERSION) {
			safe_unpack32(&magic, buffer);
			if (magic != GRES_MAGIC)
				goto unpack_error;
			safe_unpack32(&plugin_id, buffer);
			gres_step_ptr = xmalloc(sizeof(gres_step_state_t));
			safe_unpack32(&utmp32, buffer);
			gres_step_ptr->gres_cnt_alloc = utmp32;
			safe_unpack32(&gres_step_ptr->node_cnt, buffer);
			unpack_bit_str(&gres_step_ptr->node_in_use, buffer);
			safe_unpack8(&has_file, buffer);
			if (has_file) {
				gres_step_ptr->gres_bit_alloc =
					xmalloc(sizeof(bitstr_t *) *
						gres_step_ptr->node_cnt);
				for (i=0; i<gres_step_ptr->node_cnt; i++) {
					unpack_bit_str(&gres_step_ptr->
						       gres_bit_alloc[i],
						       buffer);
				}
			}
		} else {
			error("gres_plugin_step_state_unpack: protocol_version"
			      " %hu not supported", protocol_version);
			goto unpack_error;
		}

		for (i=0; i<gres_context_cnt; i++) {
			if (gres_context[i].plugin_id == plugin_id)
				break;
		}
		if (i >= gres_context_cnt) {
			/* A likely sign that GresPlugins has changed.
			 * Not a fatal error, skip over the data. */
			info("gres_plugin_step_state_unpack: no plugin "
			      "configured to unpack data type %u from "
			      "step %u.%u",
			      plugin_id, job_id, step_id);
			_step_state_delete(gres_step_ptr);
			gres_step_ptr = NULL;
			continue;
		}
		gres_ptr = xmalloc(sizeof(gres_state_t));
		gres_ptr->plugin_id = gres_context[i].plugin_id;
		gres_ptr->gres_data = gres_step_ptr;
		gres_step_ptr = NULL;
		list_append(*gres_list, gres_ptr);
	}
	slurm_mutex_unlock(&gres_context_lock);
	return rc;

unpack_error:
	error("gres_plugin_step_state_unpack: unpack error from step %u.%u",
	      job_id, step_id);
	if (gres_step_ptr)
		_step_state_delete(gres_step_ptr);
	slurm_mutex_unlock(&gres_context_lock);
	return SLURM_ERROR;
}

/* Return the count of GRES of a specific name on this machine
 * IN step_gres_list - generated by gres_plugin_step_allocate()
 * IN gres_name - name of the GRES to match
 * RET count of GRES of this specific name available to the job or NO_VAL64
 */
extern uint64_t gres_plugin_step_count(List step_gres_list, char *gres_name)
{
	uint64_t gres_cnt = NO_VAL64;
	gres_state_t *gres_ptr = NULL;
	gres_step_state_t *gres_step_ptr = NULL;
	ListIterator gres_iter;
	int i;

	slurm_mutex_lock(&gres_context_lock);
	for (i = 0; i < gres_context_cnt; i++) {
		if (xstrcmp(gres_context[i].gres_name, gres_name))
			continue;
		gres_iter = list_iterator_create(step_gres_list);
		while ((gres_ptr = (gres_state_t *)list_next(gres_iter))) {
			if (gres_ptr->plugin_id != gres_context[i].plugin_id)
				continue;
			gres_step_ptr = (gres_step_state_t*)gres_ptr->gres_data;
			if (gres_cnt == NO_VAL64)
				gres_cnt = gres_step_ptr->gres_cnt_alloc;
			else
				gres_cnt += gres_step_ptr->gres_cnt_alloc;
		}
		list_iterator_destroy(gres_iter);
		break;
	}
	slurm_mutex_unlock(&gres_context_lock);

	return gres_cnt;
}

/* Given a GRES context index, return a bitmap representing those GRES
 * which are available from the CPUs current allocated to this process */
static bitstr_t * _get_usable_gres(int context_inx)
{
	cpu_set_t mask;
	bitstr_t *usable_gres = NULL;
	int i, i_last, rc;
	ListIterator iter;
	gres_slurmd_conf_t *gres_slurmd_conf;
	int gres_inx = 0;

	CPU_ZERO(&mask);
#ifdef __FreeBSD__
	rc = cpuset_getaffinity(CPU_LEVEL_WHICH, CPU_WHICH_PID, -1,
				sizeof(mask), &mask);
#elif defined SCHED_GETAFFINITY_THREE_ARGS
	rc = sched_getaffinity(0, sizeof(mask), &mask);
#else
	rc = sched_getaffinity(0, &mask);
#endif

	if (rc) {
		error("sched_getaffinity error: %m");
		return usable_gres;
	}

	usable_gres = bit_alloc(MAX_GRES_BITMAP);
	iter = list_iterator_create(gres_conf_list);
	while ((gres_slurmd_conf = (gres_slurmd_conf_t *) list_next(iter))) {
		if (gres_slurmd_conf->plugin_id !=
		    gres_context[context_inx].plugin_id)
			continue;
		if (gres_inx + gres_slurmd_conf->count >= MAX_GRES_BITMAP) {
			error("GRES %s bitmap overflow",gres_slurmd_conf->name);
			continue;
		}
		if (!gres_slurmd_conf->cpus_bitmap) {
			bit_nset(usable_gres, gres_inx,
				 gres_inx + gres_slurmd_conf->count - 1);
		} else {
			i_last = bit_fls(gres_slurmd_conf->cpus_bitmap);
			for (i = 0; i <= i_last; i++) {
				if (!bit_test(gres_slurmd_conf->cpus_bitmap,i))
					continue;
				if (!CPU_ISSET(i, &mask))
					continue;
				bit_nset(usable_gres, gres_inx,
					 gres_inx + gres_slurmd_conf->count-1);
				break;
			}
		}
		gres_inx += gres_slurmd_conf->count;
	}
	list_iterator_destroy(iter);

	return usable_gres;
}

/*
 * Set environment variables as required for all tasks of a job step
 * IN/OUT job_env_ptr - environment variable array
 * IN step_gres_list - generated by gres_plugin_step_allocate()
 * IN accel_bind_type - GRES binding options
 */
extern void gres_plugin_step_set_env(char ***job_env_ptr, List step_gres_list,
				     uint16_t accel_bind_type)
{
	int i;
	ListIterator gres_iter;
	gres_state_t *gres_ptr = NULL;
	bool bind_gpu = accel_bind_type & ACCEL_BIND_CLOSEST_GPU;
	bool bind_nic = accel_bind_type & ACCEL_BIND_CLOSEST_NIC;
	bool bind_mic = accel_bind_type & ACCEL_BIND_CLOSEST_MIC;
	bitstr_t *usable_gres = NULL;

	(void) gres_plugin_init();

	slurm_mutex_lock(&gres_context_lock);
	for (i = 0; i < gres_context_cnt; i++) {
		if (gres_context[i].ops.step_set_env == NULL)
			continue;	/* No plugin to call */
		if (bind_gpu || bind_mic || bind_nic) {
			if (!xstrcmp(gres_context[i].gres_name, "gpu")) {
				if (!bind_gpu)
					continue;
				usable_gres = _get_usable_gres(i);
			} else if (!xstrcmp(gres_context[i].gres_name, "mic")) {
				if (!bind_mic)
					continue;
				usable_gres = _get_usable_gres(i);
			} else if (!xstrcmp(gres_context[i].gres_name, "nic")) {
				if (!bind_nic)
					continue;
				usable_gres = _get_usable_gres(i);
			} else {
				continue;
			}
		}
		if (step_gres_list) {
			gres_iter = list_iterator_create(step_gres_list);
			while ((gres_ptr = (gres_state_t *)
					   list_next(gres_iter))) {
				if (gres_ptr->plugin_id !=
				    gres_context[i].plugin_id)
					continue;
				if (accel_bind_type) {
					(*(gres_context[i].ops.step_reset_env))
						(job_env_ptr,
						 gres_ptr->gres_data,
						 usable_gres);
				} else {
					(*(gres_context[i].ops.step_set_env))
						(job_env_ptr,
						 gres_ptr->gres_data);
				}
				break;
			}
			list_iterator_destroy(gres_iter);
		}
		if (gres_ptr == NULL) { /* No data found */
			if (accel_bind_type) {
				(*(gres_context[i].ops.step_reset_env))
					(job_env_ptr, NULL, NULL);
			} else {
				(*(gres_context[i].ops.step_set_env))
					(job_env_ptr, NULL);
			}
		}
		FREE_NULL_BITMAP(usable_gres);
	}
	slurm_mutex_unlock(&gres_context_lock);
	FREE_NULL_BITMAP(usable_gres);
}

static void _step_state_log(void *gres_data, uint32_t job_id, uint32_t step_id,
			    char *gres_name)
{
	gres_step_state_t *gres_ptr = (gres_step_state_t *) gres_data;
	char tmp_str[128];
	int i;

	xassert(gres_ptr);
	info("gres/%s state for step %u.%u", gres_name, job_id, step_id);
	info("  gres_cnt:%"PRIu64" node_cnt:%u type:%s",
	     gres_ptr->gres_cnt_alloc, gres_ptr->node_cnt,
	     gres_ptr->type_model);

	if (gres_ptr->node_in_use == NULL)
		info("  node_in_use:NULL");
	else if (gres_ptr->gres_bit_alloc == NULL)
		info("  gres_bit_alloc:NULL");
	else {
		for (i = 0; i < gres_ptr->node_cnt; i++) {
			if (!bit_test(gres_ptr->node_in_use, i))
				continue;
			if (gres_ptr->gres_bit_alloc[i]) {
				bit_fmt(tmp_str, sizeof(tmp_str),
					gres_ptr->gres_bit_alloc[i]);
				info("  gres_bit_alloc[%d]:%s", i, tmp_str);
			} else
				info("  gres_bit_alloc[%d]:NULL", i);
		}
	}
}

/*
 * Log a step's current gres state
 * IN gres_list - generated by gres_plugin_step_allocate()
 * IN job_id - job's ID
 */
extern void gres_plugin_step_state_log(List gres_list, uint32_t job_id,
				       uint32_t step_id)
{
	int i;
	ListIterator gres_iter;
	gres_state_t *gres_ptr;

	if (!gres_debug || (gres_list == NULL))
		return;

	(void) gres_plugin_init();

	slurm_mutex_lock(&gres_context_lock);
	gres_iter = list_iterator_create(gres_list);
	while ((gres_ptr = (gres_state_t *) list_next(gres_iter))) {
		for (i=0; i<gres_context_cnt; i++) {
			if (gres_ptr->plugin_id != gres_context[i].plugin_id)
				continue;
			_step_state_log(gres_ptr->gres_data, job_id, step_id,
					gres_context[i].gres_name);
			break;
		}
	}
	list_iterator_destroy(gres_iter);
	slurm_mutex_unlock(&gres_context_lock);
}

/*
 * Determine how many CPUs of a job's allocation can be allocated to a job
 *	on a specific node
 * IN job_gres_list - a running job's gres info
 * IN/OUT step_gres_list - a pending job step's gres requirements
 * IN node_offset - index into the job's node allocation
 * IN ignore_alloc - if set ignore resources already allocated to running steps
 * IN job_id, step_id - ID of the step being allocated.
 * RET Count of available CPUs on this node, NO_VAL64 if no limit
 */
extern uint64_t gres_plugin_step_test(List step_gres_list, List job_gres_list,
				      int node_offset, bool ignore_alloc,
				      uint32_t job_id, uint32_t step_id)
{
	int i;
	uint64_t cpu_cnt, tmp_cnt;
	ListIterator  job_gres_iter, step_gres_iter;
	gres_state_t *job_gres_ptr, *step_gres_ptr;

	if (step_gres_list == NULL)
		return NO_VAL64;
	if (job_gres_list == NULL)
		return 0;

	cpu_cnt = NO_VAL64;
	(void) gres_plugin_init();

	slurm_mutex_lock(&gres_context_lock);
	step_gres_iter = list_iterator_create(step_gres_list);
	while ((step_gres_ptr = (gres_state_t *) list_next(step_gres_iter))) {
		job_gres_iter = list_iterator_create(job_gres_list);
		while ((job_gres_ptr = (gres_state_t *)
				list_next(job_gres_iter))) {
			if (step_gres_ptr->plugin_id == job_gres_ptr->plugin_id)
				break;
		}
		list_iterator_destroy(job_gres_iter);
		if (job_gres_ptr == NULL) {
			/* job lack resources required by the step */
			cpu_cnt = 0;
			break;
		}

		for (i=0; i<gres_context_cnt; i++) {
			if (step_gres_ptr->plugin_id !=
			    gres_context[i].plugin_id)
				continue;
			tmp_cnt = _step_test(step_gres_ptr->gres_data,
					     job_gres_ptr->gres_data,
					     node_offset, ignore_alloc,
					     gres_context[i].gres_name,
					     job_id, step_id);
			if (tmp_cnt != NO_VAL64)
				cpu_cnt = MIN(tmp_cnt, cpu_cnt);
			break;
		}
		if (cpu_cnt == 0)
			break;
	}
	list_iterator_destroy(step_gres_iter);
	slurm_mutex_unlock(&gres_context_lock);

	return cpu_cnt;
}

static int _step_alloc(void *step_gres_data, void *job_gres_data,
		       int node_offset, int cpu_cnt, char *gres_name,
		       uint32_t job_id, uint32_t step_id)
{
	gres_job_state_t  *job_gres_ptr  = (gres_job_state_t *)  job_gres_data;
	gres_step_state_t *step_gres_ptr = (gres_step_state_t *) step_gres_data;
	uint64_t gres_needed;
	bitstr_t *gres_bit_alloc;
	int i, len;

	xassert(job_gres_ptr);
	xassert(step_gres_ptr);

	if (0 == job_gres_ptr->node_cnt)	/* no_consume */
		return SLURM_SUCCESS;

	if (node_offset >= job_gres_ptr->node_cnt) {
		error("gres/%s: %s for %u.%u, node offset invalid "
		      "(%d >= %u)",
		      gres_name, __func__, job_id, step_id, node_offset,
		      job_gres_ptr->node_cnt);
		return SLURM_ERROR;
	}

	if (step_gres_ptr->gres_cnt_alloc > job_gres_ptr->gres_cnt_alloc) {
		error("gres/%s: %s for %u.%u, step's > job's "
		      "for node %d (%"PRIu64" > %"PRIu64")",
		      gres_name, __func__, job_id, step_id, node_offset,
		      step_gres_ptr->gres_cnt_alloc,
		      job_gres_ptr->gres_cnt_alloc);
		return SLURM_ERROR;
	}

	if (job_gres_ptr->gres_cnt_step_alloc == NULL) {
		job_gres_ptr->gres_cnt_step_alloc =
			xmalloc(sizeof(uint64_t) * job_gres_ptr->node_cnt);
	}

	if (step_gres_ptr->gres_cnt_alloc >
	    (job_gres_ptr->gres_cnt_alloc -
	     job_gres_ptr->gres_cnt_step_alloc[node_offset])) {
		error("gres/%s: %s for %u.%u, step's > job's "
		      "remaining for node %d (%"PRIu64" > "
		      "(%"PRIu64" - %"PRIu64"))",
		      gres_name, __func__, job_id, step_id, node_offset,
		      step_gres_ptr->gres_cnt_alloc,
		      job_gres_ptr->gres_cnt_alloc,
		      job_gres_ptr->gres_cnt_step_alloc[node_offset]);
		return SLURM_ERROR;
	}

	step_gres_ptr->node_cnt = job_gres_ptr->node_cnt;
	if (step_gres_ptr->node_in_use == NULL) {
		step_gres_ptr->node_in_use = bit_alloc(job_gres_ptr->node_cnt);
	}
	bit_set(step_gres_ptr->node_in_use, node_offset);
	job_gres_ptr->gres_cnt_step_alloc[node_offset] +=
		step_gres_ptr->gres_cnt_alloc;

	if ((job_gres_ptr->gres_bit_alloc == NULL) ||
	    (job_gres_ptr->gres_bit_alloc[node_offset] == NULL)) {
		debug3("gres/%s: %s gres_bit_alloc for %u.%u is NULL",
		       gres_name, __func__, job_id, step_id);
		return SLURM_SUCCESS;
	}

	gres_bit_alloc = bit_copy(job_gres_ptr->gres_bit_alloc[node_offset]);
	if (job_gres_ptr->gres_bit_step_alloc &&
	    job_gres_ptr->gres_bit_step_alloc[node_offset]) {
		bit_not(job_gres_ptr->gres_bit_step_alloc[node_offset]);
		bit_and(gres_bit_alloc,
			job_gres_ptr->gres_bit_step_alloc[node_offset]);
		bit_not(job_gres_ptr->gres_bit_step_alloc[node_offset]);
	}

	gres_needed = step_gres_ptr->gres_cnt_alloc;
	len = bit_size(gres_bit_alloc);
	for (i=0; i<len; i++) {
		if (gres_needed > 0) {
			if (bit_test(gres_bit_alloc, i))
				gres_needed--;
		} else {
			bit_clear(gres_bit_alloc, i);
		}
	}
	if (gres_needed) {
		error("gres/%s: %s step %u.%u oversubscribed resources on "
		      "node %d",
		      gres_name, __func__, job_id, step_id, node_offset);
	}

	if (job_gres_ptr->gres_bit_step_alloc == NULL) {
		job_gres_ptr->gres_bit_step_alloc =
			xmalloc(sizeof(bitstr_t *) * job_gres_ptr->node_cnt);
	}
	if (job_gres_ptr->gres_bit_step_alloc[node_offset]) {
		bit_or(job_gres_ptr->gres_bit_step_alloc[node_offset],
		       gres_bit_alloc);
	} else {
		job_gres_ptr->gres_bit_step_alloc[node_offset] =
			bit_copy(gres_bit_alloc);
	}
	if (step_gres_ptr->gres_bit_alloc == NULL) {
		step_gres_ptr->gres_bit_alloc = xmalloc(sizeof(bitstr_t *) *
						       job_gres_ptr->node_cnt);
	}
	if (step_gres_ptr->gres_bit_alloc[node_offset]) {
		error("gres/%s: %s step %u.%u bit_alloc already exists",
		      gres_name, __func__, job_id, step_id);
		bit_or(step_gres_ptr->gres_bit_alloc[node_offset],
		       gres_bit_alloc);
		FREE_NULL_BITMAP(gres_bit_alloc);
	} else {
		step_gres_ptr->gres_bit_alloc[node_offset] = gres_bit_alloc;
	}

	return SLURM_SUCCESS;
}

/*
 * Allocate resource to a step and update job and step gres information
 * IN step_gres_list - step's gres_list built by
 *		gres_plugin_step_state_validate()
 * IN job_gres_list - job's gres_list built by gres_plugin_job_state_validate()
 * IN node_offset - job's zero-origin index to the node of interest
 * IN cpu_cnt - number of CPUs allocated to this job on this node
 * IN job_id, step_id - ID of the step being allocated.
 * RET SLURM_SUCCESS or error code
 */
extern int gres_plugin_step_alloc(List step_gres_list, List job_gres_list,
				  int node_offset, int cpu_cnt,
				  uint32_t job_id, uint32_t step_id)
{
	int i, rc, rc2;
	ListIterator step_gres_iter,  job_gres_iter;
	gres_state_t *step_gres_ptr, *job_gres_ptr;

	if (step_gres_list == NULL)
		return SLURM_SUCCESS;
	if (job_gres_list == NULL) {
		error("gres_plugin_step_alloc: step allocates gres, but job "
		      "%u has none", job_id);
		return SLURM_ERROR;
	}

	rc = gres_plugin_init();

	slurm_mutex_lock(&gres_context_lock);
	step_gres_iter = list_iterator_create(step_gres_list);
	while ((step_gres_ptr = (gres_state_t *) list_next(step_gres_iter))) {
		for (i=0; i<gres_context_cnt; i++) {
			if (step_gres_ptr->plugin_id ==
			    gres_context[i].plugin_id)
				break;
		}
		if (i >= gres_context_cnt) {
			error("gres: step_alloc, could not find plugin %u for "
			      "step %u.%u",
			      step_gres_ptr->plugin_id, job_id, step_id);
			rc = ESLURM_INVALID_GRES;
			break;
		}

		job_gres_iter = list_iterator_create(job_gres_list);
		while ((job_gres_ptr = (gres_state_t *)
				list_next(job_gres_iter))) {
			if (step_gres_ptr->plugin_id == job_gres_ptr->plugin_id)
				break;
		}
		list_iterator_destroy(job_gres_iter);
		if (job_gres_ptr == NULL) {
			info("gres: job %u lacks gres/%s for step %u",
			     job_id, gres_context[i].gres_name, step_id);
			rc = ESLURM_INVALID_GRES;
			break;
		}

		rc2 = _step_alloc(step_gres_ptr->gres_data,
				  job_gres_ptr->gres_data, node_offset,
				  cpu_cnt, gres_context[i].gres_name, job_id,
				  step_id);
		if (rc2 != SLURM_SUCCESS)
			rc = rc2;
	}
	list_iterator_destroy(step_gres_iter);
	slurm_mutex_unlock(&gres_context_lock);

	return rc;
}


static int _step_dealloc(void *step_gres_data, void *job_gres_data,
			 char *gres_name, uint32_t job_id, uint32_t step_id)
{

	gres_job_state_t  *job_gres_ptr  = (gres_job_state_t *)  job_gres_data;
	gres_step_state_t *step_gres_ptr = (gres_step_state_t *) step_gres_data;
	uint32_t i, j, node_cnt;
	int len_j, len_s;

	xassert(job_gres_ptr);
	xassert(step_gres_ptr);

	if (0 == job_gres_ptr->node_cnt) {	/* no_consume */
		xassert(!step_gres_ptr->node_in_use);
		xassert(!step_gres_ptr->gres_bit_alloc);
		return SLURM_SUCCESS;
	}

	if (step_gres_ptr->node_in_use == NULL) {
		error("gres/%s: %s step %u.%u dealloc, node_in_use is NULL",
		      gres_name, __func__, job_id, step_id);
		return SLURM_ERROR;
	}

	node_cnt = MIN(job_gres_ptr->node_cnt, step_gres_ptr->node_cnt);
	for (i = 0; i < node_cnt; i++) {
		if (!bit_test(step_gres_ptr->node_in_use, i))
			continue;

		if (job_gres_ptr->gres_cnt_step_alloc) {
			if (job_gres_ptr->gres_cnt_step_alloc[i] >=
			    step_gres_ptr->gres_cnt_alloc) {
				job_gres_ptr->gres_cnt_step_alloc[i] -=
					step_gres_ptr->gres_cnt_alloc;
			} else {
				error("gres/%s: %s step %u.%u dealloc count "
				      "underflow",
				      gres_name, __func__, job_id, step_id);
				job_gres_ptr->gres_cnt_step_alloc[i] = 0;
			}
		}
		if ((step_gres_ptr->gres_bit_alloc == NULL) ||
		    (step_gres_ptr->gres_bit_alloc[i] == NULL))
			continue;
		if (job_gres_ptr->gres_bit_alloc[i] == NULL) {
			error("gres/%s: %s job %u gres_bit_alloc[%d]"
			      " is NULL", __func__, gres_name, job_id, i);
			continue;
		}
		len_j = bit_size(job_gres_ptr->gres_bit_alloc[i]);
		len_s = bit_size(step_gres_ptr->gres_bit_alloc[i]);
		if (len_j != len_s) {
			error("gres/%s: %s step %u.%u dealloc, bit_alloc[%d] "
			      "size mis-match (%d != %d)",
			      gres_name, __func__, job_id, step_id,
			      i, len_j, len_s);
			len_j = MIN(len_j, len_s);
		}
		for (j = 0; j < len_j; j++) {
			if (!bit_test(step_gres_ptr->gres_bit_alloc[i], j))
				continue;
			if (job_gres_ptr->gres_bit_step_alloc &&
			    job_gres_ptr->gres_bit_step_alloc[i]) {
				bit_clear(job_gres_ptr->gres_bit_step_alloc[i],
					  j);
			}
		}
		FREE_NULL_BITMAP(step_gres_ptr->gres_bit_alloc[i]);
	}

	return SLURM_SUCCESS;
}

/*
 * Deallocate resource to a step and update job and step gres information
 * IN step_gres_list - step's gres_list built by
 *		gres_plugin_step_state_validate()
 * IN job_gres_list - job's gres_list built by gres_plugin_job_state_validate()
 * IN job_id, step_id - ID of the step being allocated.
 * RET SLURM_SUCCESS or error code
 */
extern int gres_plugin_step_dealloc(List step_gres_list, List job_gres_list,
				    uint32_t job_id, uint32_t step_id)
{
	int i, rc, rc2;
	ListIterator step_gres_iter,  job_gres_iter;
	gres_state_t *step_gres_ptr, *job_gres_ptr;

	if (step_gres_list == NULL)
		return SLURM_SUCCESS;
	if (job_gres_list == NULL) {
		error("gres_plugin_step_alloc: step deallocates gres, but job "
		      "%u has none", job_id);
		return SLURM_ERROR;
	}

	rc = gres_plugin_init();

	slurm_mutex_lock(&gres_context_lock);
	step_gres_iter = list_iterator_create(step_gres_list);
	while ((step_gres_ptr = (gres_state_t *) list_next(step_gres_iter))) {
		job_gres_iter = list_iterator_create(job_gres_list);
		while ((job_gres_ptr = (gres_state_t *)
				list_next(job_gres_iter))) {
			if (step_gres_ptr->plugin_id == job_gres_ptr->plugin_id)
				break;
		}
		list_iterator_destroy(job_gres_iter);
		if (job_gres_ptr == NULL)
			continue;

		for (i=0; i<gres_context_cnt; i++) {
			if (step_gres_ptr->plugin_id !=
			    gres_context[i].plugin_id)
				continue;
			rc2 = _step_dealloc(step_gres_ptr->gres_data,
					   job_gres_ptr->gres_data,
					   gres_context[i].gres_name, job_id,
					   step_id);
			if (rc2 != SLURM_SUCCESS)
				rc = rc2;
			break;
		}
	}
	list_iterator_destroy(step_gres_iter);
	slurm_mutex_unlock(&gres_context_lock);

	return rc;
}

/*
 * Determine how many GRES of a given type are allocated to a job
 * IN job_gres_list - job's gres_list built by gres_plugin_job_state_validate()
 * IN gres_name - name of a GRES type
 * RET count of this GRES allocated to this job
 */
extern uint64_t gres_get_value_by_type(List job_gres_list, char* gres_name)
{
	int i;
	uint32_t plugin_id;
	uint64_t gres_cnt = 0;
	ListIterator job_gres_iter;
	gres_state_t *job_gres_ptr;
	gres_job_state_t *job_gres_data;

	if (job_gres_list == NULL)
		return NO_VAL64;

	gres_cnt = NO_VAL64;
	(void) gres_plugin_init();
	plugin_id = _build_id(gres_name);

	slurm_mutex_lock(&gres_context_lock);
	job_gres_iter = list_iterator_create(job_gres_list);
	while ((job_gres_ptr = (gres_state_t *) list_next(job_gres_iter))) {
		for (i=0; i<gres_context_cnt; i++) {
			if (job_gres_ptr->plugin_id != plugin_id)
				continue;
			job_gres_data = (gres_job_state_t *)
					job_gres_ptr->gres_data;
			gres_cnt = job_gres_data->gres_cnt_alloc;
			break;
		}
	}
	list_iterator_destroy(job_gres_iter);
	slurm_mutex_unlock(&gres_context_lock);

	return gres_cnt;
}

/*
 * Fill in an array of GRES type ids contained within the given job gres_list
 *		and an array of corresponding counts of those GRES types.
 * IN gres_list - a List of GRES types allocated to a job.
 * IN arr_len - Length of the arrays (the number of elements in the gres_list).
 * IN gres_count_ids, gres_count_vals - the GRES type ID's and values found
 *	 	in the gres_list.
 * RET SLURM_SUCCESS or error code
 */
extern int gres_plugin_job_count(List gres_list, int arr_len,
				 int *gres_count_ids, int *gres_count_vals)
{
	ListIterator  job_gres_iter;
	gres_state_t* job_gres_ptr;
	void*         job_gres_data;
	int           rc, ix = 0;

	rc = gres_plugin_init();
	if ((rc == SLURM_SUCCESS) && (arr_len <= 0))
		rc = EINVAL;
	if (rc != SLURM_SUCCESS)
		return rc;

	slurm_mutex_lock(&gres_context_lock);

	job_gres_iter = list_iterator_create(gres_list);
	while ((job_gres_ptr = (gres_state_t*) list_next(job_gres_iter))) {
		gres_job_state_t *job_gres_state_ptr;
		job_gres_data = job_gres_ptr->gres_data;
		job_gres_state_ptr = (gres_job_state_t *) job_gres_data;
		xassert(job_gres_state_ptr);

		gres_count_ids[ix]  = job_gres_ptr->plugin_id;
		gres_count_vals[ix] = job_gres_state_ptr->gres_cnt_alloc;
		if (++ix >= arr_len)
			break;
	}
	list_iterator_destroy(job_gres_iter);

	slurm_mutex_unlock(&gres_context_lock);

	return rc;
}

/*
 * Fill in an array of GRES type ids contained within the given node gres_list
 *		and an array of corresponding counts of those GRES types.
 * IN gres_list - a List of GRES types found on a node.
 * IN arrlen - Length of the arrays (the number of elements in the gres_list).
 * IN gres_count_ids, gres_count_vals - the GRES type ID's and values found
 *	 	in the gres_list.
 * IN val_type - Type of value desired, see GRES_VAL_TYPE_*
 * RET SLURM_SUCCESS or error code
 */
extern int gres_plugin_node_count(List gres_list, int arr_len,
				  int* gres_count_ids, int* gres_count_vals,
				  int val_type)
{
	ListIterator  node_gres_iter;
	gres_state_t* node_gres_ptr;
	void*         node_gres_data;
	uint32_t      val;
	int           rc, ix = 0;

	rc = gres_plugin_init();
	if ((rc == SLURM_SUCCESS) && (arr_len <= 0))
		rc = EINVAL;
	if (rc != SLURM_SUCCESS)
		return rc;

	slurm_mutex_lock(&gres_context_lock);

	node_gres_iter = list_iterator_create(gres_list);
	while ((node_gres_ptr = (gres_state_t*) list_next(node_gres_iter))) {
		gres_node_state_t *node_gres_state_ptr;
		val = 0;
		node_gres_data = node_gres_ptr->gres_data;
		node_gres_state_ptr = (gres_node_state_t *) node_gres_data;
		xassert(node_gres_state_ptr);

		switch(val_type) {
		case(GRES_VAL_TYPE_FOUND):
			val = node_gres_state_ptr->gres_cnt_found;
			break;
		case(GRES_VAL_TYPE_CONFIG):
			val = node_gres_state_ptr->gres_cnt_config;
			break;
		case(GRES_VAL_TYPE_AVAIL):
			val = node_gres_state_ptr->gres_cnt_avail;
			break;
		case(GRES_VAL_TYPE_ALLOC):
			val = node_gres_state_ptr->gres_cnt_alloc;
		}

		gres_count_ids[ix]  = node_gres_ptr->plugin_id;
		gres_count_vals[ix] = val;
		if (++ix >= arr_len)
			break;
	}
	list_iterator_destroy(node_gres_iter);

	slurm_mutex_unlock(&gres_context_lock);

	return rc;
}

extern void gres_plugin_step_state_file(List gres_list, int *gres_bit_alloc,
					int *gres_count)
{
	int i, j, p, gres_cnt = 0, len, found;
	ListIterator gres_iter;
	gres_state_t *gres_ptr;
	gres_step_state_t *gres_step_ptr;

	if (gres_list == NULL)
		return;
	(void) gres_plugin_init();

	slurm_mutex_lock(&gres_context_lock);
	gres_iter = list_iterator_create(gres_list);

	for (j=0; j<gres_context_cnt; j++) {
		found = 0;
		list_iterator_reset(gres_iter);
		while ((gres_ptr = (gres_state_t *) list_next(gres_iter))){
			if (gres_ptr->plugin_id !=
			    gres_context[j].plugin_id) {
				continue;
			}
			found = 1;
			gres_step_ptr = (gres_step_state_t *) gres_ptr->gres_data;
			if ((gres_step_ptr != NULL) &&
			    (gres_step_ptr->node_cnt == 1) &&
			    (gres_step_ptr->gres_bit_alloc != NULL) &&
			    (gres_step_ptr->gres_bit_alloc[0] != NULL)) {
				len = bit_size(gres_step_ptr->gres_bit_alloc[0]);
				for (i=0; i<len; i++) {
					 if (!bit_test(gres_step_ptr->
						       gres_bit_alloc[0], i))
						 gres_bit_alloc[gres_cnt] = 0;
					 else
						 gres_bit_alloc[gres_cnt] = 1;
					gres_cnt++;
				}
			}
			break;
		}
		if (found == 0) {
			for (p=0; p<gres_count[j]; p++){
				gres_bit_alloc[gres_cnt] = 0;
				gres_cnt++;
			}
		}
	}

	list_iterator_destroy(gres_iter);
	slurm_mutex_unlock(&gres_context_lock);
}

/* Send GRES information to slurmstepd on the specified file descriptor */
extern void gres_plugin_send_stepd(int fd)
{
	int i;

	(void) gres_plugin_init();

	slurm_mutex_lock(&gres_context_lock);
	for (i = 0; i < gres_context_cnt; i++) {
		if (gres_context[i].ops.send_stepd == NULL)
			continue;	/* No plugin to call */
		(*(gres_context[i].ops.send_stepd)) (fd);
		break;
	}
	slurm_mutex_unlock(&gres_context_lock);
}

/* Receive GRES information from slurmd on the specified file descriptor */
extern void gres_plugin_recv_stepd(int fd)
{
	int i;

	(void) gres_plugin_init();

	slurm_mutex_lock(&gres_context_lock);
	for (i = 0; i < gres_context_cnt; i++) {
		if (gres_context[i].ops.recv_stepd == NULL)
			continue;	/* No plugin to call */
		(*(gres_context[i].ops.recv_stepd)) (fd);
		break;
	}
	slurm_mutex_unlock(&gres_context_lock);
}

/* Get generic GRES data types here. Call the plugin for others */
static int _get_job_info(int gres_inx, gres_job_state_t *job_gres_data,
			 uint32_t node_inx, enum gres_job_data_type data_type,
			 void *data)
{
	uint32_t *u32_data = (uint32_t *) data;
	bitstr_t **bit_data = (bitstr_t **) data;
	int rc = SLURM_SUCCESS;

	if (!job_gres_data || !data)
		return EINVAL;
	if (node_inx >= job_gres_data->node_cnt)
		return ESLURM_INVALID_NODE_COUNT;
	if (data_type == GRES_JOB_DATA_COUNT) {
		*u32_data = job_gres_data->gres_cnt_alloc;
	} else if (data_type == GRES_JOB_DATA_BITMAP) {
		if (job_gres_data->gres_bit_alloc)
			*bit_data = job_gres_data->gres_bit_alloc[node_inx];
		else
			*bit_data = NULL;
	} else {
		/* Support here for plugin-specific data types */
		rc = (*(gres_context[gres_inx].ops.job_info))
			(job_gres_data, node_inx, data_type, data);
	}

	return rc;
}

/*
 * get data from a job's GRES data structure
 * IN job_gres_list  - job's GRES data structure
 * IN gres_name - name of a GRES type
 * IN node_inx - zero-origin index of the node within the job's allocation
 *	for which data is desired
 * IN data_type - type of data to get from the job's data
 * OUT data - pointer to the data from job's GRES data structure
 *            DO NOT FREE: This is a pointer into the job's data structure
 * RET - SLURM_SUCCESS or error code
 */
extern int gres_get_job_info(List job_gres_list, char *gres_name,
			     uint32_t node_inx,
			     enum gres_job_data_type data_type, void *data)
{
	int i, rc = ESLURM_INVALID_GRES;
	uint32_t plugin_id;
	ListIterator job_gres_iter;
	gres_state_t *job_gres_ptr;
	gres_job_state_t *job_gres_data;

	if (data == NULL)
		return EINVAL;
	if (job_gres_list == NULL)	/* No GRES allocated */
		return ESLURM_INVALID_GRES;

	(void) gres_plugin_init();
	plugin_id = _build_id(gres_name);

	slurm_mutex_lock(&gres_context_lock);
	job_gres_iter = list_iterator_create(job_gres_list);
	while ((job_gres_ptr = (gres_state_t *) list_next(job_gres_iter))) {
		for (i = 0; i < gres_context_cnt; i++) {
			if (job_gres_ptr->plugin_id != plugin_id)
				continue;
			job_gres_data = (gres_job_state_t *)
					job_gres_ptr->gres_data;
			rc = _get_job_info(i, job_gres_data, node_inx,
					   data_type, data);
			break;
		}
	}
	list_iterator_destroy(job_gres_iter);
	slurm_mutex_unlock(&gres_context_lock);

	return rc;
}

/* Get generic GRES data types here. Call the plugin for others */
static int _get_step_info(int gres_inx, gres_step_state_t *step_gres_data,
			  uint32_t node_inx, enum gres_step_data_type data_type,
			  void *data)
{
	uint32_t *u32_data = (uint32_t *) data;
	bitstr_t **bit_data = (bitstr_t **) data;
	int rc = SLURM_SUCCESS;

	if (!step_gres_data || !data)
		return EINVAL;
	if (node_inx >= step_gres_data->node_cnt)
		return ESLURM_INVALID_NODE_COUNT;
	if (data_type == GRES_STEP_DATA_COUNT) {
		*u32_data = step_gres_data->gres_cnt_alloc;
	} else if (data_type == GRES_STEP_DATA_BITMAP) {
		if (step_gres_data->gres_bit_alloc)
			*bit_data = step_gres_data->gres_bit_alloc[node_inx];
		else
			*bit_data = NULL;
	} else {
		/* Support here for plugin-specific data types */
		rc = (*(gres_context[gres_inx].ops.step_info))
			(step_gres_data, node_inx, data_type, data);
	}

	return rc;
}

/*
 * get data from a step's GRES data structure
 * IN step_gres_list  - step's GRES data structure
 * IN gres_name - name of a GRES type
 * IN node_inx - zero-origin index of the node within the job's allocation
 *	for which data is desired. Note this can differ from the step's
 *	node allocation index.
 * IN data_type - type of data to get from the step's data
 * OUT data - pointer to the data from step's GRES data structure
 *            DO NOT FREE: This is a pointer into the step's data structure
 * RET - SLURM_SUCCESS or error code
 */
extern int gres_get_step_info(List step_gres_list, char *gres_name,
			      uint32_t node_inx,
			      enum gres_step_data_type data_type, void *data)
{
	int i, rc = ESLURM_INVALID_GRES;
	uint32_t plugin_id;
	ListIterator step_gres_iter;
	gres_state_t *step_gres_ptr;
	gres_step_state_t *step_gres_data;

	if (data == NULL)
		return EINVAL;
	if (step_gres_list == NULL)	/* No GRES allocated */
		return ESLURM_INVALID_GRES;

	(void) gres_plugin_init();
	plugin_id = _build_id(gres_name);

	slurm_mutex_lock(&gres_context_lock);
	step_gres_iter = list_iterator_create(step_gres_list);
	while ((step_gres_ptr = (gres_state_t *) list_next(step_gres_iter))) {
		for (i = 0; i < gres_context_cnt; i++) {
			if (step_gres_ptr->plugin_id != plugin_id)
				continue;
			step_gres_data = (gres_step_state_t *)
					 step_gres_ptr->gres_data;
			rc = _get_step_info(i, step_gres_data, node_inx,
					    data_type, data);
			break;
		}
	}
	list_iterator_destroy(step_gres_iter);
	slurm_mutex_unlock(&gres_context_lock);

	return rc;
}

extern gres_step_state_t *gres_get_step_state(List gres_list, char *name)
{
	gres_state_t *gres_state_ptr;

	if (!gres_list || !name || !list_count(gres_list))
		return NULL;

	slurm_mutex_lock(&gres_context_lock);
	gres_state_ptr = list_find_first(gres_list, _gres_step_find_name, name);
	slurm_mutex_unlock(&gres_context_lock);

	if (!gres_state_ptr)
		return NULL;

	return (gres_step_state_t *)gres_state_ptr->gres_data;
}

extern gres_job_state_t *gres_get_job_state(List gres_list, char *name)
{
	gres_state_t *gres_state_ptr;

	if (!gres_list || !name || !list_count(gres_list))
		return NULL;

	slurm_mutex_lock(&gres_context_lock);
	gres_state_ptr = list_find_first(gres_list, _gres_job_find_name, name);
	slurm_mutex_unlock(&gres_context_lock);

	if (!gres_state_ptr)
		return NULL;

	return (gres_job_state_t *)gres_state_ptr->gres_data;
}

extern char *gres_2_tres_str(List gres_list, bool is_job, bool locked)
{
	ListIterator itr;
	slurmdb_tres_rec_t *tres_rec;
	gres_state_t *gres_state_ptr;
	int i;
	uint64_t count;
	char *col_name = NULL;
	char *tres_str = NULL;
	static bool first_run = 1;
	static slurmdb_tres_rec_t tres_req;
	assoc_mgr_lock_t locks = { NO_LOCK, NO_LOCK, NO_LOCK, NO_LOCK,
				   READ_LOCK, NO_LOCK, NO_LOCK };

	/* we only need to init this once */
	if (first_run) {
		first_run = 0;
		memset(&tres_req, 0, sizeof(slurmdb_tres_rec_t));
		tres_req.type = "gres";
	}

	if (!gres_list)
		return NULL;

	/* must be locked first before gres_contrex_lock!!! */
	if (!locked)
		assoc_mgr_lock(&locks);

	slurm_mutex_lock(&gres_context_lock);
	itr = list_iterator_create(gres_list);
	while ((gres_state_ptr = list_next(itr))) {
		if (is_job) {
			gres_job_state_t *gres_data_ptr = (gres_job_state_t *)
				gres_state_ptr->gres_data;
			col_name = gres_data_ptr->type_model;
			count = gres_data_ptr->gres_cnt_alloc
				* (uint64_t)gres_data_ptr->node_cnt;
		} else {
			gres_step_state_t *gres_data_ptr = (gres_step_state_t *)
				gres_state_ptr->gres_data;
			col_name = gres_data_ptr->type_model;
			count = gres_data_ptr->gres_cnt_alloc
				* (uint64_t)gres_data_ptr->node_cnt;
		}

		for (i = 0; i < gres_context_cnt; i++) {
			if (gres_context[i].plugin_id ==
			    gres_state_ptr->plugin_id) {
<<<<<<< HEAD
				tres_req.name =	gres_context[i].gres_name;
=======
				tres_req.name = gres_context[i].gres_name;
>>>>>>> 921c59e4
				break;
			}
		}

		if (!tres_req.name) {
			debug("%s: couldn't find name", __func__);
			continue;
		}

		tres_rec = assoc_mgr_find_tres_rec(&tres_req);

		if (tres_rec &&
		    slurmdb_find_tres_count_in_string(
			    tres_str, tres_rec->id) == INFINITE64)
			/* New gres */
			xstrfmtcat(tres_str, "%s%u=%"PRIu64,
				   tres_str ? "," : "",
				   tres_rec->id, count);

		/* Now lets put of the : name tres if we are tracking
		 * it as well.  This would be handy for gres like
		 * gpu:tesla, where you might want to track both as
		 * TRES.
		 */
		if (col_name && (i < gres_context_cnt)) {
			tres_req.name = xstrdup_printf(
				"%s%s",
				gres_context[i].gres_name_colon,
				col_name);
			tres_rec = assoc_mgr_find_tres_rec(&tres_req);
			xfree(tres_req.name);
			if (tres_rec &&
			    slurmdb_find_tres_count_in_string(
				    tres_str, tres_rec->id) == INFINITE64)
				/* New gres */
				xstrfmtcat(tres_str, "%s%u=%"PRIu64,
					   tres_str ? "," : "",
					   tres_rec->id, count);
		}
	}
	list_iterator_destroy(itr);
	slurm_mutex_unlock(&gres_context_lock);

	if (!locked)
		assoc_mgr_unlock(&locks);

	return tres_str;
}

extern void gres_set_job_tres_cnt(List gres_list,
				  uint32_t node_cnt,
				  uint64_t *tres_cnt,
				  bool locked)
{
	ListIterator itr;
	gres_state_t *gres_state_ptr;
	static bool first_run = 1;
	static slurmdb_tres_rec_t tres_rec;
	char *col_name = NULL;
	uint64_t count;
	int i, tres_pos;
	assoc_mgr_lock_t locks = { NO_LOCK, NO_LOCK, NO_LOCK, NO_LOCK,
				   READ_LOCK, NO_LOCK, NO_LOCK };

	/* we only need to init this once */
	if (first_run) {
		first_run = 0;
		memset(&tres_rec, 0, sizeof(slurmdb_tres_rec_t));
		tres_rec.type = "gres";
	}

	if (!gres_list || !tres_cnt || !node_cnt || (node_cnt == NO_VAL))
		return;

	/* must be locked first before gres_contrex_lock!!! */
	if (!locked)
		assoc_mgr_lock(&locks);

	slurm_mutex_lock(&gres_context_lock);
	itr = list_iterator_create(gres_list);
	while ((gres_state_ptr = list_next(itr))) {
		gres_job_state_t *gres_data_ptr = (gres_job_state_t *)
			gres_state_ptr->gres_data;
		col_name = gres_data_ptr->type_model;
		count = gres_data_ptr->gres_cnt_alloc * (uint64_t)node_cnt;

		for (i=0; i < gres_context_cnt; i++) {
			if (gres_context[i].plugin_id ==
			    gres_state_ptr->plugin_id) {
				tres_rec.name =	gres_context[i].gres_name;
				break;
			}
		}

		if (!tres_rec.name) {
			debug("%s: couldn't find name", __func__);
			continue;
		}

		if ((tres_pos = assoc_mgr_find_tres_pos(
			     &tres_rec, true)) != -1)
			tres_cnt[tres_pos] = count;

		/* Now lets put of the : name tres if we are tracking
		 * it as well.  This would be handy for gres like
		 * gpu:tesla, where you might want to track both as
		 * TRES.
		 */
		if (col_name && (i < gres_context_cnt)) {
			tres_rec.name = xstrdup_printf(
				"%s%s",
				gres_context[i].gres_name_colon,
				col_name);

			if ((tres_pos = assoc_mgr_find_tres_pos(
				     &tres_rec, true)) != -1)
				tres_cnt[tres_pos] = count;
			xfree(tres_rec.name);
		}
	}
	list_iterator_destroy(itr);
	slurm_mutex_unlock(&gres_context_lock);

	if (!locked)
		assoc_mgr_unlock(&locks);

	return;
}<|MERGE_RESOLUTION|>--- conflicted
+++ resolved
@@ -6709,11 +6709,7 @@
 		for (i = 0; i < gres_context_cnt; i++) {
 			if (gres_context[i].plugin_id ==
 			    gres_state_ptr->plugin_id) {
-<<<<<<< HEAD
-				tres_req.name =	gres_context[i].gres_name;
-=======
 				tres_req.name = gres_context[i].gres_name;
->>>>>>> 921c59e4
 				break;
 			}
 		}
