--- conflicted
+++ resolved
@@ -1264,15 +1264,9 @@
 
 static void _push_to_hashtbls(char *alias, char *hostname,
 			      char *address, uint16_t port,
-<<<<<<< HEAD
 			      uint16_t cpus, uint16_t boards,
 			      uint16_t sockets, uint16_t cores,
-			      uint16_t threads)
-=======
-			      uint16_t cpus, uint16_t sockets,
-			      uint16_t cores, uint16_t threads,
-			      bool front_end)
->>>>>>> 4f24ccb5
+			      uint16_t threads, bool front_end)
 {
 	int hostname_idx, alias_idx;
 	names_ll_t *p, *new;
@@ -1448,19 +1442,7 @@
 
 	/* now build the individual node structures */
 	while ((alias = hostlist_shift(alias_list))) {
-<<<<<<< HEAD
 		if (address_count > 0) {
-=======
-		if ((address_count > 1)  || (address == NULL))
-			address = hostlist_shift(address_list);
-		if ((hostname_count > 1) || (hostname == NULL))
-			hostname = hostlist_shift(hostname_list);
-		_push_to_hashtbls(alias, hostname, address, node_ptr->port,
-				  node_ptr->cpus, node_ptr->sockets,
-				  node_ptr->cores, node_ptr->threads, 0);
-		free(alias);
-		if (address_count > 1) {
->>>>>>> 4f24ccb5
 			address_count--;
 			if (address)
 				free(address);
@@ -1485,7 +1467,7 @@
 		_push_to_hashtbls(alias, hostname, address, port,
 				  node_ptr->cpus, node_ptr->boards,
 				  node_ptr->sockets, node_ptr->cores,
-				  node_ptr->threads);
+				  node_ptr->threads, 0);
 		free(alias);
 	}
 	if (address)
@@ -1544,7 +1526,7 @@
 		address = hostlist_shift(address_list);
 
 		_push_to_hashtbls(hostname, hostname, address,
-				  front_end_ptr->port, 1, 1, 1, 1, 1);
+				  front_end_ptr->port, 1, 1, 1, 1, 1, 1);
 		free(hostname);
 		free(address);
 	}
