--- conflicted
+++ resolved
@@ -5,7 +5,7 @@
  *  Copyright (C) 2002-2006 The Regents of the University of California.
  *  Produced at Lawrence Livermore National Laboratory (cf, DISCLAIMER).
  *  Written by Mark Grondona <mgrondona@llnl.gov>, Danny Auble <da@llnl.gov>.
- *  UCRL-CODE-226842.
+ *  UCRL-CODE-217948.
  *  
  *  This file is part of SLURM, a resource management program.
  *  For details, see <http://www.llnl.gov/linux/slurm/>.
@@ -47,9 +47,9 @@
 #include <unistd.h>
 #include <sys/types.h>
 
-#include "src/common/macros.h"
 #include "slurm/slurm.h"
 #include "src/common/log.h"
+#include "src/common/macros.h"
 #include "src/common/env.h"
 #include "src/common/xassert.h"
 #include "src/common/xmalloc.h"
@@ -61,17 +61,9 @@
  * Define slurm-specific aliases for use by plugins, see slurm_xlator.h 
  * for details. 
  */
-strong_alias(setenvf,			slurm_setenvpf);
-strong_alias(unsetenvp,			slurm_unsetenvp);
-strong_alias(getenvp,			slurm_getenvp);
-strong_alias(env_array_create,		slurm_env_array_create);
-strong_alias(env_array_merge,		slurm_env_array_merge);
-strong_alias(env_array_copy,		slurm_env_array_copy);
-strong_alias(env_array_free,		slurm_env_array_free);
-strong_alias(env_array_append,		slurm_env_array_append);
-strong_alias(env_array_append_fmt,	slurm_env_array_append_fmt);
-strong_alias(env_array_overwrite,	slurm_env_array_overwrite);
-strong_alias(env_array_overwrite_fmt,	slurm_env_array_overwrite_fmt);
+strong_alias(setenvf,		slurm_setenvpf);
+strong_alias(unsetenvp,		slurm_unsetenvp);
+strong_alias(getenvp,		slurm_getenvp);
 
 /*
  *  Return pointer to `name' entry in environment if found, or
@@ -244,7 +236,6 @@
 {
 	int rc = SLURM_SUCCESS;
 	char *dist = NULL;
-	char *lllp_dist = NULL;
 	char *bgl_part_id = NULL;
 	char addrbuf[INET_ADDRSTRLEN];
 
@@ -270,234 +261,142 @@
 		rc = SLURM_FAILURE;
 	} 
  
-	if (env->ntasks_per_node 
-	   && setenvf(&env->env, "SLURM_NTASKS_PER_NODE", "%d", 
-		      env->ntasks_per_node) ) {
-		error("Unable to set SLURM_NTASKS_PER_NODE");
-		rc = SLURM_FAILURE;
-	} 
- 
-	if (env->ntasks_per_socket 
-	   && setenvf(&env->env, "SLURM_NTASKS_PER_SOCKET", "%d", 
-		      env->ntasks_per_socket) ) {
-		error("Unable to set SLURM_NTASKS_PER_SOCKET");
-		rc = SLURM_FAILURE;
-	} 
-
-	if (env->ntasks_per_core 
-	   && setenvf(&env->env, "SLURM_NTASKS_PER_CORE", "%d", 
-		      env->ntasks_per_core) ) {
-		error("Unable to set SLURM_NTASKS_PER_CORE");
-		rc = SLURM_FAILURE;
-	} 
-
 	if (env->cpus_on_node 
 	   && setenvf(&env->env, "SLURM_CPUS_ON_NODE", "%d", 
 		      env->cpus_on_node) ) {
 		error("Unable to set SLURM_CPUS_PER_TASK");
 		rc = SLURM_FAILURE;
 	} 
-<<<<<<< HEAD
-
-	if (((int)env->distribution >= 0)
-	&&  (env->distribution != SLURM_DIST_UNKNOWN)) {
-=======
 	
 	if (env->distribution != SLURM_DIST_UNKNOWN) {
->>>>>>> e77a2066
 		switch(env->distribution) {
 		case SLURM_DIST_CYCLIC:
-			dist      = "cyclic";
-			lllp_dist = "";
+			dist = "cyclic";
 			break;
 		case SLURM_DIST_BLOCK:
-			dist      = "block";
-			lllp_dist = "";
-			break;
-		case SLURM_DIST_PLANE:
-			dist      = "plane";
-			lllp_dist = "plane";
+			dist = "block";
 			break;
 		case SLURM_DIST_ARBITRARY:
-			dist      = "arbitrary";
-			lllp_dist = "";
-			break;
-		case SLURM_DIST_CYCLIC_CYCLIC:
-			dist      = "cyclic";
-			lllp_dist = "cyclic";
-			break;
-		case SLURM_DIST_CYCLIC_BLOCK:
-			dist      = "cyclic";
-			lllp_dist = "block";
-			break;
-		case SLURM_DIST_BLOCK_CYCLIC:
-			dist      = "block";
-			lllp_dist = "cyclic";
-			break;
-		case SLURM_DIST_BLOCK_BLOCK:
-			dist      = "block";
-			lllp_dist = "block";
+			dist = "arbitrary";
 			break;
 		default:
-<<<<<<< HEAD
-			error("unknown dist, type %d", env->distribution);
-			dist      = "unknown";
-			lllp_dist = "unknown";
-			break;
-=======
 			dist = "cyclic";
->>>>>>> e77a2066
-		}
-
+		}
+		
 		if (setenvf(&env->env, "SLURM_DISTRIBUTION", "%s", dist)) {
 			error("Can't set SLURM_DISTRIBUTION env variable");
 			rc = SLURM_FAILURE;
 		}
-<<<<<<< HEAD
-
-		if (setenvf(&env->env, "SLURM_DIST_PLANESIZE", "%d", 
-			    env->plane_size)) {
-			error("Can't set SLURM_DIST_PLANESIZE env variable");
-			rc = SLURM_FAILURE;
-		}
-
-		if (setenvf(&env->env, "SLURM_DIST_LLLP", "%s", lllp_dist)) {
-			error("Can't set SLURM_DIST_LLLP env variable");
-			rc = SLURM_FAILURE;
-		}
-	}
-=======
 	} 
->>>>>>> e77a2066
 	
 	if (env->cpu_bind_type) {
-		char *str_verbose, *str_bind_type, *str_bind_list;
-		char *str_bind;
-		int len;
-
-		unsetenvp(env->env, "SLURM_CPU_BIND_VERBOSE");
-		unsetenvp(env->env, "SLURM_CPU_BIND_TYPE");
-		unsetenvp(env->env, "SLURM_CPU_BIND_LIST");
-		unsetenvp(env->env, "SLURM_CPU_BIND");
-
-		str_verbose = xstrdup ("");
+		int setstat = 0;
+		unsetenvp(env->env, "SLURM_CPU_BIND");	/* don't propagate SLURM_CPU_BIND */
 		if (env->cpu_bind_type & CPU_BIND_VERBOSE) {
-			xstrcat(str_verbose, "verbose");
+			setstat |= setenvf(&env->env, "SLURM_CPU_BIND_VERBOSE", "verbose");
 		} else {
-			xstrcat(str_verbose, "quiet");
-		}
-		if (setenvf(&env->env, "SLURM_CPU_BIND_VERBOSE", str_verbose)) {
+			setstat |= setenvf(&env->env, "SLURM_CPU_BIND_VERBOSE", "quiet");
+		}
+		if (setstat) {
 			error("Unable to set SLURM_CPU_BIND_VERBOSE");
 			rc = SLURM_FAILURE;
 		}
 
-		str_bind_type = xstrdup ("");
-		if (env->cpu_bind_type & CPU_BIND_TO_THREADS) {
-			xstrcat(str_bind_type, "threads,");
-		} else if (env->cpu_bind_type & CPU_BIND_TO_CORES) {
-			xstrcat(str_bind_type, "cores,");
-		} else if (env->cpu_bind_type & CPU_BIND_TO_SOCKETS) {
-			xstrcat(str_bind_type, "sockets,");
-		}
+		setstat = 0;
 		if (env->cpu_bind_type & CPU_BIND_NONE) {
-			xstrcat(str_bind_type, "none");
+			setstat |= setenvf(&env->env, "SLURM_CPU_BIND_TYPE", "none");
 		} else if (env->cpu_bind_type & CPU_BIND_RANK) {
-			xstrcat(str_bind_type, "rank");
-		} else if (env->cpu_bind_type & CPU_BIND_MAP) {
-			xstrcat(str_bind_type, "map_cpu:");
-		} else if (env->cpu_bind_type & CPU_BIND_MASK) {
-			xstrcat(str_bind_type, "mask_cpu:");
-		}
-		len = strlen(str_bind_type);
-		if (len) {		/* remove a possible trailing ',' */
-		    	if (str_bind_type[len-1] == ',') {
-			    	str_bind_type[len-1] = '\0';
-			}
-		}
-		if (setenvf(&env->env, "SLURM_CPU_BIND_TYPE", str_bind_type)) {
+			setstat |= setenvf(&env->env, "SLURM_CPU_BIND_TYPE", "rank");
+		} else if (env->cpu_bind_type & CPU_BIND_MAPCPU) {
+			setstat |= setenvf(&env->env, "SLURM_CPU_BIND_TYPE", "map_cpu:");
+		} else if (env->cpu_bind_type & CPU_BIND_MASKCPU) {
+			setstat |= setenvf(&env->env, "SLURM_CPU_BIND_TYPE", "mask_cpu:");
+		} else if (env->cpu_bind_type & (~CPU_BIND_VERBOSE)) {
+			setstat |= setenvf(&env->env, "SLURM_CPU_BIND_TYPE", "unknown");
+		} else {
+			setstat |= setenvf(&env->env, "SLURM_CPU_BIND_TYPE", "");
+		}
+		if (setstat) {
 			error("Unable to set SLURM_CPU_BIND_TYPE");
 			rc = SLURM_FAILURE;
 		}
 
-		str_bind_list = xstrdup ("");
+		setstat = 0;
 		if (env->cpu_bind) {
-			xstrcat(str_bind_list, env->cpu_bind);
-		}
-		if (setenvf(&env->env, "SLURM_CPU_BIND_LIST", str_bind_list)) {
+			setstat |= setenvf(&env->env, "SLURM_CPU_BIND_LIST", env->cpu_bind);
+		} else {
+			setstat |= setenvf(&env->env, "SLURM_CPU_BIND_LIST", "");
+		}
+		if (setenvf(&env->env, "SLURM_CPU_BIND_LIST", env->cpu_bind)) {
 			error("Unable to set SLURM_CPU_BIND_LIST");
 			rc = SLURM_FAILURE;
 		}
-
-		str_bind = xstrdup ("");
-		xstrcat(str_bind, str_verbose);
-		if (str_bind[0]) {		/* add ',' if str_verbose */
-			xstrcatchar(str_bind, ',');
-		}
-		xstrcat(str_bind, str_bind_type);
-		xstrcat(str_bind, str_bind_list);
-
-		if (setenvf(&env->env, "SLURM_CPU_BIND", str_bind)) {
-			error("Unable to set SLURM_CPU_BIND");
+	} else {
+		int setstat = 0;
+		unsetenvp(env->env, "SLURM_CPU_BIND");	/* don't propagate SLURM_CPU_BIND */
+		/* set SLURM_CPU_BIND_* env vars to defaults */
+		setstat |= setenvf(&env->env, "SLURM_CPU_BIND_VERBOSE", "quiet");
+		setstat |= setenvf(&env->env, "SLURM_CPU_BIND_TYPE", "");
+		setstat |= setenvf(&env->env, "SLURM_CPU_BIND_LIST", "");
+		if (setstat) {
+			error("Unable to set SLURM_CPU_BIND_*");
 			rc = SLURM_FAILURE;
 		}
 	}
 
 	if (env->mem_bind_type) {
-		char *str_verbose, *str_bind_type, *str_bind_list;
-		char *str_bind;
-
-		unsetenvp(env->env, "SLURM_MEM_BIND_VERBOSE");
-		unsetenvp(env->env, "SLURM_MEM_BIND_TYPE");
-		unsetenvp(env->env, "SLURM_MEM_BIND_LIST");
-		unsetenvp(env->env, "SLURM_MEM_BIND");
-
-		str_verbose = xstrdup ("");
+		unsetenvp(env->env, "SLURM_MEM_BIND");	/* don't propagate SLURM_MEM_BIND */
+		int setstat = 0;
 		if (env->mem_bind_type & MEM_BIND_VERBOSE) {
-			xstrcat(str_verbose, "verbose");
+			setstat |= setenvf(&env->env, "SLURM_MEM_BIND_VERBOSE", "verbose");
 		} else {
-			xstrcat(str_verbose, "quiet");
-		}
-		if (setenvf(&env->env, "SLURM_MEM_BIND_VERBOSE", str_verbose)) {
+			setstat |= setenvf(&env->env, "SLURM_MEM_BIND_VERBOSE", "quiet");
+		}
+		if (setstat) {
 			error("Unable to set SLURM_MEM_BIND_VERBOSE");
 			rc = SLURM_FAILURE;
 		}
  
-		str_bind_type = xstrdup ("");
+		setstat = 0;
 		if (env->mem_bind_type & MEM_BIND_NONE) {
-			xstrcat(str_bind_type, "none");
+			setstat |= setenvf(&env->env, "SLURM_MEM_BIND_TYPE", "none");
 		} else if (env->mem_bind_type & MEM_BIND_RANK) {
-			xstrcat(str_bind_type, "rank");
-		} else if (env->mem_bind_type & MEM_BIND_MAP) {
-			xstrcat(str_bind_type, "map_mem:");
-		} else if (env->mem_bind_type & MEM_BIND_MASK) {
-			xstrcat(str_bind_type, "mask_mem:");
-		} else if (env->mem_bind_type & MEM_BIND_LOCAL) {
-			xstrcat(str_bind_type, "local");
-		}
-		if (setenvf(&env->env, "SLURM_MEM_BIND_TYPE", str_bind_type)) {
+			setstat |= setenvf(&env->env, "SLURM_MEM_BIND_TYPE", "rank");
+		} else if (env->mem_bind_type & MEM_BIND_MAPCPU) {
+			setstat |= setenvf(&env->env, "SLURM_MEM_BIND_TYPE", "map_cpu:");
+		} else if (env->mem_bind_type & MEM_BIND_MASKCPU) {
+			setstat |= setenvf(&env->env, "SLURM_MEM_BIND_TYPE", "mask_cpu:");
+		} else if (env->mem_bind_type & (~MEM_BIND_VERBOSE)) {
+			setstat |= setenvf(&env->env, "SLURM_MEM_BIND_TYPE", "unknown");
+		} else {
+			setstat |= setenvf(&env->env, "SLURM_MEM_BIND_TYPE", "");
+		}
+		if (setstat) {
 			error("Unable to set SLURM_MEM_BIND_TYPE");
 			rc = SLURM_FAILURE;
 		}
 
-		str_bind_list = xstrdup ("");
+		setstat = 0;
 		if (env->mem_bind) {
-			xstrcat(str_bind_list, env->mem_bind);
-		}
-		if (setenvf(&env->env, "SLURM_MEM_BIND_LIST", str_bind_list)) {
+			setstat |= setenvf(&env->env, "SLURM_MEM_BIND_LIST",
+					   env->mem_bind);
+		} else {
+			setstat |= setenvf(&env->env, "SLURM_MEM_BIND_LIST",
+					   "");
+		}
+		if (setstat) {
 			error("Unable to set SLURM_MEM_BIND_LIST");
 			rc = SLURM_FAILURE;
 		}
-
-		str_bind = xstrdup ("");
-		xstrcat(str_bind, str_verbose);
-		if (str_bind[0]) {		/* add ',' if str_verbose */
-			xstrcatchar(str_bind, ',');
-		}
-		xstrcat(str_bind, str_bind_type);
-		xstrcat(str_bind, str_bind_list);
-
-		if (setenvf(&env->env, "SLURM_MEM_BIND", str_bind)) {
-			error("Unable to set SLURM_MEM_BIND");
+	} else {
+		unsetenvp(env->env, "SLURM_MEM_BIND");  /* don't propagate SLURM_MEM_BIND */
+		/* set SLURM_MEM_BIND_* env vars to defaults */
+		int setstat = 0;
+		setstat |= setenvf(&env->env, "SLURM_MEM_BIND_VERBOSE", "quiet");
+		setstat |= setenvf(&env->env, "SLURM_MEM_BIND_TYPE", "");
+		setstat |= setenvf(&env->env, "SLURM_MEM_BIND_LIST", "");
+		if (setstat) {
+			error("Unable to set SLURM_MEM_BIND_*");
 			rc = SLURM_FAILURE;
 		}
 	}
@@ -642,274 +541,6 @@
 	return SLURM_SUCCESS;
 }
 
-<<<<<<< HEAD
-/**********************************************************************
- * From here on are the new environment variable management functions,
- * used by the "new" commands: salloc, sbatch, and the step launch APIs.
- **********************************************************************/
-
-/*
- * Return a string representation of an array of uint16_t elements.
- * Each value in the array is printed in decimal notation and elements
- * are seperated by a comma.  If sequential elements in the array
- * contain the same value, the value is written out just once followed
- * by "(xN)", where "N" is the number of times the value is repeated.
- *
- * Example:
- *   The array "1, 2, 1, 1, 1, 3, 2" becomes the string "1,2,1(x3),3,2"
- *
- * Returns an xmalloc'ed string.  Free with xfree().
- */
-static char *_uint16_array_to_str(int array_len, const uint16_t *array)
-{
-	int i;
-	int previous = 0;
-	char *sep = ",";  /* seperator */
-	char *str = xstrdup("");
-
-	if(array == NULL)
-		return str;
-
-	for (i = 0; i < array_len; i++) {
-		if ((i+1 < array_len)
-		    && (array[i] == array[i+1])) {
-				previous++;
-				continue;
-		}
-
-		if (i == array_len-1) /* last time through loop */
-			sep = "";
-		if (previous > 0) {
-			xstrfmtcat(str, "%u(x%u)%s",
-				   array[i], previous+1, sep);
-		} else {
-			xstrfmtcat(str, "%u%s", array[i], sep);
-		}
-		previous = 0;
-	}
-	
-	return str;
-}
-
-
-/*
- * The cpus-per-node representation in SLURM (and perhaps tasks-per-node
- * in the future) is stored in a compressed format comprised of two
- * equal-length arrays of uint32_t, and an integer holding the array length.
- * In one array an element represents a count (number of cpus, number of tasks,
- * etc.), and the corresponding element in the other array contains the
- * number of times the count is repeated sequentially in the uncompressed
- * something-per-node array.
- *
- * This function returns the string representation of the compressed
- * array.  Free with xfree().
- */
-static char *_uint32_compressed_to_str(uint32_t array_len,
-				       const uint32_t *array,
-				       const uint32_t *array_reps)
-{
-	int i;
-	char *sep = ","; /* seperator */
-	char *str = xstrdup("");
-
-	for (i = 0; i < array_len; i++) {
-		if (i == array_len-1) /* last time through loop */
-			sep = "";
-		if (array_reps[i] > 1) {
-			xstrfmtcat(str, "%u(x%u)%s",
-				   array[i], array_reps[i], sep);
-		} else {
-			xstrfmtcat(str, "%u%s", array[i], sep);
-		}
-	}
-
-	return str;
-}
-
-/*
- * Set in "dest" the environment variables relevant to a SLURM job
- * allocation, overwriting any environment variables of the same name.
- * If the address pointed to by "dest" is NULL, memory will automatically be
- * xmalloc'ed.  The array is terminated by a NULL pointer, and thus is
- * suitable for use by execle() and other env_array_* functions.
- *
- * Sets the variables:
- *	SLURM_JOB_ID
- *	SLURM_JOB_NUM_NODES
- *	SLURM_JOB_NODELIST
- *	SLURM_JOB_CPUS_PER_NODE
- *
- * Sets OBSOLETE variables:
- *	SLURM_JOBID
- *	SLURM_NNODES
- *	SLURM_NODELIST
- *	SLURM_TASKS_PER_NODE <- poorly named, really CPUs per node
- *	? probably only needed for users...
- */
-void
-env_array_for_job(char ***dest, const resource_allocation_response_msg_t *alloc)
-{
-	char *tmp;
-
-	env_array_overwrite_fmt(dest, "SLURM_JOB_ID", "%u", alloc->job_id);
-	env_array_overwrite_fmt(dest, "SLURM_JOB_NUM_NODES", "%u",
-				alloc->node_cnt);
-	env_array_overwrite_fmt(dest, "SLURM_JOB_NODELIST", "%s",
-				alloc->node_list);
-
-	tmp = _uint32_compressed_to_str((uint32_t)alloc->num_cpu_groups,
-					alloc->cpus_per_node,
-					alloc->cpu_count_reps);
-	env_array_overwrite_fmt(dest, "SLURM_JOB_CPUS_PER_NODE", "%s", tmp);
-
-	/* obsolete */
-	env_array_overwrite_fmt(dest, "SLURM_JOBID", "%u", alloc->job_id);
-	env_array_overwrite_fmt(dest, "SLURM_NNODES", "%u", alloc->node_cnt);
-	env_array_overwrite_fmt(dest, "SLURM_NODELIST", "%s", alloc->node_list);
-	env_array_overwrite_fmt(dest, "SLURM_TASKS_PER_NODE", "%s", tmp);
-
-	xfree(tmp);
-}
-
-/*
- * Set in "dest" the environment variables strings relevant to a SLURM batch
- * job allocation, overwriting any environment variables of the same name.
- * If the address pointed to by "dest" is NULL, memory will automatically be
- * xmalloc'ed.  The array is terminated by a NULL pointer, and thus is
- * suitable for use by execle() and other env_array_* functions.
- *
- * Sets the variables:
- *	SLURM_JOB_ID
- *	SLURM_JOB_NUM_NODES
- *	SLURM_JOB_NODELIST
- *	SLURM_JOB_CPUS_PER_NODE
- *      ENVIRONMENT=BATCH
- *
- * Sets OBSOLETE variables:
- *	SLURM_JOBID
- *	SLURM_NNODES
- *	SLURM_NODELIST
- *	SLURM_TASKS_PER_NODE <- poorly named, really CPUs per node
- *	? probably only needed for users...
- */
-void
-env_array_for_batch_job(char ***dest, const batch_job_launch_msg_t *batch)
-{
-	char *tmp;
-	uint32_t num_nodes = 0;
-	int i;
-
-	/* there is no explicit node count in the batch structure,
-	   so we need to calculate the node count */
-	for (i = 0; i < batch->num_cpu_groups; i++) {
-		num_nodes += batch->cpu_count_reps[i];
-	}
-
-	env_array_overwrite_fmt(dest, "SLURM_JOB_ID", "%u", batch->job_id);
-	env_array_overwrite_fmt(dest, "SLURM_JOB_NUM_NODES", "%u", num_nodes);
-	env_array_overwrite_fmt(dest, "SLURM_JOB_NODELIST", "%s", batch->nodes);
-	tmp = _uint32_compressed_to_str((uint32_t)batch->num_cpu_groups,
-					batch->cpus_per_node,
-					batch->cpu_count_reps);
-	env_array_overwrite_fmt(dest, "SLURM_JOB_CPUS_PER_NODE", "%s", tmp);
-	env_array_overwrite_fmt(dest, "ENVIRONMENT", "BATCH");
-
-	/* OBSOLETE */
-	env_array_overwrite_fmt(dest, "SLURM_JOBID", "%u", batch->job_id);
-	env_array_overwrite_fmt(dest, "SLURM_NNODES", "%u", num_nodes);
-	env_array_overwrite_fmt(dest, "SLURM_NODELIST", "%s", batch->nodes);
-	env_array_overwrite_fmt(dest, "SLURM_TASKS_PER_NODE", "%s", tmp);
-
-	xfree(tmp);
-}
-
-/*
- * Set in "dest" the environment variables relevant to a SLURM job step,
- * overwriting any environment variables of the same name.  If the address
- * pointed to by "dest" is NULL, memory will automatically be xmalloc'ed.
- * The array is terminated by a NULL pointer, and thus is suitable for
- * use by execle() and other env_array_* functions.
- *
- * Sets variables:
- *	SLURM_STEP_ID
- *	SLURM_STEP_NUM_NODES
- *	SLURM_STEP_NUM_TASKS
- *	SLURM_STEP_TASKS_PER_NODE
- *	SLURM_STEP_LAUNCHER_HOSTNAME
- *	SLURM_STEP_LAUNCHER_PORT
- *	SLURM_STEP_LAUNCHER_IPADDR
- *
- * Sets OBSOLETE variables:
- *	SLURM_STEPID
- *      SLURM_NNODES
- *	SLURM_NPROCS
- *	SLURM_NODELIST
- *	SLURM_TASKS_PER_NODE
- *	SLURM_SRUN_COMM_HOST
- *	SLURM_SRUN_COMM_PORT
- *	SLURM_LAUNCH_NODE_IPADDR
- *
- */
-void
-env_array_for_step(char ***dest, 
-		   const job_step_create_response_msg_t *step,
-		   const char *launcher_hostname,
-		   uint16_t launcher_port,
-		   const char *ip_addr_str)
-{
-	char *tmp;
-
-	tmp = _uint16_array_to_str(step->step_layout->node_cnt,
-				   step->step_layout->tasks);
-	env_array_overwrite_fmt(dest, "SLURM_STEP_ID", "%u", step->job_step_id);
-	env_array_overwrite_fmt(dest, "SLURM_STEP_NODELIST",
-				"%s", step->step_layout->node_list);
-	env_array_overwrite_fmt(dest, "SLURM_STEP_NUM_NODES",
-			 "%hu", step->step_layout->node_cnt);
-	env_array_overwrite_fmt(dest, "SLURM_STEP_NUM_TASKS",
-			 "%u", step->step_layout->task_cnt);
-	env_array_overwrite_fmt(dest, "SLURM_STEP_TASKS_PER_NODE", "%s", tmp);
-	env_array_overwrite_fmt(dest, "SLURM_STEP_LAUNCHER_HOSTNAME",
-			 "%s", launcher_hostname);
-	env_array_overwrite_fmt(dest, "SLURM_STEP_LAUNCHER_PORT",
-			 "%hu", launcher_port);
-/* 	env_array_overwrite_fmt(dest, "SLURM_STEP_LAUNCHER_IPADDR", */
-/* 			 "%s", ip_addr_str); */
-
-	/* OBSOLETE */
-	env_array_overwrite_fmt(dest, "SLURM_STEPID", "%u", step->job_step_id);
-	env_array_overwrite_fmt(dest, "SLURM_NNODES",
-			 "%hu", step->step_layout->node_cnt);
-	env_array_overwrite_fmt(dest, "SLURM_NPROCS",
-			 "%u", step->step_layout->task_cnt);
-	env_array_overwrite_fmt(dest, "SLURM_TASKS_PER_NODE", "%s", tmp);
-	env_array_overwrite_fmt(dest, "SLURM_SRUN_COMM_HOST",
-			 "%s", launcher_hostname);
-	env_array_overwrite_fmt(dest, "SLURM_SRUN_COMM_PORT",
-			 "%hu", launcher_port);
-/* 	env_array_overwrite_fmt(dest, "SLURM_LAUNCH_NODE_IPADDR", */
-/* 			 "%s", ip_addr_str); */
-
-	xfree(tmp);
-}
-
-/*
- * Enviroment variables set elsewhere
- * ----------------------------------
- *
- * Set by slurmstepd:
- *	SLURM_STEP_NODEID
- *	SLURM_STEP_PROCID
- *	SLURM_STEP_LOCALID
- *
- * OBSOLETE set by slurmstepd:
- *	SLURM_NODEID
- *	SLURM_PROCID
- *	SLURM_LOCALID
- */
-
-=======
->>>>>>> e77a2066
 /***********************************************************************
  * Environment variable array support functions
  ***********************************************************************/
