--- conflicted
+++ resolved
@@ -161,11 +161,7 @@
 {
 	int i, rc;
 	unsigned long step_wait = 0, my_sleep = 0;
-<<<<<<< HEAD
-	time_t begin_time;
 	uint16_t base_dist;
-=======
->>>>>>> 0bf0e71f
 
 	if (!job) {
 		error("launch_common_create_job_step: no job given");
