--- conflicted
+++ resolved
@@ -5,7 +5,7 @@
  *  Copyright (C) 2002 The Regents of the University of California.
  *  Produced at Lawrence Livermore National Laboratory (cf, DISCLAIMER).
  *  Written by Mark Grondona <mgrondona@llnl.gov>, et. al.
- *  UCRL-CODE-226842.
+ *  UCRL-CODE-217948.
  *  
  *  This file is part of SLURM, a resource management program.
  *  For details, see <http://www.llnl.gov/linux/slurm/>.
@@ -51,7 +51,6 @@
 #include <sys/poll.h>
 #include <sys/wait.h>
 #include <time.h>
-#include <stdlib.h>
 
 #include <slurm/slurm_errno.h>
 
@@ -68,16 +67,17 @@
 #include "src/common/xmalloc.h"
 #include "src/common/mpi.h"
 #include "src/common/forward.h"
-#include "src/api/pmi_server.h"
+#include "src/common/global_srun.h"
 
 #include "src/srun/srun_job.h"
 #include "src/srun/opt.h"
+#include "src/srun/io.h"
 #include "src/srun/msg.h"
+#include "src/srun/pmi.h"
 #include "src/srun/sigstr.h"
 #include "src/srun/attach.h"
 #include "src/srun/allocate.h"
 #include "src/srun/multi_prog.h"
-#include "src/srun/signals.h"
 
 #include "src/common/xstring.h"
 
@@ -163,11 +163,10 @@
 	int len;
 	char *executable = NULL;
 	int i;
-	char *name = NULL;
-	
+
 	/* some initialization */
 	if (MPIR_proctable_size == 0) {
-		MPIR_proctable_size = job->step_layout->task_cnt;
+		MPIR_proctable_size = job->step_layout->num_tasks;
 		MPIR_proctable = xmalloc(sizeof(MPIR_PROCDESC)
 					 * MPIR_proctable_size);
 		totalview_jobid = NULL;
@@ -189,7 +188,6 @@
 			remote_argv[1] = NULL;
 		}
 	}
-	name = nodelist_nth_host(job->step_layout->node_list, nodeid);
 	for (i = 0; i < ntasks; i++) {
 		MPIR_PROCDESC *tv;
 		int taskid, pid;
@@ -198,15 +196,15 @@
 		safe_read(fd, &pid, sizeof(int));
 
 		tv = &MPIR_proctable[taskid];
-		tv->host_name = xstrdup(name);
+		tv->host_name = job->step_layout->host[nodeid];
 		tv->pid = pid;
 		tv->executable_name = executable;
 		tasks_recorded++;
 	}
-	free(name);
+
 	/* if all tasks are now accounted for, set the debug state and
 	   call the Breakpoint */
-	if (tasks_recorded == job->step_layout->task_cnt) {
+	if (tasks_recorded == job->step_layout->num_tasks) {
 		if (opt.multi_prog)
 			set_multi_name(ntasks);
 		MPIR_debug_state = MPIR_DEBUG_SPAWNED;
@@ -214,7 +212,7 @@
 		if (opt.debugger_test)
 			_dump_proctable(job);
 	}
-	
+
 	return;
 
 rwfail:
@@ -227,15 +225,21 @@
 {
 	int msg_type = PIPE_UPDATE_STEP_LAYOUT;
 	int dummy = 0xdeadbeef;
+	int len = 0;
 	
 	safe_write(fd, &msg_type, sizeof(int)); /* read by par_thr() */
 	safe_write(fd, &dummy, sizeof(int));    /* read by par_thr() */
 
 	/* the rest are read by _handle_update_step_layout() */
 	safe_write(fd, &nodeid, sizeof(int));
-	safe_write(fd, &layout->node_cnt, sizeof(uint32_t));
-	safe_write(fd, &layout->task_cnt, sizeof(uint32_t));
-	safe_write(fd, &layout->tasks[nodeid], sizeof(uint16_t));
+	safe_write(fd, &layout->num_hosts, sizeof(uint32_t));
+	safe_write(fd, &layout->num_tasks, sizeof(uint32_t));
+
+	len = strlen(layout->host[nodeid]) + 1;
+	safe_write(fd, &len, sizeof(int));
+	safe_write(fd, layout->host[nodeid], len);
+
+	safe_write(fd, &layout->tasks[nodeid], sizeof(uint32_t));
 	safe_write(fd, layout->tids[nodeid],
 		   layout->tasks[nodeid]*sizeof(uint32_t));
 
@@ -248,20 +252,28 @@
 static void _handle_update_step_layout(int fd, slurm_step_layout_t *layout)
 {
 	int nodeid;
-	
+	int len = 0;
+
 	safe_read(fd, &nodeid, sizeof(int));
-	safe_read(fd, &layout->node_cnt, sizeof(uint32_t));
-	safe_read(fd, &layout->task_cnt, sizeof(uint32_t));
-	xassert(nodeid >= 0 && nodeid <= layout->task_cnt);
+	safe_read(fd, &layout->num_hosts, sizeof(uint32_t));
+	safe_read(fd, &layout->num_tasks, sizeof(uint32_t));
+	xassert(nodeid >= 0 && nodeid <= layout->num_tasks);
 
 	/* If this is the first call to this function, then we probably need
 	   to intialize some of the arrays */
+	if (layout->host == NULL)
+		layout->host = xmalloc(layout->num_hosts * sizeof(char *));
 	if (layout->tasks == NULL)
-		layout->tasks = xmalloc(layout->node_cnt * sizeof(uint16_t *));
+		layout->tasks = xmalloc(layout->num_hosts * sizeof(uint32_t *));
 	if (layout->tids == NULL)
-		layout->tids = xmalloc(layout->node_cnt * sizeof(uint32_t *));
-
-	safe_read(fd, &layout->tasks[nodeid], sizeof(uint16_t));
+		layout->tids = xmalloc(layout->num_hosts * sizeof(uint32_t *));
+
+	safe_read(fd, &len, sizeof(int));
+	/*xassert(layout->host[nodeid] == NULL);*/
+        layout->host[nodeid] = xmalloc(len);
+	safe_read(fd, layout->host[nodeid], len);
+
+	safe_read(fd, &layout->tasks[nodeid], sizeof(uint32_t));
 	xassert(layout->tids[nodeid] == NULL);
 	layout->tids[nodeid] = xmalloc(layout->tasks[nodeid]*sizeof(uint32_t));
 	safe_read(fd, layout->tids[nodeid],
@@ -276,12 +288,12 @@
 static void _dump_proctable(srun_job_t *job)
 {
 	int node_inx, task_inx, taskid;
-	int task_cnt;
+	int num_tasks;
 	MPIR_PROCDESC *tv;
 
 	for (node_inx=0; node_inx<job->nhosts; node_inx++) {
-		task_cnt = job->step_layout->tasks[node_inx];
-		for (task_inx = 0; task_inx < task_cnt; task_inx++) {
+		num_tasks = job->step_layout->tasks[node_inx];
+		for (task_inx = 0; task_inx < num_tasks; task_inx++) {
 			taskid = job->step_layout->tids[node_inx][task_inx];
 			tv = &MPIR_proctable[taskid];
 			if (!tv)
@@ -344,69 +356,12 @@
 {
 	char *nodelist = NULL;
 	int len = 0;
-<<<<<<< HEAD
-	hostset_t fail_nodes, all_nodes;
-	hostlist_iterator_t fail_itr;
-	char *node;
-	int num_node_ids;
-	int *node_ids;
-	int i, j;
-	int node_id, num_tasks;
-
-	/* get the hostlist string of failed nodes from the message thread */
-=======
-
->>>>>>> 5e89edcf
+
 	safe_read(fd, &len, sizeof(int));
 	nodelist = (char *)xmalloc(len+1);
 	safe_read(fd, nodelist, len);
 	nodelist[len] = '\0';
 
-<<<<<<< HEAD
-	/* now process the down nodes and tell the IO client about them */
-	fail_nodes = hostset_create(nodelist);
-	fail_itr = hostset_iterator_create(fail_nodes);
-	num_node_ids = hostset_count(fail_nodes);
-	node_ids = xmalloc(sizeof(int) * num_node_ids);
-
-	all_nodes = hostset_create(job->step_layout->node_list);
-	/* find the index number of each down node */
-	slurm_mutex_lock(&job->task_mutex);
-	for (i = 0; i < num_node_ids; i++) {
-		node = hostlist_next(fail_itr);
-		node_id = node_ids[i] = hostset_find(all_nodes, node);
-		if (job->host_state[node_id] != SRUN_HOST_UNREACHABLE) {
-			error("Node failure: %s.", node);
-			job->host_state[node_id] = SRUN_HOST_UNREACHABLE;
-		}
-		free(node);
-
-		/* find all of the tasks that should run on this failed node
-		 * and mark them as having failed.
-		 */
-		num_tasks = job->step_layout->tasks[node_id];
-		for (j = 0; j < num_tasks; j++) {
-			int gtaskid;
-			debug2("marking task %d done on failed node %d",
-			       job->step_layout->tids[node_id][j], node_id);
-			gtaskid = job->step_layout->tids[node_id][j];
-			job->task_state[gtaskid] = SRUN_TASK_FAILED;
-		}
-	}
-	slurm_mutex_unlock(&job->task_mutex);
-
-	if (!opt.allocate) {
-		client_io_handler_downnodes(job->client_io, node_ids,
-					    num_node_ids);
-	}
-
-	if (!opt.no_kill) {
-		update_job_state(job, SRUN_JOB_FORCETERM);
-		info("sending SIGINT to remaining tasks");
-		fwd_signal(job, SIGINT, opt.max_threads);
-	}
-
-=======
 	if (!opt.allocate) {
 		io_node_fail(nodelist, job);
 	}
@@ -422,7 +377,6 @@
 			eio_signal_wakeup(job->eio);
 	}
 
->>>>>>> 5e89edcf
 	xfree(nodelist);
 	return;
 rwfail:
@@ -468,28 +422,26 @@
 _process_launch_resp(srun_job_t *job, launch_tasks_response_msg_t *msg)
 {
 	pipe_enum_t pipe_enum = PIPE_HOST_STATE;
-	int nodeid = nodelist_find(job->step_layout->node_list,
-				   msg->node_name);
-
-	if ((nodeid < 0) || (nodeid >= job->nhosts)) {
+	
+	if ((msg->srun_node_id < 0) || (msg->srun_node_id >= job->nhosts)) {
 		error ("Bad launch response from %s", msg->node_name);
 		return;
 	}
 	pthread_mutex_lock(&job->task_mutex);
-	job->host_state[nodeid] = SRUN_HOST_REPLIED;
+	job->host_state[msg->srun_node_id] = SRUN_HOST_REPLIED;
 	pthread_mutex_unlock(&job->task_mutex);
 
 	if(message_thread) {
 		safe_write(job->forked_msg->par_msg->msg_pipe[1],
 			   &pipe_enum, sizeof(int));
 		safe_write(job->forked_msg->par_msg->msg_pipe[1],
-			   &nodeid, sizeof(int));
+			   &msg->srun_node_id, sizeof(int));
 		safe_write(job->forked_msg->par_msg->msg_pipe[1],
-			   &job->host_state[nodeid], sizeof(int));
+			   &job->host_state[msg->srun_node_id], sizeof(int));
 		
 	}
 	_update_mpir_proctable(job->forked_msg->par_msg->msg_pipe[1], job,
-			       nodeid, msg->count_of_pids,
+			       msg->srun_node_id, msg->count_of_pids,
 			       msg->local_pids, remote_argv[0]);
 	_print_pid_list( msg->node_name, msg->count_of_pids, 
 			 msg->local_pids, remote_argv[0]     );
@@ -505,9 +457,9 @@
 {
 	int i;
 	pipe_enum_t pipe_enum = PIPE_TASK_STATE;
+	debug2("updating %d running tasks for node %d", 
+	       job->step_layout->tasks[nodeid], nodeid);
 	slurm_mutex_lock(&job->task_mutex);
-	debug2("updating %u tasks state for node %u", 
-	       job->step_layout->tasks[nodeid], nodeid);
 	for (i = 0; i < job->step_layout->tasks[nodeid]; i++) {
 		uint32_t tid = job->step_layout->tids[nodeid][i];
 
@@ -534,7 +486,7 @@
 {
 	int i;
 	pipe_enum_t pipe_enum = PIPE_TASK_STATE;
-	debug2("updating %u running tasks for node %u", 
+	debug2("updating %d running tasks for node %d", 
 	       job->step_layout->tasks[nodeid], nodeid);
 	slurm_mutex_lock(&job->task_mutex);
 	for (i = 0; i < job->step_layout->tasks[nodeid]; i++) {
@@ -598,12 +550,10 @@
 {
 	launch_tasks_response_msg_t *msg = resp->data;
 	pipe_enum_t pipe_enum = PIPE_HOST_STATE;
-	int nodeid = nodelist_find(job->step_layout->node_list, 
-				   msg->node_name);
-		
+	
 	debug3("received launch resp from %s nodeid=%d", 
 	       msg->node_name,
-	       nodeid);
+	       msg->srun_node_id);
 	
 	if (msg->return_code != 0)  {
 
@@ -611,32 +561,32 @@
 		      msg->node_name, slurm_strerror(msg->return_code));
 
 		slurm_mutex_lock(&job->task_mutex);
-		job->host_state[nodeid] = SRUN_HOST_REPLIED;
+		job->host_state[msg->srun_node_id] = SRUN_HOST_REPLIED;
 		slurm_mutex_unlock(&job->task_mutex);
 		
 		if(message_thread) {
 			safe_write(job->forked_msg->par_msg->msg_pipe[1],
 				   &pipe_enum, sizeof(int));
 			safe_write(job->forked_msg->par_msg->msg_pipe[1],
-				   &nodeid, sizeof(int));
+				   &msg->srun_node_id, sizeof(int));
 			safe_write(job->forked_msg->par_msg->msg_pipe[1],
-				   &job->host_state[nodeid],
+				   &job->host_state[msg->srun_node_id],
 				   sizeof(int));
 		}
-		update_failed_tasks(job, nodeid);
+		update_failed_tasks(job, msg->srun_node_id);
 
 		/*
 		  if (!opt.no_kill) {
 		  job->rc = 124;
 		  update_job_state(job, SRUN_JOB_WAITING_ON_IO);
 		  } else 
-		  update_failed_tasks(job, nodeid);
+		  update_failed_tasks(job, msg->srun_node_id);
 		*/
 		debugger_launch_failure(job);
 		return;
 	} else {
 		_process_launch_resp(job, msg);
-		update_running_tasks(job, nodeid);
+		update_running_tasks(job, msg->srun_node_id);
 	}
 	return;
 rwfail:
@@ -652,20 +602,15 @@
 _confirm_launch_complete(srun_job_t *job)
 {
 	int i;
-	char *name = NULL;
-
 	printf("job->nhosts %d\n",job->nhosts);
 		
 	for (i=0; i<job->nhosts; i++) {
 		printf("job->nhosts %d\n",job->nhosts);
 		if (job->host_state[i] != SRUN_HOST_REPLIED) {
-			name = nodelist_nth_host(job->step_layout->node_list,
-						 i);
 			error ("Node %s not responding, terminating job step",
-			       name);
-			free(name);
+			       job->step_layout->host[i]);
 			info("sending Ctrl-C to remaining tasks");
-			fwd_signal(job, SIGINT, opt.max_threads);
+			fwd_signal(job, SIGINT);
 			job->rc = 124;
 			update_job_state(job, SRUN_JOB_FAILED);
 			pthread_exit(0);
@@ -683,16 +628,14 @@
 {
 	int i;
 	reattach_tasks_response_msg_t *resp = msg->data;
-	int nodeid = nodelist_find(job->step_layout->node_list, 
-				   resp->node_name);
-		
-	if ((nodeid < 0) || (nodeid >= job->nhosts)) {
+	
+	if ((resp->srun_node_id < 0) || (resp->srun_node_id >= job->nhosts)) {
 		error ("Invalid reattach response received");
 		return;
 	}
 
 	slurm_mutex_lock(&job->task_mutex);
-	job->host_state[nodeid] = SRUN_HOST_REPLIED;
+	job->host_state[resp->srun_node_id] = SRUN_HOST_REPLIED;
 	slurm_mutex_unlock(&job->task_mutex);
 
 	if(message_thread) {
@@ -700,9 +643,9 @@
 		safe_write(job->forked_msg->par_msg->msg_pipe[1],
 			   &pipe_enum, sizeof(int));
 		safe_write(job->forked_msg->par_msg->msg_pipe[1],
-			   &nodeid, sizeof(int));
+			   &resp->srun_node_id, sizeof(int));
 		safe_write(job->forked_msg->par_msg->msg_pipe[1],
-			   &job->host_state[nodeid], sizeof(int));
+			   &job->host_state[resp->srun_node_id], sizeof(int));
 	}
 
 	if (resp->return_code != 0) {
@@ -711,7 +654,7 @@
 			       job->jobid, slurm_strerror(resp->return_code));
 		} else {
 			error ("Unable to attach to step %d.%d on node %d: %s",
-			       job->jobid, job->stepid, nodeid,
+			       job->jobid, job->stepid, resp->srun_node_id,
 			       slurm_strerror(resp->return_code));
 		}
 		job->rc = 1;
@@ -723,38 +666,39 @@
 	/* 
 	 * store global task id information as returned from slurmd
 	 */
-	job->step_layout->tids[nodeid]  = 
+	job->step_layout->tids[resp->srun_node_id]  = 
 		xmalloc( resp->ntasks * sizeof(uint32_t) );
 
-	job->step_layout->tasks[nodeid] = resp->ntasks;
+	job->step_layout->tasks[resp->srun_node_id] = resp->ntasks;
 
 	info ("ntasks = %d\n");
 
 	for (i = 0; i < resp->ntasks; i++) {
-		job->step_layout->tids[nodeid][i] = resp->gtids[i];
+		job->step_layout->tids[resp->srun_node_id][i] = resp->gtids[i];
+		job->step_layout->hostids[resp->gtids[i]] = resp->srun_node_id;
 		info ("setting task%d on hostid %d\n", 
-		      resp->gtids[i], nodeid);
+		      resp->gtids[i], resp->srun_node_id);
 	}
 	_update_step_layout(job->forked_msg->par_msg->msg_pipe[1],
-			    job->step_layout, nodeid);
+			    job->step_layout, resp->srun_node_id);
 
 	/* Build process table for any parallel debugger
          */
-	if ((remote_argc == 0) && (resp->executable_names)) {
+	if ((remote_argc == 0) && (resp->executable_name)) {
 		remote_argc = 1;
 		xrealloc(remote_argv, 2 * sizeof(char *));
-		remote_argv[0] = resp->executable_names[0];
-		resp->executable_names = NULL; /* nothing left to free */
+		remote_argv[0] = resp->executable_name;
+		resp->executable_name = NULL; /* nothing left to free */
 		remote_argv[1] = NULL;
 	}
 	_update_mpir_proctable(job->forked_msg->par_msg->msg_pipe[1], job,
-			       nodeid, resp->ntasks,
+			       resp->srun_node_id, resp->ntasks,
 			       resp->local_pids, remote_argv[0]);
 
 	_print_pid_list(resp->node_name, resp->ntasks, resp->local_pids, 
 			remote_argv[0]);
 
-	update_running_tasks(job, nodeid);
+	update_running_tasks(job, resp->srun_node_id);
 	return;
 rwfail:
 	error("_reattach_handler: "
@@ -765,7 +709,7 @@
 static void 
 _print_exit_status(srun_job_t *job, hostlist_t hl, char *host, int status)
 {
-	char buf[MAXHOSTRANGELEN];
+	char buf[1024];
 	char *corestr = "";
 	bool signaled  = false;
 	void (*print) (const char *, ...) = (void *) &error; 
@@ -848,10 +792,10 @@
 	int              status    = msg->return_code;
 	int              i;
 	char             buf[1024];
-	
-	if (!(host = slurm_step_layout_host_name(job->step_layout, task0)))
+
+	if (!(host = step_layout_host_name(job->step_layout, task0)))
 		host = "Unknown host";
-	debug2("exited host %s", host);
+
 	if (!job->etimeout && !tasks_exited) 
 		job->etimeout = time(NULL) + opt.max_exit_timeout;
 
@@ -878,18 +822,17 @@
 		slurm_mutex_unlock(&job->task_mutex);
 
 		tasks_exited++;
-		debug2("looking for %d got %d", opt.nprocs, tasks_exited);
 		if ((tasks_exited == opt.nprocs) 
-		    || (mpi_hook_client_single_task_per_node () 
+		    || (slurm_mpi_single_task_per_node () 
 			&& (tasks_exited == job->nhosts))) {
 			debug2("All tasks exited");
+			eio_signal_shutdown(job->eio);
 			update_job_state(job, SRUN_JOB_TERMINATED);
 		}
 	}
-	
-	update_tasks_state(job, slurm_step_layout_host_id(job->step_layout, 
-							  task0));
-		
+
+	update_tasks_state(job, step_layout_host_id(job->step_layout, task0));
+
 	_print_exit_status(job, hl, host, status);
 
 	hostlist_destroy(hl);
@@ -953,29 +896,18 @@
 		slurm_send_rc_msg(msg, SLURM_SUCCESS);
 		slurm_free_srun_ping_msg(msg->data);
 		break;
-	case SRUN_JOB_COMPLETE:
-		debug3("job complete received");
-		/* FIXME: do something here */
-		slurm_free_srun_job_complete_msg(msg->data);
-		break;
 	case SRUN_TIMEOUT:
 		verbose("timeout received");
 		to = msg->data;
 		timeout_handler(to->timeout);
-<<<<<<< HEAD
-=======
 		slurm_send_rc_msg(msg, SLURM_SUCCESS);
->>>>>>> 5e89edcf
 		slurm_free_srun_timeout_msg(msg->data);
 		break;
 	case SRUN_NODE_FAIL:
 		verbose("node_fail received");
 		nf = msg->data;
 		_node_fail_forwarder(nf->nodelist, job);
-<<<<<<< HEAD
-=======
 		slurm_send_rc_msg(msg, SLURM_SUCCESS);
->>>>>>> 5e89edcf
 		slurm_free_srun_node_fail_msg(msg->data);
 		break;
 	case RESPONSE_RESOURCE_ALLOCATION:
@@ -1012,6 +944,7 @@
 	unsigned char *uc;
 	short        port;
 	int          timeout = 0;	/* slurm default value */
+	List         ret_list;
 
 	if (fdnum < job->njfds)
 		fd = slurm_accept_msg_conn(job->jfd[fdnum], &cli_addr);
@@ -1027,18 +960,10 @@
 	   in /etc/hosts. */
 	uc = (unsigned char *)&cli_addr.sin_addr.s_addr;
 	port = cli_addr.sin_port;
-	debug2("got message connection from %u.%u.%u.%u:%hu",
+	debug2("got message connection from %u.%u.%u.%u:%d",
 	       uc[0], uc[1], uc[2], uc[3], ntohs(port));
 
 	msg = xmalloc(sizeof(slurm_msg_t));
-<<<<<<< HEAD
-	slurm_msg_t_init(msg);
-		
-	/* multiple jobs (easily induced via no_alloc) and highly
-	 * parallel jobs using PMI sometimes result in slow message 
-	 * responses and timeouts. Raise the default timeout for srun. */
-	timeout = slurm_get_msg_timeout() * 8000;
-=======
 	forward_init(&msg->forward, NULL);
 	msg->ret_list = NULL;
 	msg->conn_fd = fd;
@@ -1048,18 +973,25 @@
 	 * parallel jobs using PMI sometimes result in slow message 
 	 * responses and timeouts. Raise the default timeout for srun. */
 	timeout = SLURM_MESSAGE_TIMEOUT_MSEC_STATIC * 8;
->>>>>>> 5e89edcf
 again:
-	if(slurm_receive_msg(fd, msg, timeout) != 0) {
+	ret_list = slurm_receive_msg(fd, msg, timeout);
+	if(!ret_list || errno != SLURM_SUCCESS) {
 		if (errno == EINTR) {
+			list_destroy(ret_list);
 			goto again;
 		}
 		error("slurm_receive_msg[%u.%u.%u.%u]: %m",
 		      uc[0],uc[1],uc[2],uc[3]);
 		goto cleanup;
 	}
-		
-	_handle_msg(job, msg); /* handle_msg frees msg->data */
+	if(list_count(ret_list)>0) {
+		error("_accept_msg_connection: "
+		      "got %d from receive, expecting 0",
+		      list_count(ret_list));
+	}
+	msg->ret_list = ret_list;
+			
+	_handle_msg(job, msg); /* handle_msg frees msg */
 cleanup:
 	if ((msg->conn_fd >= 0) && slurm_close_accepted_conn(msg->conn_fd) < 0)
 		error ("close(%d): %m", msg->conn_fd);
@@ -1441,7 +1373,7 @@
 	if (_verbose) {
 		int i;
 		hostlist_t pids = hostlist_create(NULL);
-		char buf[MAXHOSTRANGELEN];
+		char buf[1024];
 		
 		for (i = 0; i < ntasks; i++) {
 			snprintf(buf, sizeof(buf), "pids:%d", pid[i]);
