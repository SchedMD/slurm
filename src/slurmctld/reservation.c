/*****************************************************************************\
 *  reservation.c - resource reservation management
 *****************************************************************************
 *  Copyright (C) 2009-2010 Lawrence Livermore National Security.
 *  Copyright (C) 2012-2017 SchedMD LLC <https://www.schedmd.com>
 *  Produced at Lawrence Livermore National Laboratory (cf, DISCLAIMER).
 *  Written by Morris Jette <jette1@llnl.gov> et. al.
 *  CODE-OCEC-09-009. All rights reserved.
 *
 *  This file is part of Slurm, a resource management program.
 *  For details, see <https://slurm.schedmd.com/>.
 *  Please also read the included file: DISCLAIMER.
 *
 *  Slurm is free software; you can redistribute it and/or modify it under
 *  the terms of the GNU General Public License as published by the Free
 *  Software Foundation; either version 2 of the License, or (at your option)
 *  any later version.
 *
 *  In addition, as a special exception, the copyright holders give permission
 *  to link the code of portions of this program with the OpenSSL library under
 *  certain conditions as described in each individual source file, and
 *  distribute linked combinations including the two. You must obey the GNU
 *  General Public License in all respects for all of the code used other than
 *  OpenSSL. If you modify file(s) with this exception, you may extend this
 *  exception to your version of the file(s), but you are not obligated to do
 *  so. If you do not wish to do so, delete this exception statement from your
 *  version.  If you delete this exception statement from all source files in
 *  the program, then also delete it here.
 *
 *  Slurm is distributed in the hope that it will be useful, but WITHOUT ANY
 *  WARRANTY; without even the implied warranty of MERCHANTABILITY or FITNESS
 *  FOR A PARTICULAR PURPOSE.  See the GNU General Public License for more
 *  details.
 *
 *  You should have received a copy of the GNU General Public License along
 *  with Slurm; if not, write to the Free Software Foundation, Inc.,
 *  51 Franklin Street, Fifth Floor, Boston, MA 02110-1301  USA.
\*****************************************************************************/

#include "config.h"

#include <fcntl.h>
#include <pthread.h>
#include <signal.h>
#include <stdint.h>
#include <stdlib.h>
#include <string.h>
#include <sys/stat.h>
#include <sys/types.h>
#include <time.h>
#include <unistd.h>

#include "slurm/slurm.h"
#include "slurm/slurm_errno.h"

#include "src/common/assoc_mgr.h"
#include "src/common/bitstring.h"
#include "src/common/fd.h"
#include "src/common/hostlist.h"
#include "src/common/list.h"
#include "src/common/log.h"
#include "src/common/macros.h"
#include "src/common/node_features.h"
#include "src/common/node_select.h"
#include "src/common/pack.h"
#include "src/common/parse_time.h"
#include "src/common/slurm_accounting_storage.h"
#include "src/common/slurm_time.h"
#include "src/common/uid.h"
#include "src/common/xassert.h"
#include "src/common/xmalloc.h"
#include "src/common/xstring.h"

#include "src/slurmctld/burst_buffer.h"
#include "src/slurmctld/groups.h"
#include "src/slurmctld/job_scheduler.h"
#include "src/slurmctld/licenses.h"
#include "src/slurmctld/locks.h"
#include "src/slurmctld/node_scheduler.h"
#include "src/slurmctld/reservation.h"
#include "src/slurmctld/slurmctld.h"
#include "src/slurmctld/state_save.h"

#define RESV_MAGIC	0x3b82

/* Permit sufficient time for slurmctld failover or other long delay before
 * considering a reservation time specification being invalid */
#define MAX_RESV_DELAY	600

#define MAX_RESV_COUNT	9999

/* No need to change we always pack SLURM_PROTOCOL_VERSION */
#define RESV_STATE_VERSION          "PROTOCOL_VERSION"

/*
 * Max number of ordered bitmaps a reservation can select against.
 * Last bitmap is always a NULL pointer
 */
#define MAX_BITMAPS 6
/* Available Nodes without any reservations */
#define SELECT_NOT_RSVD 0
/* Available Nodes including overlapping/main reserved nodes */
#define SELECT_OVR_RSVD 1
/* all available nodes in partition */
#define SELECT_AVL_RSVD 2
/* all online nodes in partition */
#define SELECT_ONL_RSVD 3
/* All possible nodes in partition */
#define SELECT_ALL_RSVD 4

static const char *select_node_bitmap_tags[] = {
	"SELECT_NOT_RSVD", "SELECT_OVR_RSVD", "SELECT_AVL_RSVD",
	"SELECT_ONL_RSVD", "SELECT_ALL_RSVD", NULL
};

typedef struct resv_thread_args {
	char *script;
	char *resv_name;
} resv_thread_args_t;

time_t    last_resv_update = (time_t) 0;
List      resv_list = (List) NULL;
static List magnetic_resv_list = NULL;
uint32_t  top_suffix = 0;

/*
 * the two following structs enable to build a
 * planning of a constraint evolution over time
 * taking into account temporal overlapping
 */
typedef struct constraint_planning {
	List slot_list;
} constraint_planning_t;

typedef struct constraint_slot {
	time_t start;
	time_t end;
	uint32_t value;
} constraint_slot_t;

/*
 * the associated functions are the following
 */
static void _init_constraint_planning(constraint_planning_t* sched);
static void _print_constraint_planning(constraint_planning_t* sched);
static void _free_constraint_planning(constraint_planning_t* sched);
static void _update_constraint_planning(constraint_planning_t* sched,
					uint32_t value, time_t start,
					time_t end);
static uint32_t _max_constraint_planning(constraint_planning_t* sched,
					 time_t *start, time_t *end);


static int _advance_resv_time(slurmctld_resv_t *resv_ptr);
static void _advance_time(time_t *res_time, int day_cnt);
static int  _build_account_list(char *accounts, int *account_cnt,
				char ***account_list, bool *account_not);
static int  _build_uid_list(char *users, int *user_cnt, uid_t **user_list,
			    bool *user_not);
static void _clear_job_resv(slurmctld_resv_t *resv_ptr);
static slurmctld_resv_t *_copy_resv(slurmctld_resv_t *resv_orig_ptr);
static void _del_resv_rec(void *x);
static void _dump_resv_req(resv_desc_msg_t *resv_ptr, char *mode);
static int  _find_resv_id(void *x, void *key);
static int _find_resv_ptr(void *x, void *key);
static int  _find_resv_name(void *x, void *key);
static void *_fork_script(void *x);
static void _free_script_arg(resv_thread_args_t *args);
static int  _generate_resv_id(void);
static void _generate_resv_name(resv_desc_msg_t *resv_ptr);
static int  _get_core_resrcs(slurmctld_resv_t *resv_ptr);
static uint32_t _get_job_duration(job_record_t *job_ptr, bool reboot);
static bool _is_account_valid(char *account);
static bool _is_resv_used(slurmctld_resv_t *resv_ptr);
static bool _job_overlap(time_t start_time, uint64_t flags,
			 bitstr_t *node_bitmap, char *resv_name);
static int _job_resv_check(void *x, void *arg);
static List _list_dup(List license_list);
static Buf  _open_resv_state_file(char **state_file);
static void _pack_resv(slurmctld_resv_t *resv_ptr, Buf buffer,
		       bool internal, uint16_t protocol_version);
static bitstr_t *_pick_nodes(bitstr_t *avail_nodes,
				  resv_desc_msg_t *resv_desc_ptr,
				  bitstr_t **core_bitmap);
static int _pick_nodes_ordered(bitstr_t **avail_bitmaps,
			       bitstr_t **core_bitmaps,
			       resv_desc_msg_t *resv_desc_ptr,
			       bitstr_t **ret_node_bitmap,
			       bitstr_t **ret_core_bitmap,
			       const char **bitmap_tags);
static bitstr_t *_pick_idle_xand_nodes(bitstr_t *avail_bitmap,
				       resv_desc_msg_t *resv_desc_ptr,
				       bitstr_t **core_bitmap,
				       List feature_list);
static bitstr_t *_pick_node_cnt(bitstr_t *avail_bitmap,
				resv_desc_msg_t *resv_desc_ptr,
				uint32_t node_cnt, bitstr_t **core_bitmap);
static int  _post_resv_create(slurmctld_resv_t *resv_ptr);
static int  _post_resv_delete(slurmctld_resv_t *resv_ptr);
static int  _post_resv_update(slurmctld_resv_t *resv_ptr,
			      slurmctld_resv_t *old_resv_ptr);
static int  _resize_resv(slurmctld_resv_t *resv_ptr, uint32_t node_cnt);
static void _restore_resv(slurmctld_resv_t *dest_resv,
			  slurmctld_resv_t *src_resv);
static bool _resv_overlap(resv_desc_msg_t *resv_desc_ptr,
			  bitstr_t *node_bitmap,
			  slurmctld_resv_t *this_resv_ptr);
static bool _resv_time_overlap(resv_desc_msg_t *resv_desc_ptr,
			       slurmctld_resv_t *resv_ptr);
static void _run_script(char *script, slurmctld_resv_t *resv_ptr);
static int  _select_nodes(resv_desc_msg_t *resv_desc_ptr,
			  part_record_t **part_ptr, bitstr_t **resv_bitmap,
			  bitstr_t **core_bitmap);
static int  _set_assoc_list(slurmctld_resv_t *resv_ptr);
static void _set_core_resrcs(slurmctld_resv_t *resv_ptr);
static void _set_tres_cnt(slurmctld_resv_t *resv_ptr,
			  slurmctld_resv_t *old_resv_ptr);
static void _set_nodes_flags(slurmctld_resv_t *resv_ptr, time_t now,
			     uint32_t flags, bool reset_all);
static int  _update_account_list(slurmctld_resv_t *resv_ptr,
				 char *accounts);
static int  _update_uid_list(slurmctld_resv_t *resv_ptr, char *users);
static int _update_group_uid_list(slurmctld_resv_t *resv_ptr, char *groups);
static void _validate_all_reservations(void);
static int  _valid_job_access_resv(job_record_t *job_ptr,
				   slurmctld_resv_t *resv_ptr);
static bool _validate_one_reservation(slurmctld_resv_t *resv_ptr);
static void _validate_node_choice(slurmctld_resv_t *resv_ptr);
static bool _validate_user_access(slurmctld_resv_t *resv_ptr,
				  List user_assoc_list, uid_t uid);

static void _set_boot_time(slurmctld_resv_t *resv_ptr)
{
	resv_ptr->boot_time = 0;
	if (!resv_ptr->node_bitmap)
		return;

	if (node_features_g_overlap(resv_ptr->node_bitmap))
		resv_ptr->boot_time = node_features_g_boot_time();
}

/* Advance res_time by the specified day count,
 * account for daylight savings time */
static void _advance_time(time_t *res_time, int day_cnt)
{
	time_t save_time = *res_time;
	struct tm time_tm;

	localtime_r(res_time, &time_tm);
	time_tm.tm_mday += day_cnt;
	*res_time = slurm_mktime(&time_tm);
	if (*res_time == (time_t)(-1)) {
		error("Could not compute reservation time %lu",
		      (long unsigned int) save_time);
		*res_time = save_time + (24 * 60 * 60);
	}
}

static void _create_cluster_core_bitmap(bitstr_t **core_bitmap)
{
	if (*core_bitmap)
		return;

	*core_bitmap = bit_alloc(cr_get_coremap_offset(node_record_count));
}

static List _list_dup(List license_list)
{
	ListIterator iter;
	licenses_t *license_src, *license_dest;
	List lic_list = (List) NULL;

	if (!license_list)
		return lic_list;

	lic_list = list_create(license_free_rec);
	iter = list_iterator_create(license_list);
	while ((license_src = list_next(iter))) {
		license_dest = xmalloc(sizeof(licenses_t));
		license_dest->name = xstrdup(license_src->name);
		license_dest->used = license_src->used;
		list_push(lic_list, license_dest);
	}
	list_iterator_destroy(iter);
	return lic_list;
}

static slurmctld_resv_t *_copy_resv(slurmctld_resv_t *resv_orig_ptr)
{
	slurmctld_resv_t *resv_copy_ptr;
	int i;

	xassert(resv_orig_ptr->magic == RESV_MAGIC);
	resv_copy_ptr = xmalloc(sizeof(slurmctld_resv_t));
	resv_copy_ptr->accounts = xstrdup(resv_orig_ptr->accounts);
	resv_copy_ptr->boot_time = resv_orig_ptr->boot_time;
	resv_copy_ptr->burst_buffer = xstrdup(resv_orig_ptr->burst_buffer);
	resv_copy_ptr->account_cnt = resv_orig_ptr->account_cnt;
	resv_copy_ptr->account_list = xcalloc(resv_orig_ptr->account_cnt,
					      sizeof(char *));
	for (i = 0; i < resv_copy_ptr->account_cnt; i++) {
		resv_copy_ptr->account_list[i] =
				xstrdup(resv_orig_ptr->account_list[i]);
	}
	resv_copy_ptr->assoc_list = xstrdup(resv_orig_ptr->assoc_list);
	if (resv_orig_ptr->core_bitmap) {
		resv_copy_ptr->core_bitmap = bit_copy(resv_orig_ptr->
						      core_bitmap);
	}

	resv_copy_ptr->ctld_flags = resv_orig_ptr->ctld_flags;

	resv_copy_ptr->core_cnt = resv_orig_ptr->core_cnt;
	if (resv_orig_ptr->core_resrcs) {
		resv_copy_ptr->core_resrcs = copy_job_resources(resv_orig_ptr->
								core_resrcs);
	}
	resv_copy_ptr->duration = resv_orig_ptr->duration;
	resv_copy_ptr->end_time = resv_orig_ptr->end_time;
	resv_copy_ptr->features = xstrdup(resv_orig_ptr->features);
	resv_copy_ptr->flags = resv_orig_ptr->flags;
	resv_copy_ptr->groups = xstrdup(resv_orig_ptr->groups);
	resv_copy_ptr->job_pend_cnt = resv_orig_ptr->job_pend_cnt;
	resv_copy_ptr->job_run_cnt = resv_orig_ptr->job_run_cnt;
	resv_copy_ptr->licenses = xstrdup(resv_orig_ptr->licenses);
	resv_copy_ptr->license_list = _list_dup(resv_orig_ptr->
						license_list);
	resv_copy_ptr->magic = resv_orig_ptr->magic;
	resv_copy_ptr->name = xstrdup(resv_orig_ptr->name);
	if (resv_orig_ptr->node_bitmap) {
		resv_copy_ptr->node_bitmap =
			bit_copy(resv_orig_ptr->node_bitmap);
	}
	resv_copy_ptr->node_cnt = resv_orig_ptr->node_cnt;
	resv_copy_ptr->node_list = xstrdup(resv_orig_ptr->node_list);
	resv_copy_ptr->partition = xstrdup(resv_orig_ptr->partition);
	resv_copy_ptr->part_ptr = resv_orig_ptr->part_ptr;
	resv_copy_ptr->resv_id = resv_orig_ptr->resv_id;
	resv_copy_ptr->resv_watts = resv_orig_ptr->resv_watts;
	resv_copy_ptr->start_time = resv_orig_ptr->start_time;
	resv_copy_ptr->start_time_first = resv_orig_ptr->start_time_first;
	resv_copy_ptr->start_time_prev = resv_orig_ptr->start_time_prev;
	resv_copy_ptr->tres_str = xstrdup(resv_orig_ptr->tres_str);
	resv_copy_ptr->tres_fmt_str = xstrdup(resv_orig_ptr->tres_fmt_str);
	resv_copy_ptr->users = xstrdup(resv_orig_ptr->users);
	resv_copy_ptr->user_cnt = resv_orig_ptr->user_cnt;
	resv_copy_ptr->user_list = xcalloc(resv_orig_ptr->user_cnt,
					   sizeof(uid_t));
	for (i = 0; i < resv_copy_ptr->user_cnt; i++)
		resv_copy_ptr->user_list[i] = resv_orig_ptr->user_list[i];

	return resv_copy_ptr;
}

/* Move the contents of src_resv into dest_resv.
 * NOTE: This is a destructive function with respect to the contents of
 *       src_resv. The data structure src_resv is suitable only for destruction
 *       after this function is called */
static void _restore_resv(slurmctld_resv_t *dest_resv,
			  slurmctld_resv_t *src_resv)
{
	int i;

	xfree(dest_resv->accounts);
	dest_resv->accounts = src_resv->accounts;
	src_resv->accounts = NULL;

	for (i = 0; i < dest_resv->account_cnt; i++)
		xfree(dest_resv->account_list[i]);
	xfree(dest_resv->account_list);
	dest_resv->account_cnt = src_resv->account_cnt;
	src_resv->account_cnt = 0;
	dest_resv->account_list = src_resv->account_list;
	src_resv->account_list = NULL;

	xfree(dest_resv->assoc_list);
	dest_resv->assoc_list = src_resv->assoc_list;
	src_resv->assoc_list = NULL;

	dest_resv->boot_time = src_resv->boot_time;

	xfree(dest_resv->burst_buffer);
	dest_resv->burst_buffer = src_resv->burst_buffer;
	src_resv->burst_buffer = NULL;

	FREE_NULL_BITMAP(dest_resv->core_bitmap);
	dest_resv->core_bitmap = src_resv->core_bitmap;
	src_resv->core_bitmap = NULL;

	dest_resv->core_cnt = src_resv->core_cnt;

	free_job_resources(&dest_resv->core_resrcs);
	dest_resv->core_resrcs = src_resv->core_resrcs;
	src_resv->core_resrcs = NULL;

	dest_resv->duration = src_resv->duration;
	dest_resv->end_time = src_resv->end_time;

	xfree(dest_resv->features);
	dest_resv->features = src_resv->features;
	src_resv->features = NULL;

	dest_resv->flags = src_resv->flags;
	dest_resv->job_pend_cnt = src_resv->job_pend_cnt;
	dest_resv->job_run_cnt = src_resv->job_run_cnt;

	xfree(dest_resv->groups);
	dest_resv->groups = src_resv->groups;
	src_resv->groups = NULL;

	xfree(dest_resv->licenses);
	dest_resv->licenses = src_resv->licenses;
	src_resv->licenses = NULL;

	FREE_NULL_LIST(dest_resv->license_list);
	dest_resv->license_list = src_resv->license_list;
	src_resv->license_list = NULL;

	dest_resv->magic = src_resv->magic;

	xfree(dest_resv->name);
	dest_resv->name = src_resv->name;
	src_resv->name = NULL;

	FREE_NULL_BITMAP(dest_resv->node_bitmap);
	dest_resv->node_bitmap = src_resv->node_bitmap;
	src_resv->node_bitmap = NULL;

	dest_resv->node_cnt = src_resv->node_cnt;

	xfree(dest_resv->node_list);
	dest_resv->node_list = src_resv->node_list;
	src_resv->node_list = NULL;

	xfree(dest_resv->partition);
	dest_resv->partition = src_resv->partition;
	src_resv->partition = NULL;

	dest_resv->part_ptr = src_resv->part_ptr;
	dest_resv->resv_id = src_resv->resv_id;
	dest_resv->resv_watts = src_resv->resv_watts;
	dest_resv->start_time = src_resv->start_time;
	dest_resv->start_time_first = src_resv->start_time_first;
	dest_resv->start_time_prev = src_resv->start_time_prev;

	xfree(dest_resv->tres_str);
	dest_resv->tres_str = src_resv->tres_str;
	src_resv->tres_str = NULL;

	xfree(dest_resv->tres_fmt_str);
	dest_resv->tres_fmt_str = src_resv->tres_fmt_str;
	src_resv->tres_fmt_str = NULL;

	xfree(dest_resv->users);
	dest_resv->users = src_resv->users;
	src_resv->users = NULL;

	dest_resv->user_cnt = src_resv->user_cnt;
	xfree(dest_resv->user_list);
	dest_resv->user_list = src_resv->user_list;
	src_resv->user_list = NULL;

	if (dest_resv->flags & RESERVE_FLAG_MAGNETIC)
		list_append(magnetic_resv_list, dest_resv);
}

static void _del_resv_rec(void *x)
{
	int i;
	slurmctld_resv_t *resv_ptr = (slurmctld_resv_t *) x;

	if (resv_ptr) {
		if (resv_ptr->flags & RESERVE_FLAG_MAGNETIC)
			(void)list_remove_first(
				magnetic_resv_list, _find_resv_ptr, resv_ptr);

		xassert(resv_ptr->magic == RESV_MAGIC);
		resv_ptr->magic = 0;
		xfree(resv_ptr->accounts);
		for (i = 0; i < resv_ptr->account_cnt; i++)
			xfree(resv_ptr->account_list[i]);
		xfree(resv_ptr->account_list);
		xfree(resv_ptr->assoc_list);
		xfree(resv_ptr->burst_buffer);
		FREE_NULL_BITMAP(resv_ptr->core_bitmap);
		free_job_resources(&resv_ptr->core_resrcs);
		xfree(resv_ptr->features);
		xfree(resv_ptr->groups);
		FREE_NULL_LIST(resv_ptr->license_list);
		xfree(resv_ptr->licenses);
		xfree(resv_ptr->name);
		FREE_NULL_BITMAP(resv_ptr->node_bitmap);
		xfree(resv_ptr->node_list);
		xfree(resv_ptr->partition);
		xfree(resv_ptr->tres_str);
		xfree(resv_ptr->tres_fmt_str);
		xfree(resv_ptr->users);
		xfree(resv_ptr->user_list);
		xfree(resv_ptr);
	}
}

static void _create_resv_lists(bool flush)
{
	if (flush && resv_list) {
		list_flush(magnetic_resv_list);
		list_flush(resv_list);
		return;
	}

	if (!resv_list)
		resv_list = list_create(_del_resv_rec);
	if (!magnetic_resv_list)
		magnetic_resv_list = list_create(NULL);
}

static void _add_resv_to_lists(slurmctld_resv_t *resv_ptr)
{
	xassert(resv_list);
	xassert(magnetic_resv_list);

	list_append(resv_list, resv_ptr);
	if (resv_ptr->flags & RESERVE_FLAG_MAGNETIC)
		list_append(magnetic_resv_list, resv_ptr);
}

static int _queue_magnetic_resv(void *x, void *key)
{
	slurmctld_resv_t *resv_ptr = (slurmctld_resv_t *) x;
	job_queue_req_t *job_queue_req = (job_queue_req_t *) key;

	xassert(resv_ptr->magic == RESV_MAGIC);

	if (!(resv_ptr->flags & RESERVE_FLAG_MAGNETIC))
		return 0;

	job_queue_req->resv_ptr = resv_ptr;
	job_queue_append_internal(job_queue_req);

	return 0;
}

static int _find_job_with_resv_ptr(void *x, void *key)
{
	job_record_t *job_ptr = (job_record_t *) x;
	slurmctld_resv_t *resv_ptr = (slurmctld_resv_t *) key;

	if (job_ptr->resv_ptr == resv_ptr)
		return 1;
	return 0;
}

static int _find_running_job_with_resv_ptr(void *x, void *key)
{
	job_record_t *job_ptr = (job_record_t *) x;
	slurmctld_resv_t *resv_ptr = (slurmctld_resv_t *) key;

	if ((!IS_JOB_FINISHED(job_ptr)) &&
	    _find_job_with_resv_ptr(job_ptr, resv_ptr))
		return 1;
	return 0;
}

static int _find_resv_id(void *x, void *key)
{
	slurmctld_resv_t *resv_ptr = (slurmctld_resv_t *) x;
	uint32_t *resv_id = (uint32_t *) key;

	xassert(resv_ptr->magic == RESV_MAGIC);

	if (resv_ptr->resv_id != *resv_id)
		return 0;
	else
		return 1;	/* match */
}

static int _find_resv_ptr(void *x, void *key)
{
	slurmctld_resv_t *resv_ptr = (slurmctld_resv_t *) x;
	slurmctld_resv_t *resv_ptr_key = (slurmctld_resv_t *) key;

	xassert(resv_ptr->magic == RESV_MAGIC);

	if (resv_ptr != resv_ptr_key)
		return 0;
	else
		return 1;	/* match */
}

static int _find_resv_name(void *x, void *key)
{
	slurmctld_resv_t *resv_ptr = (slurmctld_resv_t *) x;

	xassert(resv_ptr->magic == RESV_MAGIC);

	if (xstrcmp(resv_ptr->name, (char *) key))
		return 0;
	else
		return 1;	/* match */
}

static int _foreach_clear_job_resv(void *x, void *key)
{
	job_record_t *job_ptr = (job_record_t *) x;
	slurmctld_resv_t *resv_ptr = (slurmctld_resv_t *) key;

	if (!_find_job_with_resv_ptr(job_ptr, resv_ptr))
		return 0;

	if (!IS_JOB_FINISHED(job_ptr)) {
		info("%pJ linked to defunct reservation %s, clearing that reservation",
		     job_ptr, resv_ptr->name);
	}

	job_ptr->resv_id = 0;
	job_ptr->resv_ptr = NULL;
	xfree(job_ptr->resv_name);

	if (!(resv_ptr->flags & RESERVE_FLAG_NO_HOLD_JOBS) &&
	    IS_JOB_PENDING(job_ptr) &&
	    (job_ptr->state_reason != WAIT_HELD)) {
		xfree(job_ptr->state_desc);
		job_ptr->state_reason = WAIT_RESV_DELETED;
		job_ptr->job_state |= JOB_RESV_DEL_HOLD;
		xstrfmtcat(job_ptr->state_desc,
			   "Reservation %s was deleted",
			   resv_ptr->name);
		debug("%s: Holding %pJ, reservation %s was deleted",
		      __func__, job_ptr, resv_ptr->name);
		job_ptr->priority = 0;	/* Hold job */
	}

	return 0;
}

static void _dump_resv_req(resv_desc_msg_t *resv_ptr, char *mode)
{

	char start_str[32] = "-1", end_str[32] = "-1", *flag_str = NULL;
	char watts_str[32] = "n/a";
	char *node_cnt_str = NULL, *core_cnt_str = NULL;
	int duration, i;

	if (!(slurm_conf.debug_flags & DEBUG_FLAG_RESERVATION))
		return;

	if (resv_ptr->start_time != (time_t) NO_VAL) {
		slurm_make_time_str(&resv_ptr->start_time,
				    start_str, sizeof(start_str));
	}
	if (resv_ptr->end_time != (time_t) NO_VAL) {
		slurm_make_time_str(&resv_ptr->end_time,
				    end_str,  sizeof(end_str));
	}
	if (resv_ptr->resv_watts != NO_VAL) {
		snprintf(watts_str, sizeof(watts_str), "%u",
			 resv_ptr->resv_watts);
	}
	if (resv_ptr->flags != NO_VAL64) {
		reserve_info_t resv_info = {
			.flags = resv_ptr->flags,
			.purge_comp_time = resv_ptr->purge_comp_time
		};
		flag_str = reservation_flags_string(&resv_info);
	}
	if (resv_ptr->duration == NO_VAL)
		duration = -1;
	else
		duration = resv_ptr->duration;

	if (resv_ptr->node_cnt) {
		for (i = 0; resv_ptr->node_cnt[i]; i++) {
			if (node_cnt_str) {
				xstrfmtcat(node_cnt_str, ",%u",
					   resv_ptr->node_cnt[i]);
			} else {
				xstrfmtcat(node_cnt_str, "%u",
					   resv_ptr->node_cnt[i]);
			}
		}
	}

	if (resv_ptr->core_cnt) {
		for (i = 0; resv_ptr->core_cnt[i]; i++) {
			if (core_cnt_str) {
				xstrfmtcat(core_cnt_str, ",%u",
					   resv_ptr->core_cnt[i]);
			} else {
				xstrfmtcat(core_cnt_str, "%u",
					   resv_ptr->core_cnt[i]);
			}
		}
	}

	info("%s: Name=%s StartTime=%s EndTime=%s Duration=%d Flags=%s NodeCnt=%s CoreCnt=%s NodeList=%s Features=%s PartitionName=%s Users=%s Groups=%s Accounts=%s Licenses=%s BurstBuffer=%s TRES=%s Watts=%s",
	     mode, resv_ptr->name, start_str, end_str, duration,
	     flag_str, node_cnt_str, core_cnt_str, resv_ptr->node_list,
	     resv_ptr->features, resv_ptr->partition,
	     resv_ptr->users, resv_ptr->groups, resv_ptr->accounts,
	     resv_ptr->licenses,
	     resv_ptr->burst_buffer, resv_ptr->tres_str, watts_str);

	xfree(flag_str);
	xfree(node_cnt_str);
	xfree(core_cnt_str);
}

static int _generate_resv_id(void)
{
	int i;

	for (i = 0; i < MAX_RESV_COUNT; i++) {
		if (top_suffix >= MAX_RESV_COUNT)
			top_suffix = 1;	/* wrap around */
		else
			top_suffix++;
		if (!list_find_first(resv_list, _find_resv_id, &top_suffix))
			return SLURM_SUCCESS;
	}

	error("%s: Too many reservations in the system, can't create any more.",
	      __func__);

	return ESLURM_RESERVATION_INVALID;
}

static void _generate_resv_name(resv_desc_msg_t *resv_ptr)
{
	char *key, *name, *sep;
	int len;

	/* Generate name prefix, based upon the first account
	 * name if provided otherwise first user name */
	if (resv_ptr->accounts && resv_ptr->accounts[0])
		key = resv_ptr->accounts;
	else if (resv_ptr->users && resv_ptr->users[0])
		key = resv_ptr->users;
	else if (resv_ptr->groups && resv_ptr->groups[0])
		key = resv_ptr->groups;
	else
		key = "resv";
	if (key[0] == '-')
		key++;
	sep = strchr(key, ',');
	if (sep)
		len = sep - key;
	else
		len = strlen(key);

	name = xstrdup_printf("%.*s_%d", len, key, top_suffix);

	xfree(resv_ptr->name);
	resv_ptr->name = name;
}

/* Validate an account name */
static bool _is_account_valid(char *account)
{
	slurmdb_assoc_rec_t assoc_rec, *assoc_ptr;

	if (!(accounting_enforce & ACCOUNTING_ENFORCE_ASSOCS))
		return true;	/* don't worry about account validity */

	memset(&assoc_rec, 0, sizeof(slurmdb_assoc_rec_t));
	assoc_rec.uid       = NO_VAL;
	assoc_rec.acct      = account;

	if (assoc_mgr_fill_in_assoc(acct_db_conn, &assoc_rec,
				    accounting_enforce, &assoc_ptr, false)) {
		return false;
	}
	return true;
}

/* Since the returned assoc_list is full of pointers from the
 * assoc_mgr_association_list assoc_mgr_lock_t READ_LOCK on
 * associations must be set before calling this function and while
 * handling it after a return.
 */
static int _append_assoc_list(List assoc_list, slurmdb_assoc_rec_t *assoc)
{
	int rc = ESLURM_INVALID_ACCOUNT;
	slurmdb_assoc_rec_t *assoc_ptr = NULL;
	if (assoc_mgr_fill_in_assoc(
		    acct_db_conn, assoc,
		    accounting_enforce,
		    &assoc_ptr, true)) {
		if (accounting_enforce & ACCOUNTING_ENFORCE_ASSOCS) {
			error("No association for user %u and account %s",
			      assoc->uid, assoc->acct);
		} else {
			verbose("No association for user %u and account %s",
				assoc->uid, assoc->acct);
			rc = SLURM_SUCCESS;
		}

	}
	if (assoc_ptr) {
		list_append(assoc_list, assoc_ptr);
		rc = SLURM_SUCCESS;
	}

	return rc;
}

/* Set a association list based upon accounts and users */
static int _set_assoc_list(slurmctld_resv_t *resv_ptr)
{
	int rc = SLURM_SUCCESS, i = 0, j = 0;
	List assoc_list_allow = NULL, assoc_list_deny = NULL, assoc_list;
	slurmdb_assoc_rec_t assoc, *assoc_ptr = NULL;
	assoc_mgr_lock_t locks = { .assoc = READ_LOCK, .user = READ_LOCK };


	/* no need to do this if we can't ;) */
	if (!association_based_accounting)
		return rc;

	assoc_list_allow = list_create(NULL);
	assoc_list_deny  = list_create(NULL);

	memset(&assoc, 0, sizeof(slurmdb_assoc_rec_t));
	xfree(resv_ptr->assoc_list);

	assoc_mgr_lock(&locks);
	if (resv_ptr->account_cnt && resv_ptr->user_cnt) {
		if (!(resv_ptr->ctld_flags &
		      (RESV_CTLD_USER_NOT | RESV_CTLD_ACCT_NOT))) {
			/* Add every association that matches both account
			 * and user */
			for (i=0; i < resv_ptr->user_cnt; i++) {
				for (j=0; j < resv_ptr->account_cnt; j++) {
					memset(&assoc, 0,
					       sizeof(slurmdb_assoc_rec_t));
					assoc.acct = resv_ptr->account_list[j];
					assoc.uid  = resv_ptr->user_list[i];
					rc = _append_assoc_list(
						assoc_list_allow, &assoc);
					if (rc != SLURM_SUCCESS)
						goto end_it;
				}
			}
		} else {
			if (resv_ptr->ctld_flags & RESV_CTLD_USER_NOT)
				assoc_list = assoc_list_deny;
			else
				assoc_list = assoc_list_allow;
			for (i=0; i < resv_ptr->user_cnt; i++) {
				memset(&assoc, 0,
				       sizeof(slurmdb_assoc_rec_t));
				assoc.uid = resv_ptr->user_list[i];
				rc = assoc_mgr_get_user_assocs(
					    acct_db_conn, &assoc,
					    accounting_enforce,
					    assoc_list);
				if (rc != SLURM_SUCCESS) {
					/*
					 * When using groups we might have users
					 * that don't have associations, just
					 * skip them
					 */
					if (resv_ptr->groups) {
						rc = SLURM_SUCCESS;
						continue;
					}
					error("No associations for UID %u",
					      assoc.uid);
					rc = ESLURM_INVALID_ACCOUNT;
					goto end_it;
				}
			}
			if (resv_ptr->ctld_flags & RESV_CTLD_ACCT_NOT)
				assoc_list = assoc_list_deny;
			else
				assoc_list = assoc_list_allow;
			for (j=0; j < resv_ptr->account_cnt; j++) {
				memset(&assoc, 0,
				       sizeof(slurmdb_assoc_rec_t));
				assoc.acct = resv_ptr->account_list[j];
				assoc.uid  = NO_VAL;
				rc = _append_assoc_list(assoc_list, &assoc);
				if (rc != SLURM_SUCCESS)
					goto end_it;
			}
		}
	} else if (resv_ptr->user_cnt) {
		if (resv_ptr->ctld_flags & RESV_CTLD_USER_NOT)
			assoc_list = assoc_list_deny;
		else
			assoc_list = assoc_list_allow;
		for (i=0; i < resv_ptr->user_cnt; i++) {
			memset(&assoc, 0, sizeof(slurmdb_assoc_rec_t));
			assoc.uid = resv_ptr->user_list[i];
			rc = assoc_mgr_get_user_assocs(
				    acct_db_conn, &assoc,
				    accounting_enforce, assoc_list);
			if (rc != SLURM_SUCCESS) {
				/*
				 * When using groups we might have users that
				 * don't have associations, just skip them
				 */
				if (resv_ptr->groups) {
					rc = SLURM_SUCCESS;
					continue;
				}
				error("No associations for UID %u",
				      assoc.uid);
				rc = ESLURM_INVALID_ACCOUNT;
				goto end_it;
			}
		}
	} else if (resv_ptr->account_cnt) {
		if (resv_ptr->ctld_flags & RESV_CTLD_ACCT_NOT)
			assoc_list = assoc_list_deny;
		else
			assoc_list = assoc_list_allow;
		for (i=0; i < resv_ptr->account_cnt; i++) {
			memset(&assoc, 0, sizeof(slurmdb_assoc_rec_t));
			assoc.acct = resv_ptr->account_list[i];
			assoc.uid  = NO_VAL;
			if ((rc = _append_assoc_list(assoc_list, &assoc))
			    != SLURM_SUCCESS) {
				goto end_it;
			}
		}
	} else if (accounting_enforce & ACCOUNTING_ENFORCE_ASSOCS) {
		error("We need at least 1 user or 1 account to "
		      "create a reservtion.");
		rc = SLURM_ERROR;
	}

	xfree(resv_ptr->assoc_list);	/* clear for modify */
	if (list_count(assoc_list_allow)) {
		ListIterator itr = list_iterator_create(assoc_list_allow);
		while ((assoc_ptr = list_next(itr))) {
			if (resv_ptr->assoc_list) {
				xstrfmtcat(resv_ptr->assoc_list, "%u,",
					   assoc_ptr->id);
			} else {
				xstrfmtcat(resv_ptr->assoc_list, ",%u,",
					   assoc_ptr->id);
			}
		}
		list_iterator_destroy(itr);
	}
	if (list_count(assoc_list_deny)) {
		ListIterator itr = list_iterator_create(assoc_list_deny);
		while ((assoc_ptr = list_next(itr))) {
			if (resv_ptr->assoc_list) {
				xstrfmtcat(resv_ptr->assoc_list, "-%u,",
					   assoc_ptr->id);
			} else {
				xstrfmtcat(resv_ptr->assoc_list, ",-%u,",
					   assoc_ptr->id);
			}
		}
		list_iterator_destroy(itr);
	}
	debug("assoc_list:%s", resv_ptr->assoc_list);

end_it:
	FREE_NULL_LIST(assoc_list_allow);
	FREE_NULL_LIST(assoc_list_deny);
	assoc_mgr_unlock(&locks);

	return rc;
}

/* Post reservation create */
static int _post_resv_create(slurmctld_resv_t *resv_ptr)
{
	int rc = SLURM_SUCCESS;
	slurmdb_reservation_rec_t resv;
	char temp_bit[BUF_SIZE];

	_set_boot_time(resv_ptr);

	if (resv_ptr->flags & RESERVE_FLAG_TIME_FLOAT)
		return rc;

	memset(&resv, 0, sizeof(slurmdb_reservation_rec_t));
	resv.assocs = resv_ptr->assoc_list;
	resv.cluster = slurm_conf.cluster_name;
	resv.tres_str = resv_ptr->tres_str;

	resv.flags = resv_ptr->flags;
	resv.id = resv_ptr->resv_id;
	resv.name = resv_ptr->name;
	resv.nodes = resv_ptr->node_list;
	if (resv_ptr->node_bitmap) {
		resv.node_inx = bit_fmt(temp_bit, sizeof(temp_bit),
					resv_ptr->node_bitmap);
	}
	resv.time_end = resv_ptr->end_time;
	resv.time_start = resv_ptr->start_time;
	resv.tres_str = resv_ptr->tres_str;

	rc = acct_storage_g_add_reservation(acct_db_conn, &resv);

	return rc;
}

/* Note that a reservation has been deleted */
static int _post_resv_delete(slurmctld_resv_t *resv_ptr)
{
	int rc = SLURM_SUCCESS;
	slurmdb_reservation_rec_t resv;
	time_t now = time(NULL);

	if (resv_ptr->flags & RESERVE_FLAG_TIME_FLOAT)
		return rc;

	memset(&resv, 0, sizeof(slurmdb_reservation_rec_t));
	resv.cluster = slurm_conf.cluster_name;
	resv.id = resv_ptr->resv_id;
	resv.name = resv_ptr->name;
	resv.time_end = now;
	resv.time_start = resv_ptr->start_time;
	/* This is just a time stamp here to delete if the reservation
	 * hasn't started yet so we don't get trash records in the
	 * database if said database isn't up right now */
	resv.time_start_prev = now;
	resv.tres_str = resv_ptr->tres_str;
	rc = acct_storage_g_remove_reservation(acct_db_conn, &resv);

	return rc;
}

/* Note that a reservation has been updated */
static int _post_resv_update(slurmctld_resv_t *resv_ptr,
			     slurmctld_resv_t *old_resv_ptr)
{
	int rc = SLURM_SUCCESS;
	bool change = false;
	slurmdb_reservation_rec_t resv;
	char temp_bit[BUF_SIZE];
	time_t now = time(NULL);

	xassert(old_resv_ptr);

	_set_boot_time(resv_ptr);

	if (resv_ptr->flags & RESERVE_FLAG_TIME_FLOAT)
		return rc;

	memset(&resv, 0, sizeof(slurmdb_reservation_rec_t));
	resv.cluster = slurm_conf.cluster_name;
	resv.id = resv_ptr->resv_id;
	resv.time_end = resv_ptr->end_time;
	resv.assocs = resv_ptr->assoc_list;
	resv.tres_str = resv_ptr->tres_str;
	resv.flags = resv_ptr->flags;
	resv.nodes = resv_ptr->node_list;

	if (xstrcmp(old_resv_ptr->assoc_list, resv_ptr->assoc_list) ||
	    xstrcmp(old_resv_ptr->tres_str, resv_ptr->tres_str)	||
	    (old_resv_ptr->flags != resv_ptr->flags) ||
	    xstrcmp(old_resv_ptr->node_list, resv_ptr->node_list))
		change = true;

	/* Here if the reservation has started already we need
	 * to mark a new start time for it if certain
	 * variables are needed in accounting.  Right now if
	 * the assocs, nodes, flags or cpu count changes we need a
	 * new start time of now. */
	if ((resv_ptr->start_time < now) && change) {
		resv_ptr->start_time_prev = resv_ptr->start_time;
		resv_ptr->start_time = now;
	}

	/* now set the (maybe new) start_times */
	resv.time_start = resv_ptr->start_time;
	resv.time_start_prev = resv_ptr->start_time_prev;

	if (resv.nodes && resv_ptr->node_bitmap) {
		resv.node_inx = bit_fmt(temp_bit, sizeof(temp_bit),
					resv_ptr->node_bitmap);
	}

	rc = acct_storage_g_modify_reservation(acct_db_conn, &resv);

	return rc;
}

/*
 * Validate a comma delimited list of account names and build an array of
 *	them
 * IN account       - a list of account names
 * OUT account_cnt  - number of accounts in the list
 * OUT account_list - list of the account names,
 *		      CALLER MUST XFREE this plus each individual record
 * OUT account_not  - true of account_list is that of accounts to be blocked
 *                    from reservation access
 * RETURN 0 on success
 */
static int _build_account_list(char *accounts, int *account_cnt,
			       char ***account_list, bool *account_not)
{
	char *last = NULL, *tmp, *tok;
	int ac_cnt = 0, i;
	char **ac_list;

	*account_cnt = 0;
	*account_list = (char **) NULL;
	*account_not = false;

	if (!accounts)
		return ESLURM_INVALID_ACCOUNT;

	i = strlen(accounts);
	ac_list = xcalloc((i + 2), sizeof(char *));
	tmp = xstrdup(accounts);
	tok = strtok_r(tmp, ",", &last);
	while (tok) {
		if (tok[0] == '-') {
			if (ac_cnt == 0) {
				*account_not = true;
			} else if (*account_not != true) {
				info("Reservation request has some "
				     "not/accounts");
				goto inval;
			}
			tok++;
		} else if (*account_not != false) {
			info("Reservation request has some not/accounts");
			goto inval;
		}
		if (!_is_account_valid(tok)) {
			info("Reservation request has invalid account %s",
			     tok);
			goto inval;
		}
		ac_list[ac_cnt++] = xstrdup(tok);
		tok = strtok_r(NULL, ",", &last);
	}
	*account_cnt  = ac_cnt;
	*account_list = ac_list;
	xfree(tmp);
	return SLURM_SUCCESS;

 inval:	for (i=0; i<ac_cnt; i++)
		xfree(ac_list[i]);
	xfree(ac_list);
	xfree(tmp);
	return ESLURM_INVALID_ACCOUNT;
}

/*
 * Update a account list for an existing reservation based upon an
 *	update comma delimited specification of accounts to add (+name),
 *	remove (-name), or set value of
 * IN/OUT resv_ptr - pointer to reservation structure being updated
 * IN accounts     - a list of account names, to set, add, or remove
 * RETURN 0 on success
 */
static int  _update_account_list(slurmctld_resv_t *resv_ptr,
				 char *accounts)
{
	char *last = NULL, *ac_cpy, *tok;
	int ac_cnt = 0, i, j, k;
	int *ac_type, minus_account = 0, plus_account = 0;
	char **ac_list;
	bool found_it;

	if (!accounts)
		return ESLURM_INVALID_ACCOUNT;

	i = strlen(accounts);
	ac_list = xcalloc((i + 2), sizeof(char *));
	ac_type = xcalloc((i + 2), sizeof(int));
	ac_cpy = xstrdup(accounts);
	tok = strtok_r(ac_cpy, ",", &last);
	while (tok) {
		if (tok[0] == '-') {
			ac_type[ac_cnt] = 1;	/* minus */
			minus_account = 1;
			tok++;
		} else if (tok[0] == '+') {
			ac_type[ac_cnt] = 2;	/* plus */
			plus_account = 1;
			tok++;
		} else if (tok[0] == '\0') {
			continue;
		} else if (plus_account || minus_account) {
			info("Reservation account expression invalid %s",
			     accounts);
			goto inval;
		} else
			ac_type[ac_cnt] = 3;	/* set */
		if (!_is_account_valid(tok)) {
			info("Reservation request has invalid account %s",
			     tok);
			goto inval;
		}
		ac_list[ac_cnt++] = xstrdup(tok);
		tok = strtok_r(NULL, ",", &last);
	}

	if ((plus_account == 0) && (minus_account == 0)) {
		/* Just a reset of account list */
		xfree(resv_ptr->accounts);
		if (accounts[0] != '\0')
			resv_ptr->accounts = xstrdup(accounts);
		xfree(resv_ptr->account_list);
		resv_ptr->account_list = ac_list;
		resv_ptr->account_cnt  = ac_cnt;
		resv_ptr->ctld_flags &= (~RESV_CTLD_ACCT_NOT);
		xfree(ac_cpy);
		xfree(ac_type);
		return SLURM_SUCCESS;
	}

	/* Modification of existing account list */
	if ((resv_ptr->account_cnt == 0) && minus_account)
		resv_ptr->ctld_flags |= RESV_CTLD_ACCT_NOT;
	else
		resv_ptr->ctld_flags &= (~RESV_CTLD_ACCT_NOT);

	if (resv_ptr->ctld_flags & RESV_CTLD_ACCT_NOT) {
		/* change minus_account to plus_account (add to NOT list) and
		 * change plus_account to minus_account (remove from NOT list) */
		for (i = 0; i < ac_cnt; i++) {
			if (ac_type[i] == 1)
				ac_type[i] = 2;
			else if (ac_type[i] == 2)
				ac_type[i] = 1;
		}
		if (minus_account && !plus_account) {
			minus_account = false;
			plus_account  = true;
		} else if (!minus_account && plus_account) {
			minus_account = true;
			plus_account  = false;
		}
	}
	if (minus_account) {
		if (resv_ptr->account_cnt == 0)
			goto inval;
		for (i=0; i<ac_cnt; i++) {
			if (ac_type[i] != 1)	/* not minus */
				continue;
			found_it = false;
			for (j=0; j<resv_ptr->account_cnt; j++) {
				char *test_name = resv_ptr->account_list[j];
				if (test_name[0] == '-')
					test_name++;
				if (xstrcmp(test_name, ac_list[i]))
					continue;
				found_it = true;
				xfree(resv_ptr->account_list[j]);
				resv_ptr->account_cnt--;
				for (k=j; k<resv_ptr->account_cnt; k++) {
					resv_ptr->account_list[k] =
						resv_ptr->account_list[k+1];
				}
				break;
			}
			if (!found_it)
				goto inval;
		}
		xfree(resv_ptr->accounts);
		for (i=0; i<resv_ptr->account_cnt; i++) {
			if (i)
				xstrcat(resv_ptr->accounts, ",");
			if (resv_ptr->ctld_flags & RESV_CTLD_ACCT_NOT)
				xstrcat(resv_ptr->accounts, "-");
			xstrcat(resv_ptr->accounts, resv_ptr->account_list[i]);
		}
	}

	if (plus_account) {
		for (i=0; i<ac_cnt; i++) {
			if (ac_type[i] != 2)	/* not plus */
				continue;
			found_it = false;
			for (j=0; j<resv_ptr->account_cnt; j++) {
				char *test_name = resv_ptr->account_list[j];
				if (test_name[0] == '-')
					test_name++;
				if (xstrcmp(test_name, ac_list[i]))
					continue;
				found_it = true;
				break;
			}
			if (found_it)
				continue;	/* duplicate entry */
			xrealloc(resv_ptr->account_list,
				 sizeof(char *) * (resv_ptr->account_cnt + 1));
			resv_ptr->account_list[resv_ptr->account_cnt++] =
					xstrdup(ac_list[i]);
		}
		xfree(resv_ptr->accounts);
		for (i=0; i<resv_ptr->account_cnt; i++) {
			if (i)
				xstrcat(resv_ptr->accounts, ",");
			if (resv_ptr->ctld_flags & RESV_CTLD_ACCT_NOT)
				xstrcat(resv_ptr->accounts, "-");
			xstrcat(resv_ptr->accounts, resv_ptr->account_list[i]);
		}
	}

	for (i=0; i<ac_cnt; i++)
		xfree(ac_list[i]);
	xfree(ac_list);
	xfree(ac_type);
	xfree(ac_cpy);
	return SLURM_SUCCESS;

 inval:	for (i=0; i<ac_cnt; i++)
		xfree(ac_list[i]);
	xfree(ac_list);
	xfree(ac_type);
	xfree(ac_cpy);
	return ESLURM_INVALID_ACCOUNT;
}

/*
 * Validate a comma delimited list of user names and build an array of
 *	their UIDs
 * IN users      - a list of user names
 * OUT user_cnt  - number of UIDs in the list
 * OUT user_list - list of the user's uid, CALLER MUST XFREE;
 * OUT user_not  - true of user_list is that of users to be blocked
 *                 from reservation access
 * RETURN 0 on success
 */
static int _build_uid_list(char *users, int *user_cnt, uid_t **user_list,
			   bool *user_not)
{
	char *last = NULL, *tmp = NULL, *tok;
	int u_cnt = 0, i;
	uid_t *u_list, u_tmp;

	*user_cnt = 0;
	*user_list = (uid_t *) NULL;
	*user_not = false;

	if (!users)
		return ESLURM_USER_ID_MISSING;

	i = strlen(users);
	u_list = xcalloc((i + 2), sizeof(uid_t));
	tmp = xstrdup(users);
	tok = strtok_r(tmp, ",", &last);
	while (tok) {
		if (tok[0] == '-') {
			if (u_cnt == 0) {
				*user_not = true;
			} else if (*user_not != true) {
				info("Reservation request has some not/users");
				goto inval;
			}
			tok++;
		} else if (*user_not != false) {
			info("Reservation request has some not/users");
			goto inval;
		}
		if (uid_from_string (tok, &u_tmp) < 0) {
			info("Reservation request has invalid user %s", tok);
			goto inval;
		}
		u_list[u_cnt++] = u_tmp;
		tok = strtok_r(NULL, ",", &last);
	}
	*user_cnt  = u_cnt;
	*user_list = u_list;
	xfree(tmp);
	return SLURM_SUCCESS;

 inval:	xfree(tmp);
	xfree(u_list);
	return ESLURM_USER_ID_MISSING;
}

/*
 * Update a user/uid list for an existing reservation based upon an
 *	update comma delimited specification of users to add (+name),
 *	remove (-name), or set value of
 * IN/OUT resv_ptr - pointer to reservation structure being updated
 * IN users        - a list of user names, to set, add, or remove
 * RETURN 0 on success
 */
static int _update_uid_list(slurmctld_resv_t *resv_ptr, char *users)
{
	char *last = NULL, *u_cpy = NULL, *tmp = NULL, *tok;
	int u_cnt = 0, i, j, k;
	uid_t *u_list, u_tmp;
	int *u_type, minus_user = 0, plus_user = 0;
	char **u_name;
	bool found_it;

	if (!users)
		return ESLURM_USER_ID_MISSING;

	/* Parse the incoming user expression */
	i = strlen(users);
	u_list = xcalloc((i + 2), sizeof(uid_t));
	u_name = xcalloc((i + 2), sizeof(char *));
	u_type = xcalloc((i + 2), sizeof(int));
	u_cpy = xstrdup(users);
	tok = strtok_r(u_cpy, ",", &last);
	while (tok) {
		if (tok[0] == '-') {
			u_type[u_cnt] = 1;	/* minus */
			minus_user = 1;
			tok++;
		} else if (tok[0] == '+') {
			u_type[u_cnt] = 2;	/* plus */
			plus_user = 1;
			tok++;
		} else if (tok[0] == '\0') {
			continue;
		} else if (plus_user || minus_user) {
			info("Reservation user expression invalid %s", users);
			goto inval;
		} else
			u_type[u_cnt] = 3;	/* set */

		if (uid_from_string (tok, &u_tmp) < 0) {
			info("Reservation request has invalid user %s", tok);
			goto inval;
		}

		u_name[u_cnt] = tok;
		u_list[u_cnt++] = u_tmp;
		tok = strtok_r(NULL, ",", &last);
	}

	if ((plus_user == 0) && (minus_user == 0)) {
		/* Just a reset of user list */
		xfree(resv_ptr->users);
		xfree(resv_ptr->user_list);
		if (users[0] != '\0')
			resv_ptr->users = xstrdup(users);
		resv_ptr->user_cnt  = u_cnt;
		resv_ptr->user_list = u_list;
		resv_ptr->ctld_flags &= (~RESV_CTLD_USER_NOT);
		xfree(u_cpy);
		xfree(u_name);
		xfree(u_type);
		return SLURM_SUCCESS;
	}

	/* Modification of existing user list */
	if ((resv_ptr->user_cnt == 0) && minus_user)
		resv_ptr->ctld_flags |= RESV_CTLD_USER_NOT;
	else
		resv_ptr->ctld_flags &= (~RESV_CTLD_USER_NOT);
	if (resv_ptr->ctld_flags & RESV_CTLD_USER_NOT) {
		/* change minus_user to plus_user (add to NOT list) and
		 * change plus_user to minus_user (remove from NOT list) */
		for (i = 0; i < u_cnt; i++) {
			if (u_type[i] == 1)
				u_type[i] = 2;
			else if (u_type[i] == 2)
				u_type[i] = 1;
		}
		if (minus_user && !plus_user) {
			minus_user = false;
			plus_user  = true;
		} else if (!minus_user && plus_user) {
			minus_user = true;
			plus_user  = false;
		}
	}

	if (minus_user) {
		for (i=0; i<u_cnt; i++) {
			if (u_type[i] != 1)	/* not minus */
				continue;
			found_it = false;
			for (j=0; j<resv_ptr->user_cnt; j++) {
				if (resv_ptr->user_list[j] != u_list[i])
					continue;
				found_it = true;
				resv_ptr->user_cnt--;
				for (k=j; k<resv_ptr->user_cnt; k++) {
					resv_ptr->user_list[k] =
						resv_ptr->user_list[k+1];
				}
				break;
			}
			if (!found_it)
				continue;

			/* Now we need to remove from users string */
			k = strlen(u_name[i]);
			tmp = resv_ptr->users;
			while ((tok = xstrstr(tmp, u_name[i]))) {
				if (((tok != resv_ptr->users) &&
				     (tok[-1] != ',') && (tok[-1] != '-')) ||
				    ((tok[k] != '\0') && (tok[k] != ','))) {
					tmp = tok + 1;
					continue;
				}
				if (tok[-1] == '-') {
					tok--;
					k++;
				}
				if (tok[-1] == ',') {
					tok--;
					k++;
				} else if (tok[k] == ',')
					k++;
				for (j=0; ; j++) {
					tok[j] = tok[j+k];
					if (tok[j] == '\0')
						break;
				}
			}
		}
		if ((resv_ptr->users == NULL) ||
		    (strlen(resv_ptr->users) == 0)) {
			resv_ptr->ctld_flags &= (~RESV_CTLD_USER_NOT);
			xfree(resv_ptr->users);
		}
	}

	if (plus_user) {
		for (i=0; i<u_cnt; i++) {
			if (u_type[i] != 2)	/* not plus */
				continue;
			found_it = false;
			for (j=0; j<resv_ptr->user_cnt; j++) {
				if (resv_ptr->user_list[j] != u_list[i])
					continue;
				found_it = true;
				break;
			}
			if (found_it)
				continue;	/* duplicate entry */
			if (resv_ptr->users && resv_ptr->users[0])
				xstrcat(resv_ptr->users, ",");
			if (resv_ptr->ctld_flags & RESV_CTLD_USER_NOT)
				xstrcat(resv_ptr->users, "-");
			xstrcat(resv_ptr->users, u_name[i]);
			xrealloc(resv_ptr->user_list,
				 sizeof(uid_t) * (resv_ptr->user_cnt + 1));
			resv_ptr->user_list[resv_ptr->user_cnt++] =
				u_list[i];
		}
	}
	xfree(u_cpy);
	xfree(u_list);
	xfree(u_name);
	xfree(u_type);
	return SLURM_SUCCESS;

 inval:	xfree(u_cpy);
	xfree(u_list);
	xfree(u_name);
	xfree(u_type);
	return ESLURM_USER_ID_MISSING;
}

/*
 * Update a group/uid list for an existing reservation based upon an
 *	update comma delimited specification of groups to add (+name),
 *	remove (-name), or set value of
 * IN/OUT resv_ptr - pointer to reservation structure being updated
 * IN groups        - a list of user names, to set, add, or remove
 * RETURN 0 on success
 */
static int _update_group_uid_list(slurmctld_resv_t *resv_ptr, char *groups)
{
	char *last = NULL, *g_cpy = NULL, *tok, *tok2, *resv_groups = NULL;
	bool plus = false, minus = false;

	if (!groups)
		return ESLURM_GROUP_ID_MISSING;

	/* Parse the incoming group expression */
	g_cpy = xstrdup(groups);
	tok = strtok_r(g_cpy, ",", &last);
	if (tok)
		resv_groups = xstrdup(resv_ptr->groups);

	while (tok) {
		if (tok[0] == '-') {
			char *tmp = resv_groups;
			int k;

			tok++;
			/* Now we need to remove from groups string */
			k = strlen(tok);
			while ((tok2 = xstrstr(tmp, tok))) {
				if (((tok2 != resv_groups) &&
				     (tok2[-1] != ',') && (tok2[-1] != '-')) ||
				    ((tok2[k] != '\0') && (tok2[k] != ','))) {
					tmp = tok2 + 1;
					continue;
				}
				if (tok2[-1] == '-') {
					tok2--;
					k++;
				}
				if (tok2[-1] == ',') {
					tok2--;
					k++;
				} else if (tok2[k] == ',')
					k++;
				for (int j=0; ; j++) {
					tok2[j] = tok2[j+k];
					if (tok2[j] == '\0')
						break;
				}
			}
			minus = true;
		} else if (tok[0] == '+') {
			tok++;
			if ((tok2 = xstrstr(resv_groups, tok)))
				continue;

			xstrfmtcat(resv_groups, "%s%s",
				   resv_groups ? "," : "",
				   tok);
			plus = true;
		} else if (tok[0] == '\0') {
			continue;
		} else if (plus || minus) {
			info("Reservation group expression invalid %s", groups);
			goto inval;
		} else {
			/*
			 * It is a straight list set the pointers right and
			 * break
			 */
			xfree(resv_groups);
			resv_groups = xstrdup(groups);
			break;
		}
		tok = strtok_r(NULL, ",", &last);
	}

	/* Just a reset of group list */
	resv_ptr->ctld_flags &= (~RESV_CTLD_USER_NOT);

	if (resv_groups && resv_groups[0] != '\0') {
		uid_t *user_list = get_groups_members(resv_groups);

		if (!user_list)
			goto inval;

		xfree(resv_ptr->groups);
		resv_ptr->groups = resv_groups;
		resv_groups = NULL;

		/* set the count */
		for (resv_ptr->user_cnt = 0;
		     user_list[resv_ptr->user_cnt];
		     resv_ptr->user_cnt++)
			;

		xfree(resv_ptr->user_list);
		resv_ptr->user_list = user_list;
		user_list = NULL;

	} else {
		xfree(resv_ptr->groups);
		xfree(resv_ptr->user_list);
		resv_ptr->user_cnt = 0;
	}

	xfree(g_cpy);
	xfree(resv_groups);
	return SLURM_SUCCESS;

inval:
	xfree(g_cpy);
	xfree(resv_groups);
	return ESLURM_GROUP_ID_MISSING;
}

/* Given a core_resrcs data structure (which has information only about the
 * nodes in that reservation), build a global core_bitmap (which includes
 * information about all nodes in the system).
 * RET SLURM_SUCCESS or error code */
static int _get_core_resrcs(slurmctld_resv_t *resv_ptr)
{
	int i, i_first, i_last, j, node_inx;
	int c, core_offset_local, core_offset_global, core_end;

	if (!resv_ptr->core_resrcs || resv_ptr->core_bitmap ||
	    !resv_ptr->core_resrcs->core_bitmap ||
	    (bit_ffs(resv_ptr->core_resrcs->core_bitmap) == -1))
		return SLURM_SUCCESS;

	FREE_NULL_BITMAP(resv_ptr->core_resrcs->node_bitmap);
	if (resv_ptr->core_resrcs->nodes &&
	    (node_name2bitmap(resv_ptr->core_resrcs->nodes, false,
			      &resv_ptr->core_resrcs->node_bitmap))) {
		error("Invalid nodes (%s) for reservation %s",
		      resv_ptr->core_resrcs->nodes, resv_ptr->name);
		return SLURM_ERROR;
	} else if (resv_ptr->core_resrcs->nodes == NULL) {
		resv_ptr->core_resrcs->node_bitmap =
			bit_alloc(node_record_count);
	}

	i = bit_set_count(resv_ptr->core_resrcs->node_bitmap);
	if (resv_ptr->core_resrcs->nhosts != i) {
		error("Invalid change in resource allocation node count for "
		      "reservation %s, %u to %d",
		      resv_ptr->name, resv_ptr->core_resrcs->nhosts, i);
		return SLURM_ERROR;
	}

	_create_cluster_core_bitmap(&resv_ptr->core_bitmap);
	i_first = bit_ffs(resv_ptr->core_resrcs->node_bitmap);
	if (i_first >= 0)
		i_last = bit_fls(resv_ptr->core_resrcs->node_bitmap);
	else
		i_last = i_first - 1;
	for (i = i_first, node_inx = -1; i <= i_last; i++) {
		if (!bit_test(resv_ptr->core_resrcs->node_bitmap, i))
			continue;
		node_inx++;
		core_offset_global = cr_get_coremap_offset(i);
		core_end = cr_get_coremap_offset(i + 1);
		core_offset_local = get_job_resources_offset(
					resv_ptr->core_resrcs, node_inx, 0, 0);
		for (c = core_offset_global, j = core_offset_local;
	 	     c < core_end; c++, j++) {
			if (!bit_test(resv_ptr->core_resrcs->core_bitmap, j))
				continue;
			bit_set(resv_ptr->core_bitmap, c);
		}
	}

	return SLURM_SUCCESS;
}

/* Build core_resrcs based upon node_bitmap and core_bitmap as needed.
 * This translates a global core_bitmap (including all nodes) to a
 * core_bitmap for only those nodes in the reservation. This is needed to
 * handle nodes being added or removed from the system or their core count
 * changing. */
static void _set_core_resrcs(slurmctld_resv_t *resv_ptr)
{
	int i, i_first, i_last, j, node_inx, rc;
	int c, core_offset_local, core_offset_global, core_end;

	if (!resv_ptr->core_bitmap || resv_ptr->core_resrcs ||
	    !resv_ptr->node_bitmap ||
	    ((i_first = bit_ffs(resv_ptr->node_bitmap)) == -1))
		return;

	resv_ptr->core_resrcs = create_job_resources();
	resv_ptr->core_resrcs->nodes = xstrdup(resv_ptr->node_list);
	resv_ptr->core_resrcs->node_bitmap = bit_copy(resv_ptr->node_bitmap);
	resv_ptr->core_resrcs->nhosts = bit_set_count(resv_ptr->node_bitmap);
	rc = build_job_resources(resv_ptr->core_resrcs, node_record_table_ptr);
	if (rc != SLURM_SUCCESS) {
		free_job_resources(&resv_ptr->core_resrcs);
		return;
	}
	resv_ptr->core_resrcs->cpus = xcalloc(resv_ptr->core_resrcs->nhosts,
					      sizeof(uint16_t));

	core_offset_local = -1;
	node_inx = -1;
	i_last = bit_fls(resv_ptr->node_bitmap);
	for (i = i_first; i <= i_last; i++) {
		if (!bit_test(resv_ptr->node_bitmap, i))
			continue;
		node_inx++;
		core_offset_global = cr_get_coremap_offset(i);
		core_end = cr_get_coremap_offset(i + 1);
		for (c = core_offset_global, j = core_offset_local;
		     c < core_end; c++, j++) {
			core_offset_local++;
			if (!bit_test(resv_ptr->core_bitmap, c))
				continue;
			if (resv_ptr->core_resrcs->core_bitmap)
				bit_set(resv_ptr->core_resrcs->core_bitmap,
					core_offset_local);
			resv_ptr->core_resrcs->cpus[node_inx]++;
		}
	}
}

/*
 * _pack_resv - dump configuration information about a specific reservation
 *	in machine independent form (for network transmission or state save)
 * IN resv_ptr - pointer to reservation for which information is requested
 * IN/OUT buffer - buffer in which data is placed, pointers automatically
 *	updated
 * IN internal   - true if for internal save state, false for xmit to users
 * NOTE: if you make any changes here be sure to make the corresponding
 *	to _unpack_reserve_info_members() in common/slurm_protocol_pack.c
 *	plus load_all_resv_state() below.
 */
static void _pack_resv(slurmctld_resv_t *resv_ptr, Buf buffer,
		       bool internal, uint16_t protocol_version)
{
	time_t now = time(NULL), start_relative, end_relative;
	int i_first, i_last, i;
	int offset_start, offset_end;
	uint32_t i_cnt;
	node_record_t *node_ptr;
	job_resources_t *core_resrcs;
	char *core_str;
	uint8_t uint8_tmp = 0;

	if (resv_ptr->flags & RESERVE_FLAG_TIME_FLOAT)
		last_resv_update = now;
	if (!internal && (resv_ptr->flags & RESERVE_FLAG_TIME_FLOAT)) {
		start_relative = resv_ptr->start_time + now;
		if (resv_ptr->duration == INFINITE)
			end_relative = start_relative + YEAR_SECONDS;
		else if (resv_ptr->duration && (resv_ptr->duration != NO_VAL))
			end_relative = start_relative + resv_ptr->duration * 60;
		else {
			end_relative = resv_ptr->end_time;
			if (start_relative > end_relative)
				start_relative = end_relative;
		}
	} else {
		start_relative = resv_ptr->start_time_first;
		end_relative = resv_ptr->end_time;
	}

	if (protocol_version >= SLURM_20_11_PROTOCOL_VERSION) {
		packstr(resv_ptr->accounts,	buffer);
		packstr(resv_ptr->burst_buffer,	buffer);
		pack32(resv_ptr->core_cnt,	buffer);
		pack_time(end_relative,		buffer);
		packstr(resv_ptr->features,	buffer);
		pack64(resv_ptr->flags,		buffer);
		packstr(resv_ptr->licenses,	buffer);
		pack32(resv_ptr->max_start_delay, buffer);
		packstr(resv_ptr->name,		buffer);
		pack32(resv_ptr->node_cnt,	buffer);
		packstr(resv_ptr->node_list,	buffer);
		packstr(resv_ptr->partition,	buffer);
		pack32(resv_ptr->purge_comp_time, buffer);
		pack32(resv_ptr->resv_watts,    buffer);
		pack_time(start_relative,	buffer);
		packstr(resv_ptr->tres_fmt_str,	buffer);
		packstr(resv_ptr->users,	buffer);
		packstr(resv_ptr->groups, buffer);

		if (internal) {
			packstr(resv_ptr->assoc_list,	buffer);
			pack32(resv_ptr->boot_time,	buffer);
			/*
			 * NOTE: Restoring core_bitmap directly only works if
			 * the system's node and core counts don't change.
			 * core_resrcs is used so configuration changes can be
			 * supported
			 */
			_set_core_resrcs(resv_ptr);
			pack_job_resources(resv_ptr->core_resrcs, buffer,
					   protocol_version);
			pack32(resv_ptr->duration,	buffer);
			pack32(resv_ptr->resv_id,	buffer);
			pack_time(resv_ptr->start_time_prev, buffer);
			pack_time(resv_ptr->start_time,	buffer);
			pack_time(resv_ptr->idle_start_time, buffer);
			packstr(resv_ptr->tres_str,	buffer);
			pack32(resv_ptr->ctld_flags,	buffer);
		} else {
			pack_bit_str_hex(resv_ptr->node_bitmap, buffer);
			if (!resv_ptr->core_bitmap ||
			    !resv_ptr->core_resrcs ||
			    !resv_ptr->core_resrcs->node_bitmap ||
			    !resv_ptr->core_resrcs->core_bitmap ||
			    (bit_ffs(resv_ptr->core_bitmap) == -1)) {
				pack32((uint32_t) 0, buffer);
			} else {
				core_resrcs = resv_ptr->core_resrcs;
				i_cnt = bit_set_count(core_resrcs->node_bitmap);
				pack32(i_cnt, buffer);
				i_first = bit_ffs(core_resrcs->node_bitmap);
				i_last  = bit_fls(core_resrcs->node_bitmap);
				for (i = i_first; i <= i_last; i++) {
					if (!bit_test(core_resrcs->node_bitmap,
						      i))
						continue;
					offset_start = cr_get_coremap_offset(i);
					offset_end = cr_get_coremap_offset(i+1);
					node_ptr = node_record_table_ptr + i;
					packstr(node_ptr->name, buffer);
					core_str = bit_fmt_range(
						resv_ptr->core_bitmap,
						offset_start,
						(offset_end - offset_start));
					packstr(core_str, buffer);
					xfree(core_str);
				}
			}
		}
	} else if (protocol_version >= SLURM_20_02_PROTOCOL_VERSION) {
		packstr(resv_ptr->accounts,	buffer);
		packstr(resv_ptr->burst_buffer,	buffer);
		pack32(resv_ptr->core_cnt,	buffer);
		pack_time(end_relative,		buffer);
		packstr(resv_ptr->features,	buffer);
		pack64(resv_ptr->flags,		buffer);
		packstr(resv_ptr->licenses,	buffer);
		pack32(resv_ptr->max_start_delay, buffer);
		packstr(resv_ptr->name,		buffer);
		pack32(resv_ptr->node_cnt,	buffer);
		packstr(resv_ptr->node_list,	buffer);
		packstr(resv_ptr->partition,	buffer);
		pack32(resv_ptr->purge_comp_time, buffer);
		pack32(resv_ptr->resv_watts,    buffer);
		pack_time(start_relative,	buffer);
		packstr(resv_ptr->tres_fmt_str,	buffer);
		packstr(resv_ptr->users,	buffer);

		if (internal) {
			if (resv_ptr->ctld_flags & RESV_CTLD_ACCT_NOT)
				uint8_tmp = 1;
			else
				uint8_tmp = 0;
			pack8(uint8_tmp, buffer);
			packstr(resv_ptr->assoc_list,	buffer);
			pack32(resv_ptr->boot_time,	buffer);
			/*
			 * NOTE: Restoring core_bitmap directly only works if
			 * the system's node and core counts don't change.
			 * core_resrcs is used so configuration changes can be
			 * supported
			 */
			_set_core_resrcs(resv_ptr);
			pack_job_resources(resv_ptr->core_resrcs, buffer,
					   protocol_version);
			pack32(resv_ptr->duration,	buffer);
			if (resv_ptr->ctld_flags & RESV_CTLD_FULL_NODE)
				uint8_tmp = 1;
			else
				uint8_tmp = 0;
			pack8(uint8_tmp, buffer);
			pack32(resv_ptr->resv_id,	buffer);
			pack_time(resv_ptr->start_time_prev, buffer);
			pack_time(resv_ptr->start_time,	buffer);
			pack_time(resv_ptr->idle_start_time, buffer);
			packstr(resv_ptr->tres_str,	buffer);
			if (resv_ptr->ctld_flags & RESV_CTLD_USER_NOT)
				uint8_tmp = 1;
			else
				uint8_tmp = 0;
			pack8(uint8_tmp,	buffer);
		} else {
			pack_bit_str_hex(resv_ptr->node_bitmap, buffer);
			if (!resv_ptr->core_bitmap ||
			    !resv_ptr->core_resrcs ||
			    !resv_ptr->core_resrcs->node_bitmap ||
			    !resv_ptr->core_resrcs->core_bitmap ||
			    (bit_ffs(resv_ptr->core_bitmap) == -1)) {
				pack32((uint32_t) 0, buffer);
			} else {
				core_resrcs = resv_ptr->core_resrcs;
				i_cnt = bit_set_count(core_resrcs->node_bitmap);
				pack32(i_cnt, buffer);
				i_first = bit_ffs(core_resrcs->node_bitmap);
				i_last  = bit_fls(core_resrcs->node_bitmap);
				for (i = i_first; i <= i_last; i++) {
					if (!bit_test(core_resrcs->node_bitmap,
						      i))
						continue;
					offset_start = cr_get_coremap_offset(i);
					offset_end = cr_get_coremap_offset(i+1);
					node_ptr = node_record_table_ptr + i;
					packstr(node_ptr->name, buffer);
					core_str = bit_fmt_range(
						resv_ptr->core_bitmap,
						offset_start,
						(offset_end - offset_start));
					packstr(core_str, buffer);
					xfree(core_str);
				}
			}
		}
	} else if (protocol_version >= SLURM_MIN_PROTOCOL_VERSION) {
		packstr(resv_ptr->accounts,	buffer);
		packstr(resv_ptr->burst_buffer,	buffer);
		pack32(resv_ptr->core_cnt,	buffer);
		pack_time(end_relative,		buffer);
		packstr(resv_ptr->features,	buffer);
		pack64(resv_ptr->flags,		buffer);
		packstr(resv_ptr->licenses,	buffer);
		packstr(resv_ptr->name,		buffer);
		pack32(resv_ptr->node_cnt,	buffer);
		packstr(resv_ptr->node_list,	buffer);
		packstr(resv_ptr->partition,	buffer);
		pack32(resv_ptr->resv_watts,    buffer);
		pack_time(start_relative,	buffer);
		packstr(resv_ptr->tres_fmt_str,	buffer);
		packstr(resv_ptr->users,	buffer);

		if (internal) {
			if (resv_ptr->ctld_flags & RESV_CTLD_ACCT_NOT)
				uint8_tmp = 1;
			else
				uint8_tmp = 0;
			pack8(uint8_tmp, buffer);
			packstr(resv_ptr->assoc_list,	buffer);
			pack32(resv_ptr->boot_time,	buffer);
			/*
			 * NOTE: Restoring core_bitmap directly only works if
			 * the system's node and core counts don't change.
			 * core_resrcs is used so configuration changes can be
			 * supported
			 */
			_set_core_resrcs(resv_ptr);
			pack_job_resources(resv_ptr->core_resrcs, buffer,
					   protocol_version);
			pack32(resv_ptr->duration,	buffer);
			if (resv_ptr->ctld_flags & RESV_CTLD_FULL_NODE)
				uint8_tmp = 1;
			else
				uint8_tmp = 0;
			pack8(uint8_tmp, buffer);
			pack32(resv_ptr->resv_id,	buffer);
			pack_time(resv_ptr->start_time_prev, buffer);
			pack_time(resv_ptr->start_time,	buffer);
			packstr(resv_ptr->tres_str,	buffer);
			if (resv_ptr->ctld_flags & RESV_CTLD_USER_NOT)
				uint8_tmp = 1;
			else
				uint8_tmp = 0;
			pack8(uint8_tmp,	buffer);
		} else {
			pack_bit_str_hex(resv_ptr->node_bitmap, buffer);
			if (!resv_ptr->core_bitmap ||
			    !resv_ptr->core_resrcs ||
			    !resv_ptr->core_resrcs->node_bitmap ||
			    !resv_ptr->core_resrcs->core_bitmap ||
			    (bit_ffs(resv_ptr->core_bitmap) == -1)) {
				pack32((uint32_t) 0, buffer);
			} else {
				core_resrcs = resv_ptr->core_resrcs;
				i_cnt = bit_set_count(core_resrcs->node_bitmap);
				pack32(i_cnt, buffer);
				i_first = bit_ffs(core_resrcs->node_bitmap);
				i_last  = bit_fls(core_resrcs->node_bitmap);
				for (i = i_first; i <= i_last; i++) {
					if (!bit_test(core_resrcs->node_bitmap,
						      i))
						continue;
					offset_start = cr_get_coremap_offset(i);
					offset_end = cr_get_coremap_offset(i+1);
					node_ptr = node_record_table_ptr + i;
					packstr(node_ptr->name, buffer);
					core_str = bit_fmt_range(
						resv_ptr->core_bitmap,
						offset_start,
						(offset_end - offset_start));
					packstr(core_str, buffer);
					xfree(core_str);
				}
			}
		}
	}
}

slurmctld_resv_t *_load_reservation_state(Buf buffer,
					  uint16_t protocol_version)
{
	slurmctld_resv_t *resv_ptr;
	uint32_t uint32_tmp = 0;
	uint8_t uint8_tmp;

	resv_ptr = xmalloc(sizeof(slurmctld_resv_t));
	resv_ptr->magic = RESV_MAGIC;
	if (protocol_version >= SLURM_20_11_PROTOCOL_VERSION) {
		safe_unpackstr_xmalloc(&resv_ptr->accounts,
				       &uint32_tmp,	buffer);
		safe_unpackstr_xmalloc(&resv_ptr->burst_buffer,
				       &uint32_tmp,	buffer);
		safe_unpack32(&resv_ptr->core_cnt,	buffer);
		safe_unpack_time(&resv_ptr->end_time,	buffer);
		safe_unpackstr_xmalloc(&resv_ptr->features,
				       &uint32_tmp, 	buffer);
		safe_unpack64(&resv_ptr->flags,		buffer);
		safe_unpackstr_xmalloc(&resv_ptr->licenses,
				       &uint32_tmp, 	buffer);
		safe_unpack32(&resv_ptr->max_start_delay, buffer);
		safe_unpackstr_xmalloc(&resv_ptr->name,	&uint32_tmp, buffer);

		safe_unpack32(&resv_ptr->node_cnt,	buffer);
		safe_unpackstr_xmalloc(&resv_ptr->node_list,
				       &uint32_tmp,	buffer);
		safe_unpackstr_xmalloc(&resv_ptr->partition,
				       &uint32_tmp, 	buffer);
		safe_unpack32(&resv_ptr->purge_comp_time, buffer);
		safe_unpack32(&resv_ptr->resv_watts,    buffer);
		safe_unpack_time(&resv_ptr->start_time_first,	buffer);
		safe_unpackstr_xmalloc(&resv_ptr->tres_fmt_str,
				       &uint32_tmp, 	buffer);
		safe_unpackstr_xmalloc(&resv_ptr->users, &uint32_tmp, buffer);
		safe_unpackstr_xmalloc(&resv_ptr->groups, &uint32_tmp, buffer);

		/* Fields saved for internal use only (save state) */
		safe_unpackstr_xmalloc(&resv_ptr->assoc_list,
				       &uint32_tmp,	buffer);
		safe_unpack32(&resv_ptr->boot_time,	buffer);
		if (unpack_job_resources(&resv_ptr->core_resrcs, buffer,
					 protocol_version) != SLURM_SUCCESS)
			goto unpack_error;
		safe_unpack32(&resv_ptr->duration,	buffer);
		safe_unpack32(&resv_ptr->resv_id,	buffer);
		safe_unpack_time(&resv_ptr->start_time_prev, buffer);
		safe_unpack_time(&resv_ptr->start_time, buffer);
		safe_unpack_time(&resv_ptr->idle_start_time, buffer);
		safe_unpackstr_xmalloc(&resv_ptr->tres_str,
				       &uint32_tmp, 	buffer);
		safe_unpack32(&resv_ptr->ctld_flags, buffer);
		if (!resv_ptr->purge_comp_time)
			resv_ptr->purge_comp_time = 300;
	} else if (protocol_version >= SLURM_20_02_PROTOCOL_VERSION) {
		safe_unpackstr_xmalloc(&resv_ptr->accounts,
				       &uint32_tmp,	buffer);
		safe_unpackstr_xmalloc(&resv_ptr->burst_buffer,
				       &uint32_tmp,	buffer);
		safe_unpack32(&resv_ptr->core_cnt,	buffer);
		safe_unpack_time(&resv_ptr->end_time,	buffer);
		safe_unpackstr_xmalloc(&resv_ptr->features,
				       &uint32_tmp, 	buffer);
		safe_unpack64(&resv_ptr->flags,		buffer);
		safe_unpackstr_xmalloc(&resv_ptr->licenses,
				       &uint32_tmp, 	buffer);
		safe_unpack32(&resv_ptr->max_start_delay, buffer);
		safe_unpackstr_xmalloc(&resv_ptr->name,	&uint32_tmp, buffer);

		safe_unpack32(&resv_ptr->node_cnt,	buffer);
		safe_unpackstr_xmalloc(&resv_ptr->node_list,
				       &uint32_tmp,	buffer);
		safe_unpackstr_xmalloc(&resv_ptr->partition,
				       &uint32_tmp, 	buffer);
		safe_unpack32(&resv_ptr->purge_comp_time, buffer);
		safe_unpack32(&resv_ptr->resv_watts,    buffer);
		safe_unpack_time(&resv_ptr->start_time_first,	buffer);
		safe_unpackstr_xmalloc(&resv_ptr->tres_fmt_str,
				       &uint32_tmp, 	buffer);
		safe_unpackstr_xmalloc(&resv_ptr->users, &uint32_tmp, buffer);

		/* Fields saved for internal use only (save state) */
		safe_unpack8((uint8_t *)&uint8_tmp, buffer);
		if (uint8_tmp)
			resv_ptr->ctld_flags |= RESV_CTLD_ACCT_NOT;
		safe_unpackstr_xmalloc(&resv_ptr->assoc_list,
				       &uint32_tmp,	buffer);
		safe_unpack32(&resv_ptr->boot_time,	buffer);
		if (unpack_job_resources(&resv_ptr->core_resrcs, buffer,
					 protocol_version) != SLURM_SUCCESS)
			goto unpack_error;
		safe_unpack32(&resv_ptr->duration,	buffer);
		safe_unpack8(&uint8_tmp, buffer);
		if (uint8_tmp)
			resv_ptr->ctld_flags |= RESV_CTLD_FULL_NODE;
		safe_unpack32(&resv_ptr->resv_id,	buffer);
		safe_unpack_time(&resv_ptr->start_time_prev, buffer);
		safe_unpack_time(&resv_ptr->start_time, buffer);
		safe_unpack_time(&resv_ptr->idle_start_time, buffer);
		safe_unpackstr_xmalloc(&resv_ptr->tres_str,
				       &uint32_tmp, 	buffer);
		safe_unpack8((uint8_t *)&uint8_tmp,	buffer);
		if (uint8_tmp)
			resv_ptr->ctld_flags |= RESV_CTLD_USER_NOT;
		if (!resv_ptr->purge_comp_time)
			resv_ptr->purge_comp_time = 300;
	} else if (protocol_version >= SLURM_MIN_PROTOCOL_VERSION) {
		safe_unpackstr_xmalloc(&resv_ptr->accounts,
				       &uint32_tmp,	buffer);
		safe_unpackstr_xmalloc(&resv_ptr->burst_buffer,
				       &uint32_tmp,	buffer);
		safe_unpack32(&resv_ptr->core_cnt,	buffer);
		safe_unpack_time(&resv_ptr->end_time,	buffer);
		safe_unpackstr_xmalloc(&resv_ptr->features,
				       &uint32_tmp, 	buffer);
		safe_unpack64(&resv_ptr->flags,		buffer);
		safe_unpackstr_xmalloc(&resv_ptr->licenses,
				       &uint32_tmp, 	buffer);
		safe_unpackstr_xmalloc(&resv_ptr->name,	&uint32_tmp, buffer);

		safe_unpack32(&resv_ptr->node_cnt,	buffer);
		safe_unpackstr_xmalloc(&resv_ptr->node_list,
				       &uint32_tmp,	buffer);
		safe_unpackstr_xmalloc(&resv_ptr->partition,
				       &uint32_tmp, 	buffer);
		safe_unpack32(&resv_ptr->resv_watts,    buffer);
		safe_unpack_time(&resv_ptr->start_time_first,	buffer);
		safe_unpackstr_xmalloc(&resv_ptr->tres_fmt_str,
				       &uint32_tmp, 	buffer);
		safe_unpackstr_xmalloc(&resv_ptr->users, &uint32_tmp, buffer);

		/* Fields saved for internal use only (save state) */
		safe_unpack8((uint8_t *)&uint8_tmp, buffer);
		if (uint8_tmp)
			resv_ptr->ctld_flags |= RESV_CTLD_ACCT_NOT;
		safe_unpackstr_xmalloc(&resv_ptr->assoc_list,
				       &uint32_tmp,	buffer);
		safe_unpack32(&resv_ptr->boot_time,	buffer);
		if (unpack_job_resources(&resv_ptr->core_resrcs, buffer,
					 protocol_version) != SLURM_SUCCESS)
			goto unpack_error;
		safe_unpack32(&resv_ptr->duration,	buffer);
		safe_unpack8(&uint8_tmp, buffer);
		if (uint8_tmp)
			resv_ptr->ctld_flags |= RESV_CTLD_FULL_NODE;
		safe_unpack32(&resv_ptr->resv_id,	buffer);
		safe_unpack_time(&resv_ptr->start_time_prev, buffer);
		safe_unpack_time(&resv_ptr->start_time, buffer);
		safe_unpackstr_xmalloc(&resv_ptr->tres_str,
				       &uint32_tmp, 	buffer);
		safe_unpack8((uint8_t *)&uint8_tmp,	buffer);
		if (uint8_tmp)
			resv_ptr->ctld_flags |= RESV_CTLD_USER_NOT;
		if (!resv_ptr->purge_comp_time)
			resv_ptr->purge_comp_time = 300;
	} else
		goto unpack_error;

	return resv_ptr;

unpack_error:
	error("Incomplete reservation state save file");
	_del_resv_rec(resv_ptr);
	return NULL;
}

/*
 * Test if a new/updated reservation request will overlap running jobs
 * Ignore jobs already running in that specific reservation
 * resv_name IN - Name of existing reservation or NULL
 * RET true if overlap
 */
static bool _job_overlap(time_t start_time, uint64_t flags,
			 bitstr_t *node_bitmap, char *resv_name)
{
	ListIterator job_iterator;
	job_record_t *job_ptr;
	bool overlap = false;

	if (!node_bitmap ||			/* No nodes to test for */
	    (flags & RESERVE_FLAG_IGN_JOBS))	/* ignore job overlap */
		return overlap;
	if (flags & RESERVE_FLAG_TIME_FLOAT)
		start_time += time(NULL);

	job_iterator = list_iterator_create(job_list);
	while ((job_ptr = list_next(job_iterator))) {
		if (IS_JOB_RUNNING(job_ptr)		&&
		    (job_ptr->end_time > start_time)	&&
		    bit_overlap_any(job_ptr->node_bitmap, node_bitmap) &&
		    ((resv_name == NULL) ||
		     (xstrcmp(resv_name, job_ptr->resv_name) != 0))) {
			overlap = true;
			break;
		}
	}
	list_iterator_destroy(job_iterator);

	return overlap;
}

/*
 * Test if a new/updated reservation request overlaps an existing
 *	reservation
 * RET true if overlap
 */
static bool _resv_overlap(resv_desc_msg_t *resv_desc_ptr,
			  bitstr_t *node_bitmap,
			  slurmctld_resv_t *this_resv_ptr)
{
	ListIterator iter;
	slurmctld_resv_t *resv_ptr;
	bool rc = false;

	if ((resv_desc_ptr->flags & RESERVE_FLAG_MAINT)   ||
	    (resv_desc_ptr->flags & RESERVE_FLAG_OVERLAP) ||
	    (!node_bitmap))
		return rc;

	iter = list_iterator_create(resv_list);

	while ((resv_ptr = list_next(iter))) {
		if (resv_ptr == this_resv_ptr)
			continue;	/* skip self */
		if (resv_ptr->node_bitmap == NULL)
			continue;	/* no specific nodes in reservation */
		if ((resv_ptr->flags & RESERVE_FLAG_MAINT) ||
		    (resv_ptr->flags & RESERVE_FLAG_OVERLAP))
			continue;
		if (!bit_overlap_any(resv_ptr->node_bitmap, node_bitmap))
			continue;	/* no overlap */
		if (!(resv_ptr->ctld_flags & RESV_CTLD_FULL_NODE))
			continue;
		if (_resv_time_overlap(resv_desc_ptr, resv_ptr)) {
			rc = true;
			break;
		}
	}
	list_iterator_destroy(iter);

	return rc;
}

static bool _resv_time_overlap(resv_desc_msg_t *resv_desc_ptr,
			       slurmctld_resv_t *resv_ptr)
{
	bool rc = false;
	int i, j;
	time_t s_time1, s_time2, e_time1, e_time2;
	time_t start_relative, end_relative;
	time_t now = time(NULL);

	if (resv_ptr->flags & RESERVE_FLAG_TIME_FLOAT) {
		start_relative = resv_ptr->start_time + now;
		if (resv_ptr->duration == INFINITE)
			end_relative = start_relative +
				       YEAR_SECONDS;
		else if (resv_ptr->duration &&
			 (resv_ptr->duration != NO_VAL)) {
			end_relative = start_relative +
				       resv_ptr->duration * 60;
		} else {
			end_relative = resv_ptr->end_time;
			if (start_relative > end_relative)
				start_relative = end_relative;
		}
	} else {
		start_relative = resv_ptr->start_time;
		end_relative = resv_ptr->end_time;
	}

	for (i=0; ((i<7) && (!rc)); i++) {  /* look forward one week */
		s_time1 = resv_desc_ptr->start_time;
		e_time1 = resv_desc_ptr->end_time;
		_advance_time(&s_time1, i);
		_advance_time(&e_time1, i);
		for (j=0; ((j<7) && (!rc)); j++) {
			s_time2 = start_relative;
			e_time2 = end_relative;
			_advance_time(&s_time2, j);
			_advance_time(&e_time2, j);
			if ((s_time1 < e_time2) &&
			    (e_time1 > s_time2)) {
				rc = true;
				break;
			}
			if (!(resv_ptr->flags & RESERVE_FLAG_DAILY))
				break;
		}
		if (!(resv_desc_ptr->flags & RESERVE_FLAG_DAILY))
			break;
	}

	return rc;
}
/* Set a reservation's TRES count. Requires that the reservation's
 *	node_bitmap be set.
 * This needs to be done after all other setup is done.
 */
static void _set_tres_cnt(slurmctld_resv_t *resv_ptr,
			  slurmctld_resv_t *old_resv_ptr)
{
	int i;
	uint64_t cpu_cnt = 0;
	node_record_t *node_ptr = node_record_table_ptr;
	char start_time[32], end_time[32], tmp_msd[40];
	char *name1, *name2, *name3, *val1, *val2, *val3;
	assoc_mgr_lock_t locks = { .tres = READ_LOCK };

	if ((resv_ptr->ctld_flags & RESV_CTLD_FULL_NODE) &&
	    resv_ptr->node_bitmap) {
		resv_ptr->core_cnt = 0;

		for (i=0; i<node_record_count; i++, node_ptr++) {
			if (!bit_test(resv_ptr->node_bitmap, i))
				continue;
			resv_ptr->core_cnt +=
				(node_ptr->config_ptr->cores *
				 node_ptr->config_ptr->tot_sockets);
			cpu_cnt += node_ptr->config_ptr->cpus;
		}
	} else if (resv_ptr->core_bitmap) {
		resv_ptr->core_cnt =
			bit_set_count(resv_ptr->core_bitmap);

		if (resv_ptr->node_bitmap) {
			for (i = 0; i < node_record_count; i++, node_ptr++) {
				int offset, core;
				uint32_t cores, threads;
				if (!bit_test(resv_ptr->node_bitmap, i))
					continue;

				cores = (node_ptr->config_ptr->cores *
					 node_ptr->config_ptr->tot_sockets);
				threads = node_ptr->config_ptr->threads;

				offset = cr_get_coremap_offset(i);

				for (core = 0; core < cores; core++) {
					if (!bit_test(resv_ptr->core_bitmap,
						     core + offset))
						continue;
					cpu_cnt += threads;
				}
				/* info("cpu_cnt is now %"PRIu64" after %s", */
				/*      cpu_cnt, node_ptr->name); */
			}
		} else
			  cpu_cnt = resv_ptr->core_cnt;
	}

	xfree(resv_ptr->tres_str);
	if (cpu_cnt)
		xstrfmtcat(resv_ptr->tres_str, "%s%u=%"PRIu64,
			   resv_ptr->tres_str ? "," : "",
			   TRES_CPU, cpu_cnt);

	if ((name1 = licenses_2_tres_str(resv_ptr->license_list))) {
		xstrfmtcat(resv_ptr->tres_str, "%s%s",
			   resv_ptr->tres_str ? "," : "",
			   name1);
		xfree(name1);
	}

	if ((name1 = bb_g_xlate_bb_2_tres_str(resv_ptr->burst_buffer))) {
		xstrfmtcat(resv_ptr->tres_str, "%s%s",
			   resv_ptr->tres_str ? "," : "",
			   name1);
		xfree(name1);
	}

	xfree(resv_ptr->tres_fmt_str);
	assoc_mgr_lock(&locks);
	resv_ptr->tres_fmt_str = slurmdb_make_tres_string_from_simple(
		resv_ptr->tres_str, assoc_mgr_tres_list, NO_VAL,
		CONVERT_NUM_UNIT_EXACT, 0, NULL);
	assoc_mgr_unlock(&locks);

	slurm_make_time_str(&resv_ptr->start_time, start_time,
			    sizeof(start_time));
	slurm_make_time_str(&resv_ptr->end_time, end_time, sizeof(end_time));
	if (resv_ptr->accounts) {
		name1 = " accounts=";
		val1  = resv_ptr->accounts;
	} else
		name1 = val1 = "";
	if (resv_ptr->users) {
		name2 = " users=";
		val2  = resv_ptr->users;
	} else
		name2 = val2 = "";

	if (resv_ptr->groups) {
		name3 = " groups=";
		val3  = resv_ptr->groups;
	} else
		name3 = val3 = "";

	if (resv_ptr->max_start_delay)
		secs2time_str(resv_ptr->max_start_delay,
			      tmp_msd, sizeof(tmp_msd));

	sched_info("%s reservation=%s%s%s%s%s%s%s nodes=%s cores=%u "
		   "licenses=%s tres=%s watts=%u start=%s end=%s MaxStartDelay=%s",
		   old_resv_ptr ? "Updated" : "Created",
		   resv_ptr->name, name1, val1, name2, val2, name3, val3,
		   resv_ptr->node_list, resv_ptr->core_cnt, resv_ptr->licenses,
		   resv_ptr->tres_fmt_str, resv_ptr->resv_watts,
		   start_time, end_time,
		   resv_ptr->max_start_delay ? tmp_msd : "");
	if (old_resv_ptr)
		_post_resv_update(resv_ptr, old_resv_ptr);
	else
		_post_resv_create(resv_ptr);
}

/*
 * _license_validate2 - A variant of license_validate which considers the
 * licenses used by overlapping reservations
 */
static List _license_validate2(resv_desc_msg_t *resv_desc_ptr, bool *valid)
{
	List license_list, merged_list;
	ListIterator iter;
	slurmctld_resv_t *resv_ptr;
	char *merged_licenses;

	license_list = license_validate(resv_desc_ptr->licenses, true, true,
					NULL, valid);
	if (resv_desc_ptr->licenses == NULL)
		return license_list;

	merged_licenses = xstrdup(resv_desc_ptr->licenses);
	iter = list_iterator_create(resv_list);
	while ((resv_ptr = list_next(iter))) {
		if ((resv_ptr->licenses   == NULL) ||
		    (resv_ptr->end_time   <= resv_desc_ptr->start_time) ||
		    (resv_ptr->start_time >= resv_desc_ptr->end_time))
			continue;	/* No overlap */
		if (resv_desc_ptr->name &&
		    !xstrcmp(resv_desc_ptr->name, resv_ptr->name))
			continue;	/* Modifying this reservation */
		xstrcat(merged_licenses, ",");
		xstrcat(merged_licenses, resv_ptr->licenses);
	}
	list_iterator_destroy(iter);
	merged_list = license_validate(merged_licenses, true, true, NULL,
				       valid);
	xfree(merged_licenses);
	FREE_NULL_LIST(merged_list);
	return license_list;
}

static int _delete_resv_internal(slurmctld_resv_t *resv_ptr)
{
	if (_is_resv_used(resv_ptr))
		return ESLURM_RESERVATION_BUSY;

	if (resv_ptr->ctld_flags & RESV_CTLD_NODE_FLAGS_SET) {
		time_t now = time(NULL);
		resv_ptr->ctld_flags &= (~RESV_CTLD_NODE_FLAGS_SET);
		_set_nodes_flags(resv_ptr, now,
				 (NODE_STATE_RES | NODE_STATE_MAINT),
				 false);
		last_node_update = now;
	}

	return _post_resv_delete(resv_ptr);
}

/* Create a resource reservation */
extern int create_resv(resv_desc_msg_t *resv_desc_ptr)
{
	int i, j, rc = SLURM_SUCCESS;
	time_t now = time(NULL);
	part_record_t *part_ptr = NULL;
	bitstr_t *node_bitmap = NULL;
	bitstr_t *core_bitmap = NULL;
	slurmctld_resv_t *resv_ptr = NULL;
	int account_cnt = 0, user_cnt = 0;
	char **account_list = NULL;
	uid_t *user_list = NULL;
	List license_list = (List) NULL;
	uint32_t total_node_cnt = 0;
	bool account_not = false, user_not = false;

	_create_resv_lists(false);
	_dump_resv_req(resv_desc_ptr, "create_resv");

	if (resv_desc_ptr->flags == NO_VAL64)
		resv_desc_ptr->flags = 0;
	else {
		resv_desc_ptr->flags &= RESERVE_FLAG_MAINT    |
					RESERVE_FLAG_FLEX     |
					RESERVE_FLAG_OVERLAP  |
					RESERVE_FLAG_IGN_JOBS |
					RESERVE_FLAG_DAILY    |
					RESERVE_FLAG_WEEKDAY  |
					RESERVE_FLAG_WEEKEND  |
					RESERVE_FLAG_WEEKLY   |
					RESERVE_FLAG_STATIC   |
					RESERVE_FLAG_ANY_NODES   |
					RESERVE_FLAG_PART_NODES  |
					RESERVE_FLAG_FIRST_CORES |
					RESERVE_FLAG_TIME_FLOAT  |
					RESERVE_FLAG_PURGE_COMP  |
					RESERVE_FLAG_REPLACE     |
					RESERVE_FLAG_REPLACE_DOWN |
					RESERVE_FLAG_NO_HOLD_JOBS |
					RESERVE_FLAG_MAGNETIC;
	}

	/* Validate the request */
	if (resv_desc_ptr->start_time != (time_t) NO_VAL) {
		if (resv_desc_ptr->flags & RESERVE_FLAG_TIME_FLOAT) {
			if (resv_desc_ptr->start_time < now)
				resv_desc_ptr->start_time = now;
		} else if (resv_desc_ptr->start_time < (now - MAX_RESV_DELAY)) {
			info("Reservation request has invalid start time");
			rc = ESLURM_INVALID_TIME_VALUE;
			goto bad_parse;
		}
	} else
		resv_desc_ptr->start_time = now;

	if (resv_desc_ptr->end_time != (time_t) NO_VAL) {
		if (resv_desc_ptr->end_time < (now - MAX_RESV_DELAY)) {
			info("Reservation request has invalid end time");
			rc = ESLURM_INVALID_TIME_VALUE;
			goto bad_parse;
		}
	} else if (resv_desc_ptr->duration == INFINITE) {
		resv_desc_ptr->end_time = resv_desc_ptr->start_time + 
					  YEAR_SECONDS;
	} else if (resv_desc_ptr->duration) {
		resv_desc_ptr->end_time = resv_desc_ptr->start_time +
					  (resv_desc_ptr->duration * 60);
	} else
		resv_desc_ptr->end_time = INFINITE;

	if ((resv_desc_ptr->flags & RESERVE_FLAG_REPLACE) ||
	    (resv_desc_ptr->flags & RESERVE_FLAG_REPLACE_DOWN)) {
		if (resv_desc_ptr->node_list) {
			info("%s: REPLACE or REPLACE_DOWN flags should be used with the NodeCnt reservation option; do not specify Nodes",
				__func__);
			rc = ESLURM_INVALID_NODE_NAME;
			goto bad_parse;
		}
		if (resv_desc_ptr->core_cnt) {
			info("%s: REPLACE or REPLACE_DOWN flags should be used with the NodeCnt reservation option; do not specify CoreCnt",
				__func__);
			rc = ESLURM_INVALID_CPU_COUNT;
			goto bad_parse;
		}
	}

	if (resv_desc_ptr->partition) {
		part_ptr = find_part_record(resv_desc_ptr->partition);
		if (!part_ptr) {
			info("Reservation request has invalid partition %s",
			     resv_desc_ptr->partition);
			rc = ESLURM_INVALID_PARTITION_NAME;
			goto bad_parse;
		}
	} else if (resv_desc_ptr->flags & RESERVE_FLAG_PART_NODES) {
		info("Reservation request with Part_Nodes flag lacks "
		     "partition specification");
		rc = ESLURM_INVALID_PARTITION_NAME;
		goto bad_parse;
	}

	if ((resv_desc_ptr->flags & RESERVE_FLAG_PART_NODES) &&
	    (xstrcasecmp(resv_desc_ptr->node_list, "ALL"))) {
		info("Reservation request with Part_Nodes flag lacks nodelist=ALL specification");
		rc = ESLURM_INVALID_NODE_NAME;
		goto bad_parse;
	}

	if (resv_desc_ptr->users && resv_desc_ptr->groups) {
		info("Reservation request with both users and groups, these are mutually exclusive.  You can have one or the other, but not both.");
		rc = ESLURM_RESERVATION_USER_GROUP;
		goto bad_parse;

	} else if (!resv_desc_ptr->accounts &&
	    !resv_desc_ptr->users &&
	    !resv_desc_ptr->groups) {
		info("Reservation request lacks users, accounts or groups");
		rc = ESLURM_RESERVATION_EMPTY;
		goto bad_parse;
	}

	if (resv_desc_ptr->accounts) {
		rc = _build_account_list(resv_desc_ptr->accounts,
					 &account_cnt, &account_list,
					 &account_not);
		if (rc)
			goto bad_parse;
	}
	if (resv_desc_ptr->users) {
		rc = _build_uid_list(resv_desc_ptr->users,
				     &user_cnt, &user_list, &user_not);
		if (rc)
			goto bad_parse;
	}

	if (resv_desc_ptr->groups) {
		user_list = get_groups_members(resv_desc_ptr->groups);

		if (!user_list) {
			rc = ESLURM_GROUP_ID_MISSING;
			goto bad_parse;
		}
		info("processed groups %s", resv_desc_ptr->groups);
		/* set the count */
		for (user_cnt = 0; user_list[user_cnt]; user_cnt++)
			info("uid %d", user_list[user_cnt]);
	}

	if (resv_desc_ptr->licenses) {
		bool valid = true;
		license_list = _license_validate2(resv_desc_ptr, &valid);
		if (!valid) {
			info("Reservation request has invalid licenses %s",
			     resv_desc_ptr->licenses);
			rc = ESLURM_INVALID_LICENSES;
			goto bad_parse;
		}
	}
	if ((resv_desc_ptr->flags & RESERVE_FLAG_TIME_FLOAT) &&
	    (resv_desc_ptr->flags & (RESERVE_FLAG_DAILY   |
				     RESERVE_FLAG_WEEKDAY |
				     RESERVE_FLAG_WEEKEND |
				     RESERVE_FLAG_WEEKLY))) {
		info("Reservation request has mutually exclusive flags. Repeating floating reservations are not supported.");
		rc = ESLURM_NOT_SUPPORTED;
		goto bad_parse;
	}

	/* Sort the list of node counts in order descending size */
	if (resv_desc_ptr->node_cnt) {
		for (i = 0; resv_desc_ptr->node_cnt[i]; i++) {
			int max_inx = i;
			for (j = (i + 1); resv_desc_ptr->node_cnt[j]; j++) {
				if (resv_desc_ptr->node_cnt[j] >
				    resv_desc_ptr->node_cnt[max_inx])
					max_inx = j;
			}
			if (max_inx != i) {	/* swap the values */
				uint32_t max_val = resv_desc_ptr->
						   node_cnt[max_inx];
				resv_desc_ptr->node_cnt[max_inx] =
					resv_desc_ptr->node_cnt[i];
				resv_desc_ptr->node_cnt[i] = max_val;
			}
		}
	}

	if (resv_desc_ptr->node_list) {
		resv_desc_ptr->flags |= RESERVE_FLAG_SPEC_NODES;
		if (xstrcasecmp(resv_desc_ptr->node_list, "ALL") == 0) {
			if (resv_desc_ptr->partition && part_ptr &&
			    (resv_desc_ptr->flags & RESERVE_FLAG_PART_NODES)) {
				node_bitmap = bit_copy(part_ptr->node_bitmap);
			} else {
				resv_desc_ptr->flags &=
					(~RESERVE_FLAG_PART_NODES);
				resv_desc_ptr->flags |= RESERVE_FLAG_ALL_NODES;
				node_bitmap = bit_alloc(node_record_count);
				bit_nset(node_bitmap, 0,(node_record_count-1));
			}
			xfree(resv_desc_ptr->node_list);
			resv_desc_ptr->node_list =
				bitmap2node_name(node_bitmap);
		} else {
			resv_desc_ptr->flags &= (~RESERVE_FLAG_PART_NODES);
			if (node_name2bitmap(resv_desc_ptr->node_list,
					    false, &node_bitmap)) {
				rc = ESLURM_INVALID_NODE_NAME;
				goto bad_parse;
			}
			xfree(resv_desc_ptr->node_list);
			resv_desc_ptr->node_list = bitmap2node_name(node_bitmap);
		}
		if (bit_set_count(node_bitmap) == 0) {
			info("Reservation node list is empty");
			rc = ESLURM_INVALID_NODE_NAME;
			goto bad_parse;
		}
		if (!(resv_desc_ptr->flags & RESERVE_FLAG_OVERLAP) &&
		    _resv_overlap(resv_desc_ptr, node_bitmap, NULL)) {
			info("Reservation request overlaps another");
			rc = ESLURM_RESERVATION_OVERLAP;
			goto bad_parse;
		}
		total_node_cnt = bit_set_count(node_bitmap);
		if (!(resv_desc_ptr->flags & RESERVE_FLAG_IGN_JOBS) &&
		    !resv_desc_ptr->core_cnt) {
			uint64_t flags = resv_desc_ptr->flags;

			/*
			 * Need to clear this flag before _job_overlap()
			 * which would otherwise add the current time
			 * on to the start_time. start_time for floating
			 * reservations has already been set to now.
			 */
			flags &= ~RESERVE_FLAG_TIME_FLOAT;

			if (_job_overlap(resv_desc_ptr->start_time, flags,
					 node_bitmap, NULL)) {
				info("Reservation request overlaps jobs");
				rc = ESLURM_NODES_BUSY;
				goto bad_parse;
			}
		}
		/* We do allow to request cores with nodelist */
		if (resv_desc_ptr->core_cnt) {
			int nodecnt = bit_set_count(node_bitmap);
			int nodeinx = 0;
			while (nodeinx < nodecnt) {
				if (!resv_desc_ptr->core_cnt[nodeinx]) {
					info("Core count for reservation node "
					     "list is not consistent!");
					rc = ESLURM_INVALID_CORE_CNT;
					goto bad_parse;
				}
			log_flag(RESERVATION, "%s: Requesting %d cores for node_list %d",
				 __func__, resv_desc_ptr->core_cnt[nodeinx],
				 nodeinx);
				nodeinx++;
			}
			rc = _select_nodes(resv_desc_ptr, &part_ptr,
					   &node_bitmap, &core_bitmap);
			if (rc != SLURM_SUCCESS)
				goto bad_parse;
		}
	} else if (!(resv_desc_ptr->flags & RESERVE_FLAG_ANY_NODES)) {
		resv_desc_ptr->flags &= (~RESERVE_FLAG_PART_NODES);

		if ((!resv_desc_ptr->node_cnt || !resv_desc_ptr->node_cnt[0]) &&
		    !resv_desc_ptr->core_cnt) {
			info("Reservation request lacks node specification");
			rc = ESLURM_INVALID_NODE_NAME;
		} else {
		   rc = _select_nodes(resv_desc_ptr, &part_ptr, &node_bitmap,
				       &core_bitmap);
		}
		if (rc != SLURM_SUCCESS) {
			goto bad_parse;
		}

		/* Get count of allocated nodes, on BlueGene systems, this
		 * might be more than requested */
		total_node_cnt = bit_set_count(node_bitmap);
	}

	if (resv_desc_ptr->core_cnt && !core_bitmap) {
		info("Attempt to reserve cores not possible with current "
		     "configuration");
		rc = ESLURM_INVALID_CPU_COUNT;
		goto bad_parse;
	}

	rc = _generate_resv_id();
	if (rc != SLURM_SUCCESS)
		goto bad_parse;

	/* If name == NULL or empty string, then generate a name. */
	if (resv_desc_ptr->name && (resv_desc_ptr->name[0] != '\0')) {
		resv_ptr = find_resv_name(resv_desc_ptr->name);
		if (resv_ptr) {
			info("Reservation request name duplication (%s)",
			     resv_desc_ptr->name);
			rc = ESLURM_RESERVATION_NAME_DUP;
			goto bad_parse;
		}
	} else {
		xfree(resv_desc_ptr->name);
		while (1) {
			_generate_resv_name(resv_desc_ptr);
			resv_ptr = find_resv_name(resv_desc_ptr->name);
			if (!resv_ptr)
				break;
			rc = _generate_resv_id();	/* makes new suffix */
			if (rc != SLURM_SUCCESS)
				goto bad_parse;
			/* Same as previously created name, retry */
		}
	}

	/* Create a new reservation record */
	resv_ptr = xmalloc(sizeof(slurmctld_resv_t));
	resv_ptr->magic = RESV_MAGIC;
	resv_ptr->accounts	= resv_desc_ptr->accounts;
	resv_desc_ptr->accounts = NULL;		/* Nothing left to free */
	resv_ptr->account_cnt	= account_cnt;
	resv_ptr->account_list	= account_list;
	account_cnt = 0;
	account_list = NULL;
	resv_ptr->burst_buffer	= resv_desc_ptr->burst_buffer;
	resv_desc_ptr->burst_buffer = NULL;	/* Nothing left to free */

	if (user_not)
		resv_ptr->ctld_flags |= RESV_CTLD_USER_NOT;
	if (account_not)
		resv_ptr->ctld_flags |= RESV_CTLD_ACCT_NOT;

	resv_ptr->duration      = resv_desc_ptr->duration;
	if (resv_desc_ptr->purge_comp_time != NO_VAL)
		resv_ptr->purge_comp_time = resv_desc_ptr->purge_comp_time;
	else
		resv_ptr->purge_comp_time = 300; /* default to 5 minutes */
	resv_ptr->end_time	= resv_desc_ptr->end_time;
	resv_ptr->features	= resv_desc_ptr->features;
	resv_desc_ptr->features = NULL;		/* Nothing left to free */
	resv_ptr->licenses	= resv_desc_ptr->licenses;
	resv_desc_ptr->licenses = NULL;		/* Nothing left to free */
	resv_ptr->license_list	= license_list;
	license_list = NULL;

	if (resv_desc_ptr->max_start_delay != NO_VAL)
		resv_ptr->max_start_delay = resv_desc_ptr->max_start_delay;

	resv_ptr->resv_id       = top_suffix;
	resv_ptr->name		= xstrdup(resv_desc_ptr->name);
	resv_ptr->node_cnt	= total_node_cnt;
	resv_ptr->node_list	= resv_desc_ptr->node_list;
	resv_desc_ptr->node_list = NULL;	/* Nothing left to free */
	resv_ptr->node_bitmap	= node_bitmap;	/* May be unset */
	node_bitmap = NULL;
	resv_ptr->core_bitmap	= core_bitmap;	/* May be unset */
	core_bitmap = NULL;
	resv_ptr->partition	= resv_desc_ptr->partition;
	resv_desc_ptr->partition = NULL;	/* Nothing left to free */
	resv_ptr->part_ptr	= part_ptr;
	resv_ptr->resv_watts	= resv_desc_ptr->resv_watts;
	resv_ptr->start_time	= resv_desc_ptr->start_time;
	resv_ptr->start_time_first = resv_ptr->start_time;
	resv_ptr->start_time_prev = resv_ptr->start_time;
	resv_ptr->flags		= resv_desc_ptr->flags;
	resv_ptr->users		= resv_desc_ptr->users;
	resv_desc_ptr->users 	= NULL;		/* Nothing left to free */
	resv_ptr->groups = resv_desc_ptr->groups;
	resv_desc_ptr->groups = NULL;
	resv_ptr->user_cnt	= user_cnt;
	resv_ptr->user_list	= user_list;
	user_list = NULL;

	if (!resv_desc_ptr->core_cnt) {
		log_flag(RESERVATION, "%s: reservation %s using full nodes",
			 __func__, resv_ptr->name);
		resv_ptr->ctld_flags |= RESV_CTLD_FULL_NODE;
	} else {
		log_flag(RESERVATION, "%s: reservation %s using partial nodes",
			 __func__, resv_ptr->name);
		resv_ptr->ctld_flags &= (~RESV_CTLD_FULL_NODE);
	}

	if ((rc = _set_assoc_list(resv_ptr)) != SLURM_SUCCESS) {
		_del_resv_rec(resv_ptr);
		goto bad_parse;
	}

	if (resv_ptr->flags & RESERVE_FLAG_TIME_FLOAT)
		resv_ptr->start_time -= now;

	_set_tres_cnt(resv_ptr, NULL);

	_add_resv_to_lists(resv_ptr);
	last_resv_update = now;
	schedule_resv_save();

	return SLURM_SUCCESS;

 bad_parse:
	for (i = 0; i < account_cnt; i++)
		xfree(account_list[i]);
	xfree(account_list);
	FREE_NULL_BITMAP(core_bitmap);
	FREE_NULL_LIST(license_list);
	FREE_NULL_BITMAP(node_bitmap);
	xfree(user_list);
	return rc;
}

/* Purge all reservation data structures */
extern void resv_fini(void)
{
	FREE_NULL_LIST(magnetic_resv_list);
	FREE_NULL_LIST(resv_list);
}

/* Update an exiting resource reservation */
extern int update_resv(resv_desc_msg_t *resv_desc_ptr)
{
	time_t now = time(NULL);
	slurmctld_resv_t *resv_backup, *resv_ptr;
	resv_desc_msg_t resv_desc;
	int error_code = SLURM_SUCCESS, i, rc;
	bool skip_it = false;

	_create_resv_lists(false);
	_dump_resv_req(resv_desc_ptr, "update_resv");

	/* Find the specified reservation */
	if (!resv_desc_ptr->name)
		return ESLURM_RESERVATION_INVALID;

	resv_ptr = find_resv_name(resv_desc_ptr->name);
	if (!resv_ptr)
		return ESLURM_RESERVATION_INVALID;

	/* FIXME: Support more core based reservation updates */
	if ((!(resv_ptr->ctld_flags & RESV_CTLD_FULL_NODE) &&
	     (resv_desc_ptr->node_cnt || resv_desc_ptr->node_list)) ||
	    resv_desc_ptr->core_cnt) {
		info("Core-based reservation %s can not be updated",
		     resv_desc_ptr->name);
		return ESLURM_CORE_RESERVATION_UPDATE;
	}

	/* Make backup to restore state in case of failure */
	resv_backup = _copy_resv(resv_ptr);

	/* Process the request */
	if (resv_desc_ptr->flags != NO_VAL64) {
		if (resv_desc_ptr->flags & RESERVE_FLAG_FLEX)
			resv_ptr->flags |= RESERVE_FLAG_FLEX;
		if (resv_desc_ptr->flags & RESERVE_FLAG_NO_FLEX)
			resv_ptr->flags &= (~RESERVE_FLAG_FLEX);
		if (resv_desc_ptr->flags & RESERVE_FLAG_MAINT)
			resv_ptr->flags |= RESERVE_FLAG_MAINT;
		if (resv_desc_ptr->flags & RESERVE_FLAG_NO_MAINT)
			resv_ptr->flags &= (~RESERVE_FLAG_MAINT);
		if (resv_desc_ptr->flags & RESERVE_FLAG_OVERLAP)
			resv_ptr->flags |= RESERVE_FLAG_OVERLAP;
		if (resv_desc_ptr->flags & RESERVE_FLAG_IGN_JOBS)
			resv_ptr->flags |= RESERVE_FLAG_IGN_JOBS;
		if (resv_desc_ptr->flags & RESERVE_FLAG_NO_IGN_JOB)
			resv_ptr->flags &= (~RESERVE_FLAG_IGN_JOBS);
		if (resv_desc_ptr->flags & RESERVE_FLAG_DAILY)
			resv_ptr->flags |= RESERVE_FLAG_DAILY;
		if (resv_desc_ptr->flags & RESERVE_FLAG_NO_DAILY)
			resv_ptr->flags &= (~RESERVE_FLAG_DAILY);
		if (resv_desc_ptr->flags & RESERVE_FLAG_WEEKDAY)
			resv_ptr->flags |= RESERVE_FLAG_WEEKDAY;
		if (resv_desc_ptr->flags & RESERVE_FLAG_NO_WEEKDAY)
			resv_ptr->flags &= (~RESERVE_FLAG_WEEKDAY);
		if (resv_desc_ptr->flags & RESERVE_FLAG_WEEKEND)
			resv_ptr->flags |= RESERVE_FLAG_WEEKEND;
		if (resv_desc_ptr->flags & RESERVE_FLAG_NO_WEEKEND)
			resv_ptr->flags &= (~RESERVE_FLAG_WEEKEND);
		if (resv_desc_ptr->flags & RESERVE_FLAG_WEEKLY)
			resv_ptr->flags |= RESERVE_FLAG_WEEKLY;
		if (resv_desc_ptr->flags & RESERVE_FLAG_NO_WEEKLY)
			resv_ptr->flags &= (~RESERVE_FLAG_WEEKLY);
		if (resv_desc_ptr->flags & RESERVE_FLAG_ANY_NODES)
			resv_ptr->flags |= RESERVE_FLAG_ANY_NODES;
		if (resv_desc_ptr->flags & RESERVE_FLAG_NO_ANY_NODES)
			resv_ptr->flags &= (~RESERVE_FLAG_ANY_NODES);
		if (resv_desc_ptr->flags & RESERVE_FLAG_STATIC)
			resv_ptr->flags |= RESERVE_FLAG_STATIC;
		if (resv_desc_ptr->flags & RESERVE_FLAG_NO_STATIC)
			resv_ptr->flags &= (~RESERVE_FLAG_STATIC);
		if ((resv_desc_ptr->flags & RESERVE_FLAG_REPLACE) ||
		    (resv_desc_ptr->flags & RESERVE_FLAG_REPLACE_DOWN)) {
			if ((resv_ptr->flags & RESERVE_FLAG_SPEC_NODES) ||
			    !(resv_ptr->ctld_flags & RESV_CTLD_FULL_NODE)) {
				info("%s: reservation %s can't be updated with REPLACE or REPLACE_DOWN flags; they should be updated on a NodeCnt reservation",
				     __func__, resv_desc_ptr->name);
				error_code = ESLURM_NOT_SUPPORTED;
				goto update_failure;
			}
			if (resv_desc_ptr->flags & RESERVE_FLAG_REPLACE)
				resv_ptr->flags |= RESERVE_FLAG_REPLACE;
			else
				resv_ptr->flags |= RESERVE_FLAG_REPLACE_DOWN;
		}
		if (resv_desc_ptr->flags & RESERVE_FLAG_PART_NODES) {
			if ((resv_ptr->partition == NULL) &&
			    (resv_desc_ptr->partition == NULL)) {
				info("Reservation %s request can not set "
				     "Part_Nodes flag without partition",
				     resv_desc_ptr->name);
				error_code = ESLURM_INVALID_PARTITION_NAME;
				goto update_failure;
			}
			if (xstrcasecmp(resv_desc_ptr->node_list, "ALL")) {
				info("Reservation %s request can not set Part_Nodes flag without partition and nodes=ALL",
				     resv_desc_ptr->name);
				error_code = ESLURM_INVALID_NODE_NAME;
				goto update_failure;
			}
			if ((resv_ptr->flags & RESERVE_FLAG_REPLACE) ||
			    (resv_ptr->flags & RESERVE_FLAG_REPLACE_DOWN)) {
				info("%s: reservation %s can't be updated with PART_NODES flag; it is incompatible with REPLACE[_DOWN]",
				     __func__, resv_desc_ptr->name);
				error_code = ESLURM_NOT_SUPPORTED;
				goto update_failure;
			}
			resv_ptr->flags |= RESERVE_FLAG_PART_NODES;
			/* Explicitly set the node_list to ALL */
			xfree(resv_desc_ptr->node_list);
			resv_desc_ptr->node_list = xstrdup("ALL");
		}
		if (resv_desc_ptr->flags & RESERVE_FLAG_NO_PART_NODES)
			resv_ptr->flags &= (~RESERVE_FLAG_PART_NODES);
		if (resv_desc_ptr->flags & RESERVE_FLAG_TIME_FLOAT) {
			info("Reservation %s request to set TIME_FLOAT flag",
			     resv_desc_ptr->name);
			error_code = ESLURM_INVALID_TIME_VALUE;
			goto update_failure;
		}
		if (resv_desc_ptr->flags & RESERVE_FLAG_PURGE_COMP)
			resv_ptr->flags |= RESERVE_FLAG_PURGE_COMP;
		if (resv_desc_ptr->flags & RESERVE_FLAG_NO_PURGE_COMP) {
			resv_ptr->flags &= (~RESERVE_FLAG_PURGE_COMP);
			if (resv_desc_ptr->purge_comp_time == NO_VAL)
				resv_ptr->purge_comp_time = 300;
		}
		if (resv_desc_ptr->flags & RESERVE_FLAG_NO_HOLD_JOBS)
			resv_ptr->flags |= RESERVE_FLAG_NO_HOLD_JOBS;
		if ((resv_desc_ptr->flags & RESERVE_FLAG_MAGNETIC) &&
		    !(resv_ptr->flags & RESERVE_FLAG_MAGNETIC)) {
			resv_ptr->flags |= RESERVE_FLAG_MAGNETIC;
			list_append(magnetic_resv_list, resv_ptr);
		}
		if ((resv_desc_ptr->flags & RESERVE_FLAG_NO_MAGNETIC) &&
		    (resv_ptr->flags & RESERVE_FLAG_MAGNETIC)) {
			resv_ptr->flags &= (~RESERVE_FLAG_MAGNETIC);
			(void)list_remove_first(
				magnetic_resv_list, _find_resv_ptr, resv_ptr);
		}

		/* handle skipping later */
		if (resv_desc_ptr->flags & RESERVE_FLAG_SKIP) {
			if (!(resv_ptr->flags & (RESERVE_FLAG_DAILY |
						 RESERVE_FLAG_WEEKDAY |
						 RESERVE_FLAG_WEEKEND |
						 RESERVE_FLAG_WEEKLY))) {
				error_code = ESLURM_RESERVATION_NO_SKIP;
				goto update_failure;
			}
			skip_it = true;
		}
	}

	if (resv_desc_ptr->max_start_delay != NO_VAL)
		resv_ptr->max_start_delay = resv_desc_ptr->max_start_delay;

	if (resv_desc_ptr->purge_comp_time != NO_VAL)
		resv_ptr->purge_comp_time = resv_desc_ptr->purge_comp_time;

	if (resv_desc_ptr->partition && (resv_desc_ptr->partition[0] == '\0')) {
		/* Clear the partition */
		xfree(resv_desc_ptr->partition);
		xfree(resv_ptr->partition);
		resv_ptr->part_ptr = NULL;
	}
	if (resv_desc_ptr->partition) {
		part_record_t *part_ptr = NULL;
		part_ptr = find_part_record(resv_desc_ptr->partition);
		if (!part_ptr) {
			info("Reservation %s request has invalid partition (%s)",
			     resv_desc_ptr->name, resv_desc_ptr->partition);
			error_code = ESLURM_INVALID_PARTITION_NAME;
			goto update_failure;
		}
		xfree(resv_ptr->partition);
		resv_ptr->partition	= resv_desc_ptr->partition;
		resv_desc_ptr->partition = NULL; /* Nothing left to free */
		resv_ptr->part_ptr	= part_ptr;
	}
	if (resv_desc_ptr->resv_watts != NO_VAL)
		resv_ptr->resv_watts = resv_desc_ptr->resv_watts;
	if (resv_desc_ptr->accounts) {
		rc = _update_account_list(resv_ptr, resv_desc_ptr->accounts);
		if (rc) {
			error_code = rc;
			goto update_failure;
		}
	}
	if (resv_desc_ptr->burst_buffer) {
		xfree(resv_ptr->burst_buffer);
		if (resv_desc_ptr->burst_buffer[0] != '\0') {
			resv_ptr->burst_buffer = resv_desc_ptr->burst_buffer;
			resv_desc_ptr->burst_buffer = NULL;
		}
	}
	if (resv_desc_ptr->licenses && (resv_desc_ptr->licenses[0] == '\0')) {
		if (((resv_desc_ptr->node_cnt != NULL)  &&
		     (resv_desc_ptr->node_cnt[0] == 0)) ||
		    ((resv_desc_ptr->node_cnt == NULL)  &&
		     (resv_ptr->node_cnt == 0))) {
			info("Reservation %s attempt to clear licenses with "
			     "NodeCount=0", resv_desc_ptr->name);
			error_code = ESLURM_INVALID_LICENSES;
			goto update_failure;
		}
		xfree(resv_desc_ptr->licenses);	/* clear licenses */
		xfree(resv_ptr->licenses);
		FREE_NULL_LIST(resv_ptr->license_list);
	}

	if (resv_desc_ptr->licenses) {
		bool valid = true;
		List license_list;
		license_list = _license_validate2(resv_desc_ptr, &valid);
		if (!valid) {
			info("Reservation %s invalid license update (%s)",
			     resv_desc_ptr->name, resv_desc_ptr->licenses);
			error_code = ESLURM_INVALID_LICENSES;
			goto update_failure;
		}
		xfree(resv_ptr->licenses);
		resv_ptr->licenses	= resv_desc_ptr->licenses;
		resv_desc_ptr->licenses = NULL; /* Nothing left to free */
		FREE_NULL_LIST(resv_ptr->license_list);
		resv_ptr->license_list  = license_list;
	}
	if (resv_desc_ptr->features && (resv_desc_ptr->features[0] == '\0')) {
		xfree(resv_desc_ptr->features);	/* clear features */
		xfree(resv_ptr->features);
	}
	if (resv_desc_ptr->features) {
		/* To support in the future, the reservation resources would
		 * need to be selected again. For now, administrator can
		 * delete this reservation and create a new one. */
		info("Attempt to change features of reservation %s. "
		     "Delete the reservation and create a new one.",
		     resv_desc_ptr->name);
		error_code = ESLURM_NOT_SUPPORTED;
		goto update_failure;
	}

	/* Groups has to be done before users */
	if (resv_desc_ptr->groups) {
		rc = _update_group_uid_list(resv_ptr, resv_desc_ptr->groups);
		if (rc) {
			error_code = rc;
			goto update_failure;
		}
	}

	if (resv_desc_ptr->users) {
		rc = _update_uid_list(resv_ptr, resv_desc_ptr->users);
		if (rc) {
			error_code = rc;
			goto update_failure;
		}
	}

	if (resv_ptr->users && resv_ptr->groups) {
		info("Reservation requested both users and groups, these are mutually exclusive.  You can have one or the other, but not both.");
		error_code = ESLURM_RESERVATION_USER_GROUP;
		goto update_failure;
	}

	if (!resv_ptr->users &&
	    !resv_ptr->accounts &&
	    !resv_ptr->groups) {
		info("Reservation %s request lacks users, accounts or groups",
		     resv_desc_ptr->name);
		error_code = ESLURM_RESERVATION_EMPTY;
		goto update_failure;
	}

	if (resv_desc_ptr->start_time != (time_t) NO_VAL) {
		if (resv_ptr->start_time <= time(NULL)) {
			info("%s: reservation already started", __func__);
			error_code = ESLURM_RSV_ALREADY_STARTED;
			goto update_failure;
		}
		if (resv_desc_ptr->start_time < (now - 60)) {
			info("Reservation %s request has invalid start time",
			     resv_desc_ptr->name);
			error_code = ESLURM_INVALID_TIME_VALUE;
			goto update_failure;
		}
		resv_ptr->start_time_prev = resv_ptr->start_time;
		resv_ptr->start_time = resv_desc_ptr->start_time;
		resv_ptr->start_time_first = resv_desc_ptr->start_time;
		if (resv_ptr->duration != NO_VAL) {
			resv_ptr->end_time = resv_ptr->start_time_first +
				(resv_ptr->duration * 60);
		}
	}
	if (resv_desc_ptr->end_time != (time_t) NO_VAL) {
		if (resv_desc_ptr->end_time < (now - 60)) {
			info("Reservation %s request has invalid end time",
			     resv_desc_ptr->name);
			error_code = ESLURM_INVALID_TIME_VALUE;
			goto update_failure;
		}
		resv_ptr->end_time = resv_desc_ptr->end_time;
		resv_ptr->duration = NO_VAL;
	}

	if (resv_desc_ptr->duration == INFINITE) {
		resv_ptr->duration = YEAR_SECONDS / 60;
		resv_ptr->end_time = resv_ptr->start_time_first + YEAR_SECONDS;
	} else if (resv_desc_ptr->duration != NO_VAL) {
		if (resv_desc_ptr->flags == NO_VAL64)
			resv_ptr->duration = resv_desc_ptr->duration;
		else if (resv_desc_ptr->flags & RESERVE_FLAG_DUR_PLUS)
			resv_ptr->duration += resv_desc_ptr->duration;
		else if (resv_desc_ptr->flags & RESERVE_FLAG_DUR_MINUS) {
			if (resv_ptr->duration >= resv_desc_ptr->duration)
				resv_ptr->duration -= resv_desc_ptr->duration;
			else
				resv_ptr->duration = 0;
		} else
			resv_ptr->duration = resv_desc_ptr->duration;

		resv_ptr->end_time = resv_ptr->start_time_first +
				     (resv_ptr->duration * 60);
		/*
		 * Since duration is a static number we could put the end time
		 * in the past if the reservation already started and we are
		 * removing more time than is left.
		 */
		if (resv_ptr->end_time < now)
			resv_ptr->end_time = now;
	}

	if (resv_ptr->start_time >= resv_ptr->end_time) {
		info("Reservation %s request has invalid times (start > end)",
		     resv_desc_ptr->name);
		error_code = ESLURM_INVALID_TIME_VALUE;
		goto update_failure;
	}
	if (resv_desc_ptr->node_list &&
	    (resv_desc_ptr->node_list[0] == '\0')) {	/* Clear bitmap */
		resv_ptr->flags &= (~RESERVE_FLAG_SPEC_NODES);
		resv_ptr->flags &= (~RESERVE_FLAG_ALL_NODES);
		xfree(resv_desc_ptr->node_list);
		xfree(resv_ptr->node_list);
		FREE_NULL_BITMAP(resv_ptr->node_bitmap);
		FREE_NULL_BITMAP(resv_ptr->core_bitmap);
		free_job_resources(&resv_ptr->core_resrcs);
		resv_ptr->node_bitmap = bit_alloc(node_record_count);
		if ((resv_desc_ptr->node_cnt == NULL) ||
		    (resv_desc_ptr->node_cnt[0] == 0)) {
			xrealloc(resv_desc_ptr->node_cnt, sizeof(uint32_t) * 2);
			resv_desc_ptr->node_cnt[0] = resv_ptr->node_cnt;
			resv_desc_ptr->node_cnt[1] = 0;
		}
		resv_ptr->node_cnt = 0;
	}
	if (resv_desc_ptr->node_list) {		/* Change bitmap last */
		if ((resv_ptr->flags & RESERVE_FLAG_REPLACE) ||
		    (resv_ptr->flags & RESERVE_FLAG_REPLACE_DOWN)) {
			info("%s: reservation %s can't be updated with Nodes option; it is incompatible with REPLACE[_DOWN]",
			     __func__, resv_desc_ptr->name);
			error_code = ESLURM_NOT_SUPPORTED;
			goto update_failure;
		}
		bitstr_t *node_bitmap;
		resv_ptr->flags |= RESERVE_FLAG_SPEC_NODES;
		if (xstrcasecmp(resv_desc_ptr->node_list, "ALL") == 0) {
			if ((resv_ptr->partition) &&
			    (resv_ptr->flags & RESERVE_FLAG_PART_NODES)) {
				part_record_t *part_ptr = NULL;
				part_ptr = find_part_record(resv_ptr->
							    partition);
				node_bitmap = bit_copy(part_ptr->node_bitmap);
				xfree(resv_ptr->node_list);
				xfree(resv_desc_ptr->node_list);
				resv_ptr->node_list = xstrdup(part_ptr->nodes);
			} else {
				resv_ptr->flags |= RESERVE_FLAG_ALL_NODES;
				node_bitmap = bit_alloc(node_record_count);
				bit_nset(node_bitmap, 0,(node_record_count-1));
				resv_ptr->flags &= (~RESERVE_FLAG_PART_NODES);
				xfree(resv_ptr->node_list);
				xfree(resv_desc_ptr->node_list);
				resv_ptr->node_list =
					bitmap2node_name(node_bitmap);
			}
		} else {
			resv_ptr->flags &= (~RESERVE_FLAG_PART_NODES);
			resv_ptr->flags &= (~RESERVE_FLAG_ALL_NODES);
			if (node_name2bitmap(resv_desc_ptr->node_list,
					    false, &node_bitmap)) {
				info("Reservation %s request has invalid node name (%s)",
				     resv_desc_ptr->name,
				     resv_desc_ptr->node_list);
				error_code = ESLURM_INVALID_NODE_NAME;
				goto update_failure;
			}
			xfree(resv_desc_ptr->node_list);
			xfree(resv_ptr->node_list);
			resv_ptr->node_list = bitmap2node_name(node_bitmap);
		}
		resv_desc_ptr->node_list = NULL;  /* Nothing left to free */
		FREE_NULL_BITMAP(resv_ptr->node_bitmap);
		FREE_NULL_BITMAP(resv_ptr->core_bitmap);
		free_job_resources(&resv_ptr->core_resrcs);
		resv_ptr->node_bitmap = node_bitmap;
		resv_ptr->node_cnt = bit_set_count(resv_ptr->node_bitmap);
	}
	if (resv_desc_ptr->node_cnt) {
		uint32_t total_node_cnt = 0;
		resv_ptr->flags &= (~RESERVE_FLAG_PART_NODES);
		resv_ptr->flags &= (~RESERVE_FLAG_ALL_NODES);

		for (i = 0; resv_desc_ptr->node_cnt[i]; i++) {
			total_node_cnt += resv_desc_ptr->node_cnt[i];
		}
		rc = _resize_resv(resv_ptr, total_node_cnt);
		if (rc) {
			error_code = rc;
			goto update_failure;
		}
		/*
		 * If the reservation was 0 node count before (ANY_NODES) this
		 * could be NULL, if for some reason someone tried to update the
		 * node count in this situation we will still not have a
		 * node_bitmap.
		 */
		if (resv_ptr->node_bitmap)
			resv_ptr->node_cnt =
				bit_set_count(resv_ptr->node_bitmap);

	}
	memset(&resv_desc, 0, sizeof(resv_desc_msg_t));
	resv_desc.start_time  = resv_ptr->start_time;
	resv_desc.end_time    = resv_ptr->end_time;
	resv_desc.flags       = resv_ptr->flags;
	resv_desc.name        = resv_ptr->name;
	if (_resv_overlap(&resv_desc, resv_ptr->node_bitmap, resv_ptr)) {
		info("Reservation %s request overlaps another",
		     resv_desc_ptr->name);
		error_code = ESLURM_RESERVATION_OVERLAP;
		goto update_failure;
	}
	if (_job_overlap(resv_ptr->start_time, resv_ptr->flags,
			 resv_ptr->node_bitmap, resv_desc_ptr->name)) {
		info("Reservation %s request overlaps jobs",
		     resv_desc_ptr->name);
		error_code = ESLURM_NODES_BUSY;
		goto update_failure;
	}

	/* This needs to be after checks for both account and user changes */
	if ((error_code = _set_assoc_list(resv_ptr)) != SLURM_SUCCESS)
		goto update_failure;

	_set_tres_cnt(resv_ptr, resv_backup);

	/* Now check if we are skipping this one */
	if (skip_it) {
		if ((error_code = _delete_resv_internal(resv_ptr)) !=
		    SLURM_SUCCESS)
			goto update_failure;
		if (_advance_resv_time(resv_ptr) != SLURM_SUCCESS) {
			error_code = ESLURM_RESERVATION_NO_SKIP;
			error("Couldn't skip reservation %s, this should never happen",
			      resv_ptr->name);
			goto update_failure;
		}
	}

	_del_resv_rec(resv_backup);
	(void) set_node_maint_mode(true);

	last_resv_update = now;
	schedule_resv_save();
	return error_code;

update_failure:
	/* Restore backup reservation data */
	_restore_resv(resv_ptr, resv_backup);
	_del_resv_rec(resv_backup);
	return error_code;
}

/* Determine if a running or pending job is using a reservation */
static bool _is_resv_used(slurmctld_resv_t *resv_ptr)
{
	if (list_find_first(resv_list,
			    _find_running_job_with_resv_ptr,
			    resv_ptr))
		return true;

	return false;
}

/* Clear the reservation pointers for jobs referencing a defunct reservation */
static void _clear_job_resv(slurmctld_resv_t *resv_ptr)
{
	list_for_each(job_list, _foreach_clear_job_resv, resv_ptr);
}

static bool _match_user_assoc(char *assoc_str, List assoc_list, bool deny)
{
	ListIterator itr;
	bool found = 0;
	slurmdb_assoc_rec_t *assoc;
	char tmp_char[30];

	if (!assoc_str || !assoc_list || !list_count(assoc_list))
		return false;

	itr = list_iterator_create(assoc_list);
	while ((assoc = list_next(itr))) {
		while (assoc) {
			snprintf(tmp_char, sizeof(tmp_char), ",%s%u,",
				 deny ? "-" : "", assoc->id);
			if (xstrstr(assoc_str, tmp_char)) {
				found = 1;
				goto end_it;
			}
			assoc = assoc->usage->parent_assoc_ptr;
		}
	}
end_it:
	list_iterator_destroy(itr);

	return found;
}

/* Delete an exiting resource reservation */
extern int delete_resv(reservation_name_msg_t *resv_desc_ptr)
{
	ListIterator iter;
	slurmctld_resv_t *resv_ptr;
	int rc = SLURM_SUCCESS;

	log_flag(RESERVATION, "%s: Name=%s", __func__, resv_desc_ptr->name);

	iter = list_iterator_create(resv_list);
	while ((resv_ptr = list_next(iter))) {
		if (xstrcmp(resv_ptr->name, resv_desc_ptr->name))
			continue;

		if ((rc = _delete_resv_internal(resv_ptr)) !=
		    ESLURM_RESERVATION_BUSY) {
			_clear_job_resv(resv_ptr);
			list_delete_item(iter);
		}
		break;
	}
	list_iterator_destroy(iter);

	if (!resv_ptr) {
		info("Reservation %s not found for deletion",
		     resv_desc_ptr->name);
		return ESLURM_RESERVATION_INVALID;
	}

	(void) set_node_maint_mode(true);
	last_resv_update = time(NULL);
	schedule_resv_save();
	return rc;
}

/* Return pointer to the named reservation or NULL if not found */
extern slurmctld_resv_t *find_resv_name(char *resv_name)
{
	slurmctld_resv_t *resv_ptr;
	resv_ptr = (slurmctld_resv_t *) list_find_first (resv_list,
			_find_resv_name, resv_name);
	return resv_ptr;
}

/* Dump the reservation records to a buffer */
extern void show_resv(char **buffer_ptr, int *buffer_size, uid_t uid,
		      uint16_t protocol_version)
{
	ListIterator iter;
	slurmctld_resv_t *resv_ptr;
	uint32_t resv_packed;
	int tmp_offset;
	Buf buffer;
	time_t now = time(NULL);
	List assoc_list = NULL;
	bool check_permissions = false;
	assoc_mgr_lock_t locks = { .assoc = READ_LOCK };

	DEF_TIMERS;

	START_TIMER;
	_create_resv_lists(false);

	buffer_ptr[0] = NULL;
	*buffer_size = 0;

	buffer = init_buf(BUF_SIZE);

	/* write header: version and time */
	resv_packed = 0;
	pack32(resv_packed, buffer);
	pack_time(now, buffer);

	/* Create this list once since it will not change during this call. */
	if ((slurm_conf.private_data & PRIVATE_DATA_RESERVATIONS)
	    && !validate_operator(uid)) {
		slurmdb_assoc_rec_t assoc;

		check_permissions = true;

		memset(&assoc, 0, sizeof(slurmdb_assoc_rec_t));
		assoc.uid = uid;

		assoc_list = list_create(NULL);

		assoc_mgr_lock(&locks);
		if (assoc_mgr_get_user_assocs(acct_db_conn, &assoc,
					      accounting_enforce, assoc_list)
		    != SLURM_SUCCESS)
			goto no_assocs;
	}

	/* write individual reservation records */
	iter = list_iterator_create(resv_list);
	while ((resv_ptr = list_next(iter))) {
		if (check_permissions &&
		    !_validate_user_access(resv_ptr, assoc_list, uid))
			continue;

		_pack_resv(resv_ptr, buffer, false, protocol_version);
		resv_packed++;
	}
	list_iterator_destroy(iter);

no_assocs:
	if (check_permissions) {
		FREE_NULL_LIST(assoc_list);
		assoc_mgr_unlock(&locks);
	}

	/* put the real record count in the message body header */
	tmp_offset = get_buf_offset(buffer);
	set_buf_offset(buffer, 0);
	pack32(resv_packed, buffer);
	set_buf_offset(buffer, tmp_offset);

	*buffer_size = get_buf_offset(buffer);
	buffer_ptr[0] = xfer_buf_data(buffer);
	END_TIMER2("show_resv");
}

/* Save the state of all reservations to file */
extern int dump_all_resv_state(void)
{
	ListIterator iter;
	slurmctld_resv_t *resv_ptr;
	int error_code = 0, log_fd;
	char *old_file, *new_file, *reg_file;
	/* Locks: Read node */
	slurmctld_lock_t resv_read_lock = {
		.conf = READ_LOCK,
		.node = READ_LOCK,
	};
	Buf buffer = init_buf(BUF_SIZE);
	DEF_TIMERS;

	START_TIMER;
	_create_resv_lists(false);

	/* write header: time */
	packstr(RESV_STATE_VERSION, buffer);
	pack16(SLURM_PROTOCOL_VERSION, buffer);
	pack_time(time(NULL), buffer);
	pack32(top_suffix, buffer);

	/* write reservation records to buffer */
	lock_slurmctld(resv_read_lock);
	iter = list_iterator_create(resv_list);
	while ((resv_ptr = list_next(iter)))
		_pack_resv(resv_ptr, buffer, true, SLURM_PROTOCOL_VERSION);
	list_iterator_destroy(iter);

	old_file = xstrdup(slurm_conf.state_save_location);
	xstrcat(old_file, "/resv_state.old");
	reg_file = xstrdup(slurm_conf.state_save_location);
	xstrcat(reg_file, "/resv_state");
	new_file = xstrdup(slurm_conf.state_save_location);
	xstrcat(new_file, "/resv_state.new");
	unlock_slurmctld(resv_read_lock);

	/* write the buffer to file */
	lock_state_files();
	log_fd = creat(new_file, 0600);
	if (log_fd < 0) {
		error("Can't save state, error creating file %s, %m",
		      new_file);
		error_code = errno;
	} else {
		int pos = 0, nwrite = get_buf_offset(buffer), amount, rc;
		char *data = (char *)get_buf_data(buffer);

		while (nwrite > 0) {
			amount = write(log_fd, &data[pos], nwrite);
			if ((amount < 0) && (errno != EINTR)) {
				error("Error writing file %s, %m", new_file);
				error_code = errno;
				break;
			}
			nwrite -= amount;
			pos    += amount;
		}
		rc = fsync_and_close(log_fd, "reservation");
		if (rc && !error_code)
			error_code = rc;
	}
	if (error_code)
		(void) unlink(new_file);
	else {			/* file shuffle */
		(void) unlink(old_file);
		if (link(reg_file, old_file))
			debug4("unable to create link for %s -> %s: %m",
			       reg_file, old_file);
		(void) unlink(reg_file);
		if (link(new_file, reg_file))
			debug4("unable to create link for %s -> %s: %m",
			       new_file, reg_file);
		(void) unlink(new_file);
	}
	xfree(old_file);
	xfree(reg_file);
	xfree(new_file);
	unlock_state_files();

	free_buf(buffer);
	END_TIMER2("dump_all_resv_state");
	return 0;
}

/* Validate one reservation record, return true if good */
static bool _validate_one_reservation(slurmctld_resv_t *resv_ptr)
{
	bool account_not = false, user_not = false;
	slurmctld_resv_t old_resv_ptr;

	if ((resv_ptr->name == NULL) || (resv_ptr->name[0] == '\0')) {
		error("Read reservation without name");
		return false;
	}
	if (_get_core_resrcs(resv_ptr) != SLURM_SUCCESS)
		return false;
	if (resv_ptr->partition) {
		part_record_t *part_ptr = NULL;
		part_ptr = find_part_record(resv_ptr->partition);
		if (!part_ptr) {
			error("Reservation %s has invalid partition (%s)",
			      resv_ptr->name, resv_ptr->partition);
			return false;
		}
		resv_ptr->part_ptr	= part_ptr;
	}
	if (resv_ptr->accounts) {
		int account_cnt = 0, i, rc;
		char **account_list;
		rc = _build_account_list(resv_ptr->accounts,
					 &account_cnt, &account_list,
					 &account_not);
		if (rc) {
			error("Reservation %s has invalid accounts (%s)",
			      resv_ptr->name, resv_ptr->accounts);
			return false;
		}
		for (i=0; i<resv_ptr->account_cnt; i++)
			xfree(resv_ptr->account_list[i]);
		xfree(resv_ptr->account_list);
		resv_ptr->account_cnt  = account_cnt;
		resv_ptr->account_list = account_list;
		if (account_not)
			resv_ptr->ctld_flags |= RESV_CTLD_ACCT_NOT;
		else
			resv_ptr->ctld_flags &= (~RESV_CTLD_ACCT_NOT);
	}
	if (resv_ptr->licenses) {
		bool valid = true;
		FREE_NULL_LIST(resv_ptr->license_list);
		resv_ptr->license_list = license_validate(resv_ptr->licenses,
							  true, true, NULL,
							  &valid);
		if (!valid) {
			error("Reservation %s has invalid licenses (%s)",
			      resv_ptr->name, resv_ptr->licenses);
			return false;
		}
	}
	if (resv_ptr->users) {
		int rc, user_cnt = 0;
		uid_t *user_list = NULL;
		rc = _build_uid_list(resv_ptr->users,
				     &user_cnt, &user_list, &user_not);
		if (rc) {
			error("Reservation %s has invalid users (%s)",
			      resv_ptr->name, resv_ptr->users);
			return false;
		}
		xfree(resv_ptr->user_list);
		resv_ptr->user_cnt  = user_cnt;
		resv_ptr->user_list = user_list;
		if (user_not)
			resv_ptr->ctld_flags |= RESV_CTLD_USER_NOT;
		else
			resv_ptr->ctld_flags &= (~RESV_CTLD_USER_NOT);
	}

	if (resv_ptr->groups) {
		uid_t *user_list = get_groups_members(resv_ptr->groups);

		if (!user_list) {
			error("Reservation %s has invalid groups (%s)",
			      resv_ptr->name, resv_ptr->groups);
			return false;
		}

		/* set the count */
		for (resv_ptr->user_cnt = 0;
		     user_list[resv_ptr->user_cnt];
		     resv_ptr->user_cnt++)
			;

		xfree(resv_ptr->user_list);
		resv_ptr->user_list = user_list;
		resv_ptr->ctld_flags &= (~RESV_CTLD_USER_NOT);
	}

	if ((resv_ptr->flags & RESERVE_FLAG_PART_NODES) &&
	    resv_ptr->part_ptr && resv_ptr->part_ptr->node_bitmap) {
		memset(&old_resv_ptr, 0, sizeof(slurmctld_resv_t));
		old_resv_ptr.assoc_list = resv_ptr->assoc_list;
		old_resv_ptr.flags = resv_ptr->flags;
		old_resv_ptr.node_list = resv_ptr->node_list;
		resv_ptr->node_list = NULL;
		resv_ptr->node_list = xstrdup(resv_ptr->part_ptr->nodes);
		FREE_NULL_BITMAP(resv_ptr->node_bitmap);
		resv_ptr->node_bitmap = bit_copy(resv_ptr->part_ptr->
						 node_bitmap);
		resv_ptr->node_cnt = bit_set_count(resv_ptr->node_bitmap);
		old_resv_ptr.tres_str = resv_ptr->tres_str;
		resv_ptr->tres_str = NULL;
		_set_tres_cnt(resv_ptr, &old_resv_ptr);
		old_resv_ptr.assoc_list = NULL;
		xfree(old_resv_ptr.tres_str);
		xfree(old_resv_ptr.node_list);
		last_resv_update = time(NULL);
	} else if (resv_ptr->flags & RESERVE_FLAG_ALL_NODES) {
		memset(&old_resv_ptr, 0, sizeof(slurmctld_resv_t));
		old_resv_ptr.assoc_list = resv_ptr->assoc_list;
		old_resv_ptr.flags = resv_ptr->flags;
		old_resv_ptr.node_list = resv_ptr->node_list;
		resv_ptr->node_list = NULL;
		FREE_NULL_BITMAP(resv_ptr->node_bitmap);
		resv_ptr->node_bitmap = bit_alloc(node_record_count);
		bit_nset(resv_ptr->node_bitmap, 0, (node_record_count - 1));
		resv_ptr->node_list = bitmap2node_name(resv_ptr->node_bitmap);
		resv_ptr->node_cnt = bit_set_count(resv_ptr->node_bitmap);
		old_resv_ptr.tres_str = resv_ptr->tres_str;
		resv_ptr->tres_str = NULL;
		_set_tres_cnt(resv_ptr, &old_resv_ptr);
		old_resv_ptr.assoc_list = NULL;
		xfree(old_resv_ptr.tres_str);
		xfree(old_resv_ptr.node_list);
		last_resv_update = time(NULL);
	} else if (resv_ptr->node_list) {	/* Change bitmap last */
		/*
		 * Node bitmap must be recreated in any case, i.e. when
		 * they grow because adding new nodes to slurm.conf
		 */
		FREE_NULL_BITMAP(resv_ptr->node_bitmap);
		if (node_name2bitmap(resv_ptr->node_list, false,
				     &resv_ptr->node_bitmap)) {
			char *new_node_list;
			resv_ptr->node_cnt = bit_set_count(
				resv_ptr->node_bitmap);
			if (!resv_ptr->node_cnt) {
				error("%s: Reservation %s has no nodes left, deleting it",
				      __func__, resv_ptr->name);
				return false;
			}
			memset(&old_resv_ptr, 0, sizeof(slurmctld_resv_t));
			old_resv_ptr.assoc_list = resv_ptr->assoc_list;
			old_resv_ptr.flags = resv_ptr->flags;
			old_resv_ptr.node_list = resv_ptr->node_list;
			resv_ptr->node_list = NULL;
			new_node_list = bitmap2node_name(resv_ptr->node_bitmap);
			info("%s: Reservation %s has invalid previous_nodes:%s remaining_nodes[%d/%u]:%s",
			     __func__, resv_ptr->name, old_resv_ptr.node_list,
			     bit_set_count(resv_ptr->node_bitmap),
			     resv_ptr->node_cnt, new_node_list);
			resv_ptr->node_list = new_node_list;
			new_node_list = NULL;
			old_resv_ptr.tres_str = resv_ptr->tres_str;
			resv_ptr->tres_str = NULL;
			_set_tres_cnt(resv_ptr, &old_resv_ptr);
			old_resv_ptr.assoc_list = NULL;
			xfree(old_resv_ptr.tres_str);
			xfree(old_resv_ptr.node_list);
			last_resv_update = time(NULL);
			schedule_resv_save();
		}
	}

	return true;
}

extern void validate_all_reservations(bool run_now)
{
	static pthread_mutex_t mutex = PTHREAD_MUTEX_INITIALIZER;
	static uint32_t requests = 0;
	bool run;

	if (!run_now) {
		slurm_mutex_lock(&mutex);
		requests++;
		log_flag(RESERVATION, "%s: requests %u",
			 __func__, requests);
		xassert(requests != UINT32_MAX);
		slurm_mutex_unlock(&mutex);
		return;
	}

	slurm_mutex_lock(&mutex);
	run = (requests > 0);
	/* reset requests counter */
	requests = 0;
	slurm_mutex_unlock(&mutex);

	if (run) {
		slurmctld_lock_t lock = {
			.conf = READ_LOCK,
			.job = WRITE_LOCK,
			.node = WRITE_LOCK,
			.part = READ_LOCK,
		};
		lock_slurmctld(lock);
		_validate_all_reservations();
		unlock_slurmctld(lock);
	}
}

/*
 * Validate all reservation records, reset bitmaps, etc.
 * Purge any invalid reservation.
 */
static void _validate_all_reservations(void)
{
	ListIterator iter;
	slurmctld_resv_t *resv_ptr;
	job_record_t *job_ptr;

	/* Make sure we have node write locks. */
	xassert(verify_lock(JOB_LOCK, WRITE_LOCK));

	log_flag(RESERVATION, "%s: validating %u reservations and %u jobs",
		 __func__, list_count(resv_list), list_count(job_list));

	iter = list_iterator_create(resv_list);
	while ((resv_ptr = list_next(iter))) {
		if (!_validate_one_reservation(resv_ptr)) {
			error("Purging invalid reservation record %s",
			      resv_ptr->name);
			_post_resv_delete(resv_ptr);
			_clear_job_resv(resv_ptr);
			list_delete_item(iter);
		} else {
			_set_assoc_list(resv_ptr);
			top_suffix = MAX(top_suffix, resv_ptr->resv_id);
			_validate_node_choice(resv_ptr);
		}
	}
	list_iterator_destroy(iter);

	/* Validate all job reservation pointers */
	iter = list_iterator_create(job_list);
	while ((job_ptr = list_next(iter))) {
		int rc = SLURM_SUCCESS;

		if (job_ptr->resv_name == NULL)
			continue;

		if ((job_ptr->resv_ptr == NULL) ||
		    (job_ptr->resv_ptr->magic != RESV_MAGIC))
			rc = validate_job_resv(job_ptr);

		if (!job_ptr->resv_ptr || (rc != SLURM_SUCCESS)) {
			error("%pJ linked to defunct reservation %s",
			       job_ptr, job_ptr->resv_name);
			job_ptr->resv_id = 0;
			xfree(job_ptr->resv_name);
		}
	}
	list_iterator_destroy(iter);

}

/*
 * Replace DOWN, DRAIN or ALLOCATED nodes for reservations with "replace" flag
 */
static void _resv_node_replace(slurmctld_resv_t *resv_ptr)
{
	bitstr_t *preserve_bitmap = NULL;
	bitstr_t *core_bitmap = NULL, *new_bitmap = NULL, *tmp_bitmap = NULL;
	resv_desc_msg_t resv_desc;
	int i, add_nodes, new_nodes, preserve_nodes, busy_nodes_needed;
	bool log_it = true;

	/* Identify nodes which can be preserved in this reservation */
	preserve_bitmap = bit_copy(resv_ptr->node_bitmap);
	bit_and(preserve_bitmap, avail_node_bitmap);
	if (resv_ptr->flags & RESERVE_FLAG_REPLACE)
		bit_and(preserve_bitmap, idle_node_bitmap);
	preserve_nodes = bit_set_count(preserve_bitmap);

	/*
	 * Try to get replacement nodes, first from idle pool then re-use
	 * busy nodes in the current reservation as needed
	 */
	add_nodes = resv_ptr->node_cnt - preserve_nodes;
	while (add_nodes) {
		if (slurm_conf.debug_flags & DEBUG_FLAG_RESERVATION) {
			char *pres = bitmap2node_name(preserve_bitmap);
			bitstr_t *rem_bitmap = bit_copy(resv_ptr->node_bitmap);
			char *rem = NULL;

			bit_and_not(rem_bitmap, preserve_bitmap);
			rem = bitmap2node_name(rem_bitmap);
			log_flag(RESERVATION, "%s: reservation %s replacing %d/%d nodes unavailable[%d/%zd]:%s preserving[%d]:%s",
				 __func__, resv_ptr->name, add_nodes,
				 resv_ptr->node_cnt, bit_set_count(rem_bitmap),
				 bit_size(rem_bitmap), rem, preserve_nodes,
				 pres);
			xfree(pres);
			xfree(rem);
			FREE_NULL_BITMAP(rem_bitmap);
		}

		memset(&resv_desc, 0, sizeof(resv_desc_msg_t));
		resv_desc.start_time  = resv_ptr->start_time;
		resv_desc.end_time    = resv_ptr->end_time;
		resv_desc.features    = resv_ptr->features;
		resv_desc.flags       = resv_ptr->flags;
		resv_desc.name        = resv_ptr->name;
		if (!(resv_ptr->ctld_flags & RESV_CTLD_FULL_NODE)) {
			resv_desc.core_cnt = xcalloc(2, sizeof(uint32_t));
			resv_desc.core_cnt[0] = resv_ptr->core_cnt;
		}
		resv_desc.node_cnt = xcalloc(2, sizeof(uint32_t));
		resv_desc.node_cnt[0] = add_nodes;
		/* exclude already reserved nodes from new resv request */
		new_bitmap = bit_copy(resv_ptr->part_ptr->node_bitmap);
		bit_and_not(new_bitmap, resv_ptr->node_bitmap);

		i = _select_nodes(&resv_desc, &resv_ptr->part_ptr, &new_bitmap,
				  &core_bitmap);
		xfree(resv_desc.core_cnt);
		xfree(resv_desc.node_cnt);
		xfree(resv_desc.node_list);
		xfree(resv_desc.partition);
		if (i == SLURM_SUCCESS) {
			new_nodes = bit_set_count(new_bitmap);
			busy_nodes_needed = resv_ptr->node_cnt - new_nodes
					    - preserve_nodes;
			if (busy_nodes_needed > 0) {
				bit_and_not(resv_ptr->node_bitmap, preserve_bitmap);
				tmp_bitmap = bit_pick_cnt(resv_ptr->node_bitmap,
							  busy_nodes_needed);
				bit_and(resv_ptr->node_bitmap, tmp_bitmap);
				FREE_NULL_BITMAP(tmp_bitmap);
				bit_or(resv_ptr->node_bitmap, preserve_bitmap);
			} else {
				bit_and(resv_ptr->node_bitmap, preserve_bitmap);
			}
			bit_or(resv_ptr->node_bitmap, new_bitmap);
			FREE_NULL_BITMAP(new_bitmap);
			FREE_NULL_BITMAP(resv_ptr->core_bitmap);
			resv_ptr->core_bitmap = core_bitmap;	/* is NULL */
			free_job_resources(&resv_ptr->core_resrcs);
			xfree(resv_ptr->node_list);
			resv_ptr->node_list = bitmap2node_name(resv_ptr->
							       node_bitmap);

			if (log_it ||
			    (slurm_conf.debug_flags & DEBUG_FLAG_RESERVATION)) {
				char *kept, *added;
				bitstr_t *new_nodes =
					bit_copy(resv_ptr->node_bitmap);
				bitstr_t *kept_nodes =
					bit_copy(resv_ptr->node_bitmap);

				bit_and_not(new_nodes, preserve_bitmap);
				bit_and(kept_nodes, preserve_bitmap);

				added = bitmap2node_name(new_nodes);
				kept = bitmap2node_name(kept_nodes);

				verbose("%s: modified reservation %s with added[%d/%zd]:%s kept[%d/%zd]:%s",
					__func__, resv_ptr->name,
					bit_set_count(new_nodes),
					bit_size(new_nodes), added,
					bit_set_count(kept_nodes),
					bit_size(kept_nodes), kept);

				xfree(kept);
				xfree(added);
				FREE_NULL_BITMAP(new_nodes);
				FREE_NULL_BITMAP(kept_nodes);
			}
			break;
		}
		add_nodes /= 2;	/* Try to get idle nodes as possible */
		if (log_it ||
		    (slurm_conf.debug_flags & DEBUG_FLAG_RESERVATION)) {
			verbose("%s: unable to replace all allocated nodes in reservation %s at this time",
				__func__, resv_ptr->name);
			log_it = false;
		}
		FREE_NULL_BITMAP(new_bitmap);
	}
	FREE_NULL_BITMAP(preserve_bitmap);
	last_resv_update = time(NULL);
	schedule_resv_save();
}

/*
 * Replace DOWN or DRAINED in an advanced reservation, also replaces nodes
 * in use for reservations with the "replace" flag.
 */
static void _validate_node_choice(slurmctld_resv_t *resv_ptr)
{
	bitstr_t *tmp_bitmap = NULL;
	bitstr_t *core_bitmap = NULL;
	int i;
	resv_desc_msg_t resv_desc;

	if ((resv_ptr->node_bitmap == NULL) ||
	    (!(resv_ptr->ctld_flags & RESV_CTLD_FULL_NODE) &&
	     (resv_ptr->node_cnt > 1)) ||
	    (resv_ptr->flags & RESERVE_FLAG_SPEC_NODES) ||
	    (resv_ptr->flags & RESERVE_FLAG_STATIC))
		return;

	if ((resv_ptr->flags & RESERVE_FLAG_REPLACE) ||
	    (resv_ptr->flags & RESERVE_FLAG_REPLACE_DOWN)) {
		_resv_node_replace(resv_ptr);
		return;
	}

	i = bit_overlap(resv_ptr->node_bitmap, avail_node_bitmap);
	if (i == resv_ptr->node_cnt) {
		return;
	}

	/* Reservation includes DOWN, DRAINED/DRAINING, FAILING or
	 * NO_RESPOND nodes. Generate new request using _select_nodes()
	 * in attempt to replace these nodes */
	memset(&resv_desc, 0, sizeof(resv_desc_msg_t));
	resv_desc.start_time = resv_ptr->start_time;
	resv_desc.end_time   = resv_ptr->end_time;
	resv_desc.features   = resv_ptr->features;
	resv_desc.flags      = resv_ptr->flags;
	resv_desc.name       = resv_ptr->name;
	if (!(resv_ptr->ctld_flags & RESV_CTLD_FULL_NODE)) {
		resv_desc.core_cnt = xcalloc(2, sizeof(uint32_t));
		resv_desc.core_cnt[0] = resv_ptr->core_cnt;
	}
	resv_desc.node_cnt = xcalloc(2, sizeof(uint32_t));
	resv_desc.node_cnt[0]= resv_ptr->node_cnt - i;
	i = _select_nodes(&resv_desc, &resv_ptr->part_ptr, &tmp_bitmap,
			  &core_bitmap);
	xfree(resv_desc.core_cnt);
	xfree(resv_desc.node_cnt);
	xfree(resv_desc.node_list);
	xfree(resv_desc.partition);
	if (i == SLURM_SUCCESS) {
		bit_and(resv_ptr->node_bitmap, avail_node_bitmap);
		bit_or(resv_ptr->node_bitmap, tmp_bitmap);
		FREE_NULL_BITMAP(tmp_bitmap);
		FREE_NULL_BITMAP(resv_ptr->core_bitmap);
		resv_ptr->core_bitmap = core_bitmap;
		free_job_resources(&resv_ptr->core_resrcs);
		xfree(resv_ptr->node_list);
		resv_ptr->node_list = bitmap2node_name(resv_ptr->node_bitmap);
		info("modified reservation %s due to unusable nodes, "
		     "new nodes: %s", resv_ptr->name, resv_ptr->node_list);
	} else if (difftime(resv_ptr->start_time, time(NULL)) < 600) {
		info("reservation %s contains unusable nodes, "
		     "can't reallocate now", resv_ptr->name);
	} else {
		debug("reservation %s contains unusable nodes, "
		      "can't reallocate now", resv_ptr->name);
	}
}

/*
 * Validate if the user has access to this reservation.
 */
static bool _validate_user_access(slurmctld_resv_t *resv_ptr,
				  List user_assoc_list, uid_t uid)
{
	/* Determine if we have access */
	if ((accounting_enforce & ACCOUNTING_ENFORCE_ASSOCS) &&
	    resv_ptr->assoc_list) {
		xassert(user_assoc_list);
		/*
		 * Check to see if the association is
		 * here or the parent association is
		 * listed in the valid associations.
		 */
		if (xstrchr(resv_ptr->assoc_list, '-')) {
			if (_match_user_assoc(resv_ptr->assoc_list,
					      user_assoc_list,
					      true))
				return 0;
		}

		if (xstrstr(resv_ptr->assoc_list, ",1") ||
		    xstrstr(resv_ptr->assoc_list, ",2") ||
		    xstrstr(resv_ptr->assoc_list, ",3") ||
		    xstrstr(resv_ptr->assoc_list, ",4") ||
		    xstrstr(resv_ptr->assoc_list, ",5") ||
		    xstrstr(resv_ptr->assoc_list, ",6") ||
		    xstrstr(resv_ptr->assoc_list, ",7") ||
		    xstrstr(resv_ptr->assoc_list, ",8") ||
		    xstrstr(resv_ptr->assoc_list, ",9") ||
		    xstrstr(resv_ptr->assoc_list, ",0")) {
			if (!_match_user_assoc(resv_ptr->assoc_list,
					       user_assoc_list,
					       false))
				return 0;
		}
	} else {
		for (int i = 0; i < resv_ptr->user_cnt; i++) {
			if (resv_ptr->user_list[i] == uid)
				return 0;
		}
	}

	return 1;
}

/* Open the reservation state save file, or backup if necessary.
 * state_file IN - the name of the state save file used
 * RET the file description to read from or error code
 */
static Buf _open_resv_state_file(char **state_file)
{
	Buf buf;

	*state_file = xstrdup(slurm_conf.state_save_location);
	xstrcat(*state_file, "/resv_state");
	if (!(buf = create_mmap_buf(*state_file)))
		error("Could not open reservation state file %s: %m",
		      *state_file);
	else
		return buf;

	error("NOTE: Trying backup state save file. Reservations may be lost");
	xstrcat(*state_file, ".old");
	return create_mmap_buf(*state_file);
}

/*
 * Load the reservation state from file, recover on slurmctld restart.
 *	Reset reservation pointers for all jobs.
 *	Execute this after loading the configuration file data.
 * IN recover - 0 = validate current reservations ONLY if already recovered,
 *                  otherwise recover from disk
 *              1+ = recover all reservation state from disk
 * RET SLURM_SUCCESS or error code
 * NOTE: READ lock_slurmctld config before entry
 */
extern int load_all_resv_state(int recover)
{
	char *state_file, *ver_str = NULL;
	time_t now;
	uint32_t uint32_tmp;
	int error_code = 0;
	Buf buffer;
	slurmctld_resv_t *resv_ptr = NULL;
	uint16_t protocol_version = NO_VAL16;

	last_resv_update = time(NULL);
	if ((recover == 0) && resv_list) {
		_validate_all_reservations();
		return SLURM_SUCCESS;
	}

	/* Read state file and validate */
	_create_resv_lists(true);

	/* read the file */
	lock_state_files();
	if (!(buffer = _open_resv_state_file(&state_file))) {
		info("No reservation state file (%s) to recover",
		     state_file);
		xfree(state_file);
		unlock_state_files();
		return ENOENT;
	}
	xfree(state_file);
	unlock_state_files();

	safe_unpackstr_xmalloc( &ver_str, &uint32_tmp, buffer);
	debug3("Version string in resv_state header is %s", ver_str);
	if (ver_str && !xstrcmp(ver_str, RESV_STATE_VERSION))
		safe_unpack16(&protocol_version, buffer);

	if (protocol_version == NO_VAL16) {
		if (!ignore_state_errors)
			fatal("Can not recover reservation state, data version incompatible, start with '-i' to ignore this. Warning: using -i will lose the data that can't be recovered.");
		error("************************************************************");
		error("Can not recover reservation state, data version incompatible");
		error("************************************************************");
		xfree(ver_str);
		free_buf(buffer);
		schedule_resv_save();	/* Schedule save with new format */
		return EFAULT;
	}
	xfree(ver_str);
	safe_unpack_time(&now, buffer);
	safe_unpack32(&top_suffix, buffer);

	while (remaining_buf(buffer) > 0) {
		resv_ptr = _load_reservation_state(buffer, protocol_version);
		if (!resv_ptr)
			break;

		_add_resv_to_lists(resv_ptr);
		info("Recovered state of reservation %s", resv_ptr->name);
	}

	_validate_all_reservations();
	info("Recovered state of %d reservations", list_count(resv_list));
	free_buf(buffer);
	return error_code;

unpack_error:
	if (!ignore_state_errors)
		fatal("Incomplete reservation data checkpoint file, start with '-i' to ignore this. Warning: using -i will lose the data that can't be recovered.");
	error("Incomplete reservation data checkpoint file");
	_validate_all_reservations();
	info("Recovered state of %d reservations", list_count(resv_list));
	free_buf(buffer);
	return EFAULT;
}

static int _validate_job_resv_internal(job_record_t *job_ptr,
				      slurmctld_resv_t *resv_ptr)
{
	int rc = _valid_job_access_resv(job_ptr, resv_ptr);

	if (rc == SLURM_SUCCESS) {
		resv_ptr->idle_start_time = 0;
		_validate_node_choice(resv_ptr);
	}

	return rc;
}

/*
 * get_resv_list - find record for named reservation(s)
 * IN name - reservation name(s) in a comma separated char
 * OUT err_part - The first invalid reservation name.
 * RET List of pointers to the reservations or NULL if not found
 * NOTE: Caller must free the returned list
 * NOTE: Caller must free err_part
 */
static int _get_resv_list(job_record_t *job_ptr, char **err_resv)
{
	slurmctld_resv_t *resv_ptr;
	char *token, *last = NULL, *tmp_name;
	int rc = SLURM_SUCCESS;

	xassert(job_ptr);

	if (!xstrchr(job_ptr->resv_name, ','))
		return rc;

	tmp_name = xstrdup(job_ptr->resv_name);
	token = strtok_r(tmp_name, ",", &last);
	while (token) {
		resv_ptr = find_resv_name(token);
		if (resv_ptr) {
			rc = _validate_job_resv_internal(job_ptr, resv_ptr);
			if (rc != SLURM_SUCCESS) {
				FREE_NULL_LIST(job_ptr->resv_list);
				xfree(*err_resv);
				*err_resv = xstrdup(token);
				break;
			}

			if (!job_ptr->resv_list)
				job_ptr->resv_list = list_create(NULL);
			if (!list_find_first(job_ptr->resv_list, _find_resv_ptr,
					     resv_ptr))
				list_append(job_ptr->resv_list, resv_ptr);
		} else {
			FREE_NULL_LIST(job_ptr->resv_list);
			rc = ESLURM_RESERVATION_INVALID;
			if (err_resv) {
				xfree(*err_resv);
				*err_resv = xstrdup(token);
			}
			break;
		}
		token = strtok_r(NULL, ",", &last);
	}
	xfree(tmp_name);

	return rc;
}

/*
 * Determine if a job request can use the specified reservations
 *
 * IN/OUT job_ptr - job to validate, set its resv_id
 * RET SLURM_SUCCESS or error code (not found or access denied)
 */
extern int validate_job_resv(job_record_t *job_ptr)
{
	slurmctld_resv_t *resv_ptr = NULL;
	int rc;

	xassert(job_ptr);

	if ((job_ptr->resv_name == NULL) || (job_ptr->resv_name[0] == '\0')) {
		xfree(job_ptr->resv_name);
		job_ptr->resv_id    = 0;
		job_ptr->resv_ptr   = NULL;
		return SLURM_SUCCESS;
	}

	if (!resv_list)
		return ESLURM_RESERVATION_INVALID;

	/* Check to see if we have multiple reservations requested */
	if (xstrchr(job_ptr->resv_name, ',')) {
		char *tmp_str = NULL;

		rc = _get_resv_list(job_ptr, &tmp_str);
		if (tmp_str) {
			error("%pJ requested reservation (%s): %s",
			      job_ptr, tmp_str, slurm_strerror(rc));
			xfree(tmp_str);
		} else /* grab the first on the list to use */
			resv_ptr = list_peek(job_ptr->resv_list);
	} else {
		/* Find the named reservation */
		resv_ptr = find_resv_name(job_ptr->resv_name);
		rc = _validate_job_resv_internal(job_ptr, resv_ptr);
	}

	if (resv_ptr) {
		job_ptr->resv_id  = resv_ptr->resv_id;
		job_ptr->resv_ptr = resv_ptr;
	} else {
		job_ptr->resv_id = 0;
		job_ptr->resv_ptr = NULL;
	}

	return rc;
}

static int  _resize_resv(slurmctld_resv_t *resv_ptr, uint32_t node_cnt)
{
	bitstr_t *tmp1_bitmap = NULL, *tmp2_bitmap = NULL;
	bitstr_t *core_bitmap = NULL;
	int delta_node_cnt, i;
	resv_desc_msg_t resv_desc;

	delta_node_cnt = resv_ptr->node_cnt - node_cnt;
	if (delta_node_cnt == 0)	/* Already correct node count */
		return SLURM_SUCCESS;

	if (delta_node_cnt > 0) {	/* Must decrease node count */
		if (bit_overlap_any(resv_ptr->node_bitmap, idle_node_bitmap)) {
			/* Start by eliminating idle nodes from reservation */
			tmp1_bitmap = bit_copy(resv_ptr->node_bitmap);
			bit_and(tmp1_bitmap, idle_node_bitmap);
			i = bit_set_count(tmp1_bitmap);
			if (i > delta_node_cnt) {
				tmp2_bitmap = bit_pick_cnt(tmp1_bitmap,
							   delta_node_cnt);
				bit_and_not(resv_ptr->node_bitmap, tmp2_bitmap);
				FREE_NULL_BITMAP(tmp1_bitmap);
				FREE_NULL_BITMAP(tmp2_bitmap);
				delta_node_cnt = 0;	/* ALL DONE */
			} else if (i) {
				bit_and_not(resv_ptr->node_bitmap,
					idle_node_bitmap);
				resv_ptr->node_cnt = bit_set_count(
						resv_ptr->node_bitmap);
				delta_node_cnt = resv_ptr->node_cnt -
						 node_cnt;
			}
			FREE_NULL_BITMAP(tmp1_bitmap);
		}
		if (delta_node_cnt > 0) {
			/* Now eliminate allocated nodes from reservation */
			tmp1_bitmap = bit_pick_cnt(resv_ptr->node_bitmap,
						   node_cnt);
			FREE_NULL_BITMAP(resv_ptr->node_bitmap);
			resv_ptr->node_bitmap = tmp1_bitmap;
		}
		xfree(resv_ptr->node_list);
		resv_ptr->node_list = bitmap2node_name(resv_ptr->node_bitmap);
		resv_ptr->node_cnt = node_cnt;
		return SLURM_SUCCESS;
	}

	/* Ensure if partition exists in reservation otherwise use default */
	if (!resv_ptr->part_ptr) {
		resv_ptr->part_ptr = default_part_loc;
		if (!resv_ptr->part_ptr)
			return ESLURM_DEFAULT_PARTITION_NOT_SET;
	}

	/* Must increase node count. Make this look like new request so
	 * we can use _select_nodes() for selecting the nodes */
	memset(&resv_desc, 0, sizeof(resv_desc_msg_t));
	resv_desc.start_time = resv_ptr->start_time;
	resv_desc.end_time   = resv_ptr->end_time;
	resv_desc.features   = resv_ptr->features;
	resv_desc.flags      = resv_ptr->flags;
	resv_desc.node_cnt   = xcalloc(2, sizeof(uint32_t));
	resv_desc.node_cnt[0]= 0 - delta_node_cnt;
	resv_desc.name       = resv_ptr->name;

	/* Exclude self reserved nodes only if reservation contains any nodes */
	if (resv_ptr->node_bitmap) {
		tmp1_bitmap = bit_copy(resv_ptr->part_ptr->node_bitmap);
		bit_and_not(tmp1_bitmap, resv_ptr->node_bitmap);
	}

	i = _select_nodes(&resv_desc, &resv_ptr->part_ptr, &tmp1_bitmap,
			  &core_bitmap);
	xfree(resv_desc.node_cnt);
	xfree(resv_desc.node_list);
	xfree(resv_desc.partition);
	if (i == SLURM_SUCCESS) {
		/*
		 * If the reservation was 0 node count before (ANY_NODES) this
		 * could be NULL, if for some reason someone tried to update the
		 * node count in this situation we will still not have a
		 * node_bitmap.
		 */
		if (resv_ptr->node_bitmap)
			bit_or(resv_ptr->node_bitmap, tmp1_bitmap);
		else
			resv_ptr->node_bitmap = bit_copy(tmp1_bitmap);
		FREE_NULL_BITMAP(tmp1_bitmap);
		FREE_NULL_BITMAP(resv_ptr->core_bitmap);
		resv_ptr->core_bitmap = core_bitmap;
		free_job_resources(&resv_ptr->core_resrcs);
		xfree(resv_ptr->node_list);
		resv_ptr->node_list = bitmap2node_name(resv_ptr->node_bitmap);
		resv_ptr->node_cnt = node_cnt;
	}
	return i;
}

static int _have_xand_feature(void *x, void *key)
{
	job_feature_t *feat_ptr = (job_feature_t *) x;

	if (feat_ptr->op_code == FEATURE_OP_XAND)
		return 1;
	return 0;
}

static int _have_xor_feature(void *x, void *key)
{
	job_feature_t *feat_ptr = (job_feature_t *) x;

	if (feat_ptr->op_code == FEATURE_OP_XOR)
		return 1;
	return 0;
}

/*
 * Filter out nodes and cores from reservation based on existing
 * reservations.
 */
static void _filter_resv(resv_desc_msg_t *resv_desc_ptr,
			 slurmctld_resv_t *resv_ptr, bitstr_t *node_bitmap,
			 bitstr_t **core_bitmap, bool filter_overlap)
{
	if (!filter_overlap &&
	    ((resv_ptr->flags & RESERVE_FLAG_MAINT) ||
	    (resv_ptr->flags & RESERVE_FLAG_OVERLAP))) {
		log_flag(RESERVATION,
			 "%s: skipping reservation %s filter for reservation %s",
			 __func__, resv_ptr->name, resv_desc_ptr->name);
		return;
	}
	if (resv_ptr->node_bitmap == NULL) {
		log_flag(RESERVATION,
			 "%s: reservation %s has no nodes to filter for reservation %s",
			 __func__, resv_ptr->name, resv_desc_ptr->name);
		return;
	}
	if (!_resv_time_overlap(resv_desc_ptr, resv_ptr)) {
		log_flag(RESERVATION,
			 "%s: reservation %s does not overlap in time to filter for reservation %s",
			  __func__, resv_ptr->name, resv_desc_ptr->name);
		return;
	}
	if (!resv_ptr->core_bitmap &&
	    !(resv_ptr->ctld_flags & RESV_CTLD_FULL_NODE)) {
		error("%s: Reservation %s has no core_bitmap and full_nodes is not set",
		      __func__, resv_ptr->name);
		resv_ptr->ctld_flags |= RESV_CTLD_FULL_NODE;
	}
	if (resv_ptr->ctld_flags & RESV_CTLD_FULL_NODE) {
		if (slurm_conf.debug_flags & DEBUG_FLAG_RESERVATION) {
			char *nodes[2] = {
				bitmap2node_name(resv_ptr->node_bitmap),
				bitmap2node_name(node_bitmap)
			};

			log_flag(RESERVATION,
				 "%s: reservation %s filtered nodes:%s from reservation %s nodes:%s",
				 __func__, resv_ptr->name, nodes[0],
				 resv_desc_ptr->name, nodes[1]);

			xfree(nodes[0]);
			xfree(nodes[1]);
		}
		bit_and_not(node_bitmap, resv_ptr->node_bitmap);
	}
	if (*core_bitmap && resv_ptr->core_bitmap) {
		if (slurm_conf.debug_flags & DEBUG_FLAG_RESERVATION) {
			char *cores[2] = {
				bit_fmt_full(resv_ptr->core_bitmap),
				bit_fmt_full(*core_bitmap)
			};

			log_flag(RESERVATION,
				 "%s: reservation %s filtered cores:%s from reservation %s cores:%s",
				 __func__, resv_ptr->name, cores[0],
				 resv_desc_ptr->name, cores[1]);

			xfree(cores[0]);
			xfree(cores[1]);
		}
		bit_or(*core_bitmap, resv_ptr->core_bitmap);
	}
}

/*
 * Select nodes using given node bitmap and/or core_bitmap
 * Given a reservation create request, select appropriate nodes for use
 * resv_desc_ptr IN - Reservation request, node_list field set on exit
 * part_ptr IN/OUT - Desired partition, if NULL then set to default part
 * resv_bitmap IN/OUT - nodes to use, if points to NULL then used nodes in
 *		specified partition. Set to selected nodes on output.
 * core_bitmap OUT - cores allocated to reservation
 */
static int _select_nodes(resv_desc_msg_t *resv_desc_ptr,
			 part_record_t **part_ptr, bitstr_t **resv_bitmap,
			 bitstr_t **core_bitmap)
{
	slurmctld_resv_t *resv_ptr;
	bitstr_t *node_bitmaps[MAX_BITMAPS] = {0};
	bitstr_t *core_bitmaps[MAX_BITMAPS] = {0};
	int max_bitmap = SELECT_ALL_RSVD;
	time_t now = time(NULL);
	int rc = SLURM_SUCCESS;
	bool have_xand = false;
	ListIterator itr;

	if (*part_ptr == NULL) {
		*part_ptr = default_part_loc;
		if (*part_ptr == NULL)
			return ESLURM_DEFAULT_PARTITION_NOT_SET;
		xfree(resv_desc_ptr->partition);	/* should be no-op */
		resv_desc_ptr->partition = xstrdup((*part_ptr)->name);
	}

	if (*resv_bitmap) {
		node_bitmaps[SELECT_ALL_RSVD] = *resv_bitmap;
		*resv_bitmap = NULL;
	} else {
		/* Start with all nodes in the partition */
		node_bitmaps[SELECT_ALL_RSVD] =
			bit_copy((*part_ptr)->node_bitmap);
	}

	/* clone online from ALL and then filter down nodes */
	node_bitmaps[SELECT_ONL_RSVD] = bit_copy(node_bitmaps[SELECT_ALL_RSVD]);
	bit_and(node_bitmaps[SELECT_ONL_RSVD], up_node_bitmap);

	/* clone available from ONL and then filter unavailable nodes */
	node_bitmaps[SELECT_AVL_RSVD] = bit_copy(node_bitmaps[SELECT_ONL_RSVD]);
	bit_and(node_bitmaps[SELECT_AVL_RSVD], avail_node_bitmap);

	/* populate other node bitmaps from available (AVL) */
	node_bitmaps[SELECT_NOT_RSVD] = bit_copy(node_bitmaps[SELECT_AVL_RSVD]);
	node_bitmaps[SELECT_OVR_RSVD] = bit_copy(node_bitmaps[SELECT_AVL_RSVD]);

	/* create core bitmap if cores are requested */
	if (resv_desc_ptr->core_cnt) {
		_create_cluster_core_bitmap(&core_bitmaps[SELECT_ALL_RSVD]);

		for (int i = 0; i < SELECT_ALL_RSVD; i++)
			core_bitmaps[i] =
				bit_copy(core_bitmaps[SELECT_ALL_RSVD]);
	}

	/*
	 * Filter bitmaps based on selection types.
	 * This needs to be an iterator since _advance_resv_time() may
	 * eventually call _generate_resv_id() which will deadlock the
	 * resv_list lock.
	 */
	itr = list_iterator_create(resv_list);
	while ((resv_ptr = list_next(itr))) {
		if (resv_ptr->end_time <= now)
			(void)_advance_resv_time(resv_ptr);

		_filter_resv(resv_desc_ptr, resv_ptr,
			     node_bitmaps[SELECT_NOT_RSVD],
			     &core_bitmaps[SELECT_NOT_RSVD], true);

		_filter_resv(resv_desc_ptr, resv_ptr,
			     node_bitmaps[SELECT_OVR_RSVD],
			     &core_bitmaps[SELECT_OVR_RSVD], true);
	}
	list_iterator_destroy(itr);

	if (!(resv_desc_ptr->flags & RESERVE_FLAG_MAINT) &&
	    !(resv_desc_ptr->flags & RESERVE_FLAG_OVERLAP)) {
		/*
		 * Remove reserve red and down nodes unless
		 * MAINT or OVERLAP
		 */
		FREE_NULL_BITMAP(node_bitmaps[SELECT_AVL_RSVD]);
		FREE_NULL_BITMAP(core_bitmaps[SELECT_AVL_RSVD]);
		FREE_NULL_BITMAP(node_bitmaps[SELECT_ONL_RSVD]);
		FREE_NULL_BITMAP(core_bitmaps[SELECT_ONL_RSVD]);
		FREE_NULL_BITMAP(node_bitmaps[SELECT_ALL_RSVD]);
		FREE_NULL_BITMAP(core_bitmaps[SELECT_ALL_RSVD]);
		max_bitmap = SELECT_OVR_RSVD;
	}

	if (!(resv_desc_ptr->flags & RESERVE_FLAG_MAINT) &&
	    (resv_desc_ptr->flags & RESERVE_FLAG_OVERLAP)) {
		/*
		 * Overlap can not select from online/all
		 */
		FREE_NULL_BITMAP(node_bitmaps[SELECT_ONL_RSVD]);
		FREE_NULL_BITMAP(core_bitmaps[SELECT_ONL_RSVD]);
		FREE_NULL_BITMAP(node_bitmaps[SELECT_ALL_RSVD]);
		FREE_NULL_BITMAP(core_bitmaps[SELECT_ALL_RSVD]);
		max_bitmap = SELECT_AVL_RSVD;
	}

	/* Satisfy feature specification */
	if (resv_desc_ptr->features) {
		job_record_t *job_ptr;
		bool dummy = false;
		int total_node_cnt = 0;

		/*
		 * Build dummy job record so that existing job feature logic
		 * can be re-used. The alternative of passing all of the
		 * relevant fields to directly the functions rather than a
		 * job record was explored and found too cumbersome.
		 */
		job_ptr = xmalloc(sizeof(job_record_t));
		job_ptr->details = xmalloc(sizeof(struct job_details));
		job_ptr->details->features = resv_desc_ptr->features;
		/* job_ptr->job_id = 0; */
		/* job_ptr->user_id = 0; */
		rc = build_feature_list(job_ptr);
		if ((rc == SLURM_SUCCESS) &&
		    list_find_first(job_ptr->details->feature_list,
				    _have_xor_feature, &dummy)) {
			rc = ESLURM_INVALID_FEATURE;
		} else {
			find_feature_nodes(job_ptr->details->feature_list,
					   true);
			if (resv_desc_ptr->node_cnt) {
				for (int i = 0; resv_desc_ptr->node_cnt[i]; i++)
					total_node_cnt +=
						resv_desc_ptr->node_cnt[i];
			}
		}
		if (rc != SLURM_SUCCESS) {
			;
		} else if (list_find_first(job_ptr->details->feature_list,
					   _have_xand_feature, &dummy)) {
			/* take the core_bitmap */
			FREE_NULL_BITMAP(*core_bitmap);
			*core_bitmap = core_bitmaps[max_bitmap];
			core_bitmaps[max_bitmap] = NULL;

			/* Accumulate resources by feature type/count */
			have_xand = true;
			*resv_bitmap = _pick_idle_xand_nodes(
				node_bitmaps[max_bitmap], resv_desc_ptr,
				core_bitmap, job_ptr->details->feature_list);
		} else {
			/*
			 * Simple AND/OR node filtering.
			 * First try to use nodes with the feature active.
			 * If that fails, use nodes with the feature available.
			 */
			bitstr_t *tmp_bitmap;
			tmp_bitmap = bit_copy(node_bitmaps[max_bitmap]);
			rc = valid_feature_counts(job_ptr, true, tmp_bitmap,
						  &dummy);
			if ((rc == SLURM_SUCCESS) &&
			    (bit_set_count(tmp_bitmap) < total_node_cnt)) {
				/* reset tmp_bitmap and try with available */
				bit_clear_all(tmp_bitmap);
				bit_or(tmp_bitmap, node_bitmaps[max_bitmap]);
				rc = valid_feature_counts(job_ptr, false,
							  tmp_bitmap, &dummy);
			}

			if ((rc == SLURM_SUCCESS) &&
			    bit_set_count(tmp_bitmap) < total_node_cnt)
				rc = ESLURM_REQUESTED_NODE_CONFIG_UNAVAILABLE;

			/* filter nodes that won't work from all bitmaps */
			for (size_t i = 1; (i < MAX_BITMAPS) && node_bitmaps[i];
			     i++)
				bit_and(node_bitmaps[i], tmp_bitmap);
			FREE_NULL_BITMAP(tmp_bitmap);
		}
		FREE_NULL_LIST(job_ptr->details->feature_list);
		xfree(job_ptr->details);
		xfree(job_ptr);
	}

	if (!have_xand && (rc == SLURM_SUCCESS)) {
		rc = _pick_nodes_ordered(node_bitmaps, core_bitmaps,
					 resv_desc_ptr, resv_bitmap,
					 core_bitmap, select_node_bitmap_tags);
	}

	/* release all the node bitmaps */
	for (size_t i = 0; (i < MAX_BITMAPS) && node_bitmaps[i]; i++)
		FREE_NULL_BITMAP(node_bitmaps[i]);

	/* release all the core bitmaps */
	for (size_t i = 0; (i < MAX_BITMAPS) && core_bitmaps[i]; i++)
		FREE_NULL_BITMAP(core_bitmaps[i]);

	/* No idle nodes found */
	if ((*resv_bitmap == NULL) && (rc == SLURM_SUCCESS))
		rc = ESLURM_NODES_BUSY;

	if (!resv_desc_ptr->node_list)
		resv_desc_ptr->node_list = bitmap2node_name(*resv_bitmap);

	return rc;
}

static bitstr_t *_pick_idle_xand_nodes(bitstr_t *avail_bitmap,
				       resv_desc_msg_t *resv_desc_ptr,
				       bitstr_t **core_bitmap,
				       List feature_list)
{
	bitstr_t *ret_bitmap = NULL, *tmp_bitmap = NULL, *tmp_avail_bitmap;
	uint32_t *save_core_cnt, *save_node_cnt;
	uint32_t new_node_cnt[2] = {0, 0};
	job_feature_t *feat_ptr;
	ListIterator feat_iter;
	int paren = 0;
	bool test_active = true;

	save_core_cnt = resv_desc_ptr->core_cnt;
	resv_desc_ptr->core_cnt = NULL;
	save_node_cnt = resv_desc_ptr->node_cnt;
	resv_desc_ptr->node_cnt = new_node_cnt;

TRY_AVAIL:
	/*
	 * In the first pass, we try to satisfy the resource requirements using
	 * currently active features. If that fails, use available features
	 * and require a reboot to satisfy the request
	 */
	feat_iter = list_iterator_create(feature_list);
	while ((feat_ptr = list_next(feat_iter))) {
		if (feat_ptr->paren > paren) {	/* Start parenthesis */
			paren = feat_ptr->paren;
			if (test_active)
				tmp_bitmap = feat_ptr->node_bitmap_active;
			else
				tmp_bitmap = feat_ptr->node_bitmap_avail;
			continue;
		}
		if ((feat_ptr->paren == 1) ||	 /* Continue parenthesis */
		    (feat_ptr->paren < paren)) { /* End of parenthesis */
			paren = feat_ptr->paren;
			if (test_active) {
				bit_and(feat_ptr->node_bitmap_active,
					tmp_bitmap);
				tmp_bitmap = feat_ptr->node_bitmap_active;
			} else {
				bit_and(feat_ptr->node_bitmap_avail,
					tmp_bitmap);
				tmp_bitmap = feat_ptr->node_bitmap_avail;
			}
			if (feat_ptr->paren == 1)
				continue;
		}
		if (feat_ptr->count)
			new_node_cnt[0] = feat_ptr->count;
		else
			new_node_cnt[0] = 1;
		tmp_avail_bitmap = bit_copy(avail_bitmap);
		if (ret_bitmap)
			bit_and_not(tmp_avail_bitmap, ret_bitmap);
		if (test_active)
			bit_and(tmp_avail_bitmap, feat_ptr->node_bitmap_active);
		else
			bit_and(tmp_avail_bitmap, feat_ptr->node_bitmap_avail);
		tmp_bitmap = _pick_nodes(tmp_avail_bitmap, resv_desc_ptr,
					 core_bitmap);
		FREE_NULL_BITMAP(tmp_avail_bitmap);
		if (!tmp_bitmap) {
			FREE_NULL_BITMAP(ret_bitmap);
			break;
		}
		if (ret_bitmap) {
			bit_or(ret_bitmap, tmp_bitmap);
			FREE_NULL_BITMAP(tmp_bitmap);
		} else {
			ret_bitmap = tmp_bitmap;
			tmp_bitmap = NULL;
		}
	}
	list_iterator_destroy(feat_iter);
	if (!ret_bitmap && test_active) {
		/* Test failed for active features, test available features */
		test_active = false;
		goto TRY_AVAIL;
	}

	resv_desc_ptr->core_cnt = save_core_cnt;
	resv_desc_ptr->node_cnt = save_node_cnt;

	return ret_bitmap;
}

/*
 * Pick nodes based on ordered list of bitmaps
 * IN avail_bitmaps - bitmap array of size MAX_BITMAPS.
 * 	last pointer must be NULL.
 * 	Ordered list of nodes that could be used for the reservation.
 * 	Will attempt to use nodes from low ordered bitmaps first.
 * IN/OUT core_bitmaps - NULL, or bitmap array of size MAX_BITMAPS.
 * 	last pointer must be NULL.
 * 	Ordered list of cores that could be used for the reservation.
 * 	Will attempt to use cores from low ordered bitmaps first.
 * 	Cores must match nodes in same node avail_bitmap.
 * 	Cores will be updated as chosen.
 * IN/OUT resv_desc_ptr - Reservation requesting nodes.
 * 	node_list will be updated every run.
 * OUT ret_node_bitmap - on success, set to new bitmap of nodes.
 * 	caller must xfree.
 * OUT ret_core_bitmap - on success, set to new bitmap of core
 * 	caller must xfree.
 * IN bitmap_tags - NULL, or array of cstrings giving a tag for each array index
 * 	in the bitmaps
 * RET SLURM_SUCCESS or error
 */
static int _pick_nodes_ordered(bitstr_t **avail_bitmaps,
			       bitstr_t **core_bitmaps,
			       resv_desc_msg_t *resv_desc_ptr,
			       bitstr_t **ret_node_bitmap,
			       bitstr_t **ret_core_bitmap,
			       const char **bitmap_tags)
{
	bitstr_t *selected_bitmap = bit_alloc(bit_size(avail_bitmaps[0]));
	bitstr_t *selected_core_bitmap = NULL;

	if (core_bitmaps && core_bitmaps[0])
		selected_core_bitmap = bit_alloc(bit_size(core_bitmaps[0]));

	if (slurm_conf.debug_flags & DEBUG_FLAG_RESERVATION) {
		char *cores = NULL, *nodes = NULL, *pos = NULL,
		     *node_cnt = NULL, *core_cnt = NULL;
		size_t max_bitmap = 0;

		for (size_t b = 0; (b < MAX_BITMAPS) && avail_bitmaps[b]; b++) {
			char *tmp = bitmap2node_name(avail_bitmaps[b]);
			xstrfmtcatat(nodes, &pos, "%s%s[%zu]=%s",
				     (b == 0 ? "" : ","),
				     (bitmap_tags ? bitmap_tags[b] : ""),
				     b,
				     ((!tmp || !tmp[0]) ? "(NONE)" : tmp));
			xfree(tmp);

			max_bitmap = MAX(max_bitmap, (b + 1));
		}
		pos = NULL;

		for (size_t b = 0; (b < MAX_BITMAPS) && core_bitmaps[b]; b++) {
			char *tmp = bit_fmt_full(core_bitmaps[b]);
			xstrfmtcatat(cores, &pos, "%s%s[%zu]=%s",
				     (b == 0 ? "" : ","),
				     (bitmap_tags ? bitmap_tags[b] : ""),
				     b,
				     ((!tmp || !tmp[0]) ? "(NONE)" : tmp));
			xfree(tmp);

			max_bitmap = MAX(max_bitmap, (b + 1));
		}
		pos = NULL;

		for (size_t i = 0; (resv_desc_ptr->node_cnt &&
				    resv_desc_ptr->node_cnt[i]); i++)
			xstrfmtcatat(node_cnt, &pos, "%s%u",
				     (i == 0 ? "" : ","),
				     resv_desc_ptr->node_cnt[i]);
		pos = NULL;

		for (size_t i = 0; (resv_desc_ptr->core_cnt &&
				    resv_desc_ptr->core_cnt[i]); i++)
			xstrfmtcatat(core_cnt, &pos, "%s%u",
				     (i == 0 ? "" : ","),
				     resv_desc_ptr->core_cnt[i]);

		log_flag(RESERVATION, "%s: reservation %s picking from %zu bitmaps avail_nodes_bitmaps[%s]:%s used_cores_bitmaps[%s]:%s",
			 __func__, resv_desc_ptr->name, max_bitmap, node_cnt,
			 nodes, core_cnt, (cores ? cores : "(NONE)"));

		xfree(cores);
		xfree(nodes);
		xfree(node_cnt);
		xfree(core_cnt);
	}

	/* Free node_list here, it could be filled in by the select plugin. */
	xfree(resv_desc_ptr->node_list);

	for (size_t i = 0; (resv_desc_ptr->node_cnt &&
			    resv_desc_ptr->node_cnt[i]) ||
	     (resv_desc_ptr->core_cnt && resv_desc_ptr->core_cnt[i]); i++) {
		size_t remain_nodes = 0, remain_cores = 0;

		if (resv_desc_ptr->node_cnt)
			remain_nodes = resv_desc_ptr->node_cnt[i];
		if (resv_desc_ptr->core_cnt)
			remain_cores = resv_desc_ptr->core_cnt[i];

		for (size_t b = 0; (remain_nodes || remain_cores) &&
		     (b < MAX_BITMAPS) && avail_bitmaps[b]; b++) {
			bitstr_t *tmp_bitmap;
			size_t nodes_picked, cores_picked = 0;

			/* Avoid picking already picked nodes */
			bit_and_not(avail_bitmaps[b], selected_bitmap);
			if (core_bitmaps && selected_core_bitmap)
				bit_and_not(core_bitmaps[b], selected_core_bitmap);

			if (!bit_set_count(avail_bitmaps[b])) {
				log_flag(RESERVATION, "%s: reservation %s skipping empty bitmap:%s[%zu]",
					 __func__, resv_desc_ptr->name,
					 (bitmap_tags ? bitmap_tags[b] : ""),
					 b);
				continue;
			}

			tmp_bitmap = _pick_node_cnt(
				avail_bitmaps[b], resv_desc_ptr, remain_nodes,
				(core_bitmaps ? &core_bitmaps[b] : NULL));
			if (tmp_bitmap == NULL) {	/* allocation failure */
				log_flag(RESERVATION, "%s: reservation %s of 0/%zu nodes with bitmap:%s[%zu]",
					 __func__, resv_desc_ptr->name,
					 remain_nodes,
					 (bitmap_tags ? bitmap_tags[b] : ""),
					 b);
				continue;
			}

			/* avoid counting already reserved nodes */
			bit_and_not(tmp_bitmap, selected_bitmap);

			/* grab counts of picked resources */
			nodes_picked = bit_set_count(tmp_bitmap);
			if (core_bitmaps[b])
				cores_picked = bit_set_count(core_bitmaps[b]);

			if (slurm_conf.debug_flags & DEBUG_FLAG_RESERVATION) {
				char *nodes = bitmap2node_name(tmp_bitmap);
				char *cores = NULL;

				if (core_bitmaps[b])
					cores = bit_fmt_full(core_bitmaps[b]);

				log_flag(RESERVATION, "%s: reservation %s picked from bitmap:%s[%zu] nodes[%zu/%zu]:%s cores[%zu]:%s",
					 __func__, resv_desc_ptr->name,
					 (bitmap_tags ? bitmap_tags[b] : ""), b,
					 remain_nodes, nodes_picked, nodes,
					 cores_picked, cores);

				xfree(nodes);
				xfree(cores);
			}

			if (nodes_picked <= remain_nodes)
				remain_nodes -= nodes_picked;
			else
				remain_nodes = 0;

			if (core_bitmaps[b]) {
				if (cores_picked <= remain_cores)
					remain_cores -= cores_picked;
				else
					remain_cores = 0;

				if (!selected_core_bitmap) {
					/*
					 * select plugin made a core bitmap, use
					 * it for selected cores instead
					 */
					selected_core_bitmap = core_bitmaps[b];
					core_bitmaps[b] = NULL;
				} else
					bit_or(selected_core_bitmap,
					       core_bitmaps[b]);
			}
			bit_or(selected_bitmap, tmp_bitmap);
			bit_and_not(avail_bitmaps[b], tmp_bitmap);
			FREE_NULL_BITMAP(tmp_bitmap);

			if (!remain_nodes) {
				log_flag(RESERVATION, "%s: reservation %s selected sufficient nodes by bitmap:%s[%zu]",
					 __func__, resv_desc_ptr->name,
					 (bitmap_tags ? bitmap_tags[b] : ""),
					 b);
			} else if (selected_core_bitmap && !remain_cores) {
				log_flag(RESERVATION, "%s: reservation %s selected sufficient cores by bitmap:%s[%zu]",
					 __func__, resv_desc_ptr->name,
					 (bitmap_tags ? bitmap_tags[b] : ""),
					 b);
			} else {
				log_flag(RESERVATION, "%s: reservation %s requires nodes:%zu cores:%zu after bitmap:%s[%zu]",
					 __func__, resv_desc_ptr->name,
					 remain_nodes, remain_cores,
					 (bitmap_tags ? bitmap_tags[b] : ""),
					 b);
			}
		}
	}

	/* If nothing selected, return a NULL pointer instead */
	if (!selected_bitmap || !bit_set_count(selected_bitmap)) {
		log_flag(RESERVATION, "%s: reservation %s unable to pick any nodes",
			 __func__, resv_desc_ptr->name);
		FREE_NULL_BITMAP(selected_bitmap);
		FREE_NULL_BITMAP(selected_core_bitmap);
		return ESLURM_NODES_BUSY;
	} else {
		if (slurm_conf.debug_flags & DEBUG_FLAG_RESERVATION) {
			char *nodes = NULL;
			int node_cnt = 0;
			char *cores = NULL;
			int core_cnt = 0;

			if (selected_bitmap) {
				nodes = bitmap2node_name(selected_bitmap);
				node_cnt = bit_set_count(selected_bitmap);
			}
			if (selected_core_bitmap) {
				cores = bit_fmt_full(selected_core_bitmap);
				core_cnt = bit_set_count(selected_core_bitmap);
			}
			log_flag(RESERVATION, "%s: reservation %s picked nodes[%u]:%s cores[%u]:%s",
				 __func__, resv_desc_ptr->name, node_cnt, nodes,
				 core_cnt, cores);
			xfree(nodes);
			xfree(cores);
		}

		*ret_node_bitmap = selected_bitmap;
		*ret_core_bitmap = selected_core_bitmap;
		return SLURM_SUCCESS;
	}
}

/*
 * Select nodes using given a single node bitmap and/or core_bitmap
 */
static bitstr_t *_pick_nodes(bitstr_t *avail_bitmap,
			     resv_desc_msg_t *resv_desc_ptr,
			     bitstr_t **core_bitmap)
{
	bitstr_t *avail_bitmaps[MAX_BITMAPS] = { avail_bitmap };
	bitstr_t *avail_core_bitmaps[MAX_BITMAPS] = { *core_bitmap };
	bitstr_t *ret_node_bitmap = NULL;

	if (slurm_conf.debug_flags & DEBUG_FLAG_RESERVATION) {
		char *nodes = NULL;
		int node_cnt = 0;
		char *cores = NULL;
		int core_cnt = 0;

		if (avail_bitmap) {
			nodes = bitmap2node_name(avail_bitmap);
			node_cnt = bit_set_count(avail_bitmap);
		}
		if (*core_bitmap) {
			cores = bit_fmt_full(*core_bitmap);
			core_cnt = bit_set_count(*core_bitmap);
		}
		log_flag(RESERVATION, "%s: reservation %s picking nodes[%u]:%s cores[%u]:%s",
			 __func__, resv_desc_ptr->name, node_cnt, nodes,
			 core_cnt, cores);
		xfree(nodes);
		xfree(cores);
	}

	if (_pick_nodes_ordered(avail_bitmaps, avail_core_bitmaps,
				resv_desc_ptr, &ret_node_bitmap, core_bitmap,
				(select_node_bitmap_tags + SELECT_ALL_RSVD)))
		return NULL;
	else
		return ret_node_bitmap;
}

static void _check_job_compatibility(job_record_t *job_ptr,
				     bitstr_t *avail_bitmap,
				     bitstr_t **core_bitmap)
{
	uint32_t total_nodes;
	bitstr_t *full_node_bitmap;
	int i_core, i_node, res_inx;
	int start = 0;
	int rep_count = 0;
	job_resources_t *job_res = job_ptr->job_resrcs;

	if (!job_res->core_bitmap)
		return;

	total_nodes = bit_set_count(job_res->node_bitmap);

	if (slurm_conf.debug_flags & DEBUG_FLAG_RESERVATION) {
		char str[200];
		bit_fmt(str, sizeof(str), job_res->core_bitmap);
		log_flag(RESERVATION, "%s: Checking %d nodes (of %"PRIu64") for %pJ, core_bitmap:%s core_bitmap_size:%"PRIu64,
		     __func__, total_nodes, bit_size(job_res->node_bitmap),
		     job_ptr, str, bit_size(job_res->core_bitmap));
	}

	full_node_bitmap = bit_copy(job_res->node_bitmap);
	_create_cluster_core_bitmap(core_bitmap);

	i_node = 0;
	res_inx = 0;
	while (i_node < total_nodes) {
		int cores_in_a_node = (job_res->sockets_per_node[res_inx] *
				       job_res->cores_per_socket[res_inx]);
		int repeat_node_conf = job_res->sock_core_rep_count[rep_count++];
		int node_bitmap_inx;

		log_flag(RESERVATION, "%s: Working with %d cores per node. Same node conf repeated %d times (start core offset %d)",
		     __func__, cores_in_a_node, repeat_node_conf, start);

		i_node += repeat_node_conf;
		res_inx++;

		while (repeat_node_conf--) {
			int allocated;
			int global_core_start;

			node_bitmap_inx = bit_ffs(full_node_bitmap);
			if (node_bitmap_inx < 0)
				break;	/* No more nodes */
			global_core_start =
				cr_get_coremap_offset(node_bitmap_inx);
			allocated = 0;

			for (i_core = 0; i_core < cores_in_a_node; i_core++) {
				log_flag(RESERVATION, "%s: %pJ i_core: %d, start: %d, allocated: %d",
					 __func__, job_ptr, i_core, start,
					 allocated);

				if (bit_test(job_ptr->job_resrcs->core_bitmap,
					     i_core + start)) {
					allocated++;
					bit_set(*core_bitmap,
						global_core_start + i_core);
				}
			}
			log_flag(RESERVATION, "%s: Checking node %d, allocated: %d, cores_in_a_node: %d",
				 __func__, node_bitmap_inx, allocated,
				 cores_in_a_node);

			if (allocated == cores_in_a_node) {
				/* We can exclude this node */
				log_flag(RESERVATION, "%s: %pJ excluding node %d",
					 __func__, job_ptr, node_bitmap_inx);
				bit_clear(avail_bitmap, node_bitmap_inx);
			}
			start += cores_in_a_node;
			bit_clear(full_node_bitmap, node_bitmap_inx);
		}
	}
	FREE_NULL_BITMAP(full_node_bitmap);
}

static bitstr_t *_pick_node_cnt(bitstr_t *avail_bitmap,
				resv_desc_msg_t *resv_desc_ptr,
				uint32_t node_cnt, bitstr_t **core_bitmap)
{
	ListIterator job_iterator;
	job_record_t *job_ptr;
<<<<<<< HEAD
	bitstr_t *orig_bitmap = NULL, *save_bitmap = NULL;
	bitstr_t *ret_bitmap = NULL, *tmp_bitmap = NULL;
	int total_node_cnt, requested_node_cnt;
	bitstr_t *orig_avail_bitmap = NULL, *orig_core_bitmap = NULL;

	if (slurm_conf.debug_flags & DEBUG_FLAG_RESERVATION) {
		orig_avail_bitmap = bit_copy(avail_bitmap);
		if (*core_bitmap)
			orig_core_bitmap = bit_copy(*core_bitmap);
	}
=======
	bitstr_t *orig_bitmap, *save_bitmap = NULL;
	bitstr_t *ret_bitmap = NULL, *tmp_bitmap;
	int total_node_cnt;
>>>>>>> 4b0450da

	total_node_cnt = bit_set_count(avail_bitmap);
	if (total_node_cnt < node_cnt) {
		verbose("%s: reservation %s requests %d of %d nodes. Reducing requested node count.",
			__func__, resv_desc_ptr->name, node_cnt,
			total_node_cnt);
		node_cnt = total_node_cnt;
	}

	if ((total_node_cnt == node_cnt) &&
		   (resv_desc_ptr->flags & RESERVE_FLAG_IGN_JOBS)) {
		log_flag(RESERVATION, "%s: reservation %s requests all %d nodes",
			__func__, resv_desc_ptr->name, total_node_cnt);
		ret_bitmap = select_g_resv_test(resv_desc_ptr, node_cnt,
						avail_bitmap, core_bitmap);
		goto fini;
	} else if ((node_cnt == 0) &&
		   ((resv_desc_ptr->core_cnt == NULL) ||
		    (resv_desc_ptr->core_cnt[0] == 0)) &&
		   (resv_desc_ptr->flags & RESERVE_FLAG_ANY_NODES)) {
		log_flag(RESERVATION, "%s: reservation %s requests any of all %d nodes",
			__func__, resv_desc_ptr->name, total_node_cnt);
		ret_bitmap = bit_alloc(bit_size(avail_bitmap));
		goto fini;
	}

	orig_bitmap = bit_copy(avail_bitmap);
	job_iterator = list_iterator_create(job_list);
	while ((job_ptr = list_next(job_iterator))) {
		if (!IS_JOB_RUNNING(job_ptr) && !IS_JOB_SUSPENDED(job_ptr))
			continue;
		if (job_ptr->end_time < resv_desc_ptr->start_time)
			continue;

		if (!resv_desc_ptr->core_cnt) {
			bit_and_not(avail_bitmap, job_ptr->node_bitmap);
		} else if (!(resv_desc_ptr->flags & RESERVE_FLAG_IGN_JOBS)) {
			/*
			 * _check_job_compatibility will remove nodes and cores
			 * from the available bitmaps if those resources are
			 * being used by jobs. Don't do this if the IGNORE_JOBS
			 * flag is set.
			 */
			_check_job_compatibility(job_ptr, avail_bitmap,
						 core_bitmap);
		}
	}
	list_iterator_destroy(job_iterator);

	total_node_cnt = bit_set_count(avail_bitmap);
	if (total_node_cnt >= node_cnt) {
		/*
		 * NOTE: select_g_resv_test() does NOT preserve avail_bitmap,
		 * so we do that here and other calls to that function.
		 */
		save_bitmap = bit_copy(avail_bitmap);
		ret_bitmap = select_g_resv_test(resv_desc_ptr, node_cnt,
						avail_bitmap, core_bitmap);
		if (ret_bitmap)
			goto fini;
		bit_or(avail_bitmap, save_bitmap);
		FREE_NULL_BITMAP(save_bitmap);
	}

	/* Next: Try to reserve nodes that will be allocated to a limited
	 * number of running jobs. We could sort the jobs by priority, QOS,
	 * size or other criterion if desired. Right now we just go down
	 * the unsorted job list. */
	if (resv_desc_ptr->flags & RESERVE_FLAG_IGN_JOBS) {
		job_iterator = list_iterator_create(job_list);
		while ((job_ptr = list_next(job_iterator))) {
			if (!IS_JOB_RUNNING(job_ptr) &&
			    !IS_JOB_SUSPENDED(job_ptr))
				continue;
			if (job_ptr->end_time < resv_desc_ptr->start_time)
				continue;
			tmp_bitmap = bit_copy(orig_bitmap);
			bit_and(tmp_bitmap, job_ptr->node_bitmap);
			if (bit_set_count(tmp_bitmap) > 0)
				bit_or(avail_bitmap, tmp_bitmap);
			total_node_cnt = bit_set_count(avail_bitmap);
			if (total_node_cnt >= node_cnt) {
				save_bitmap = bit_copy(avail_bitmap);
				ret_bitmap = select_g_resv_test(
					resv_desc_ptr, node_cnt,
					avail_bitmap, core_bitmap);
				if (!ret_bitmap) {
					bit_or(avail_bitmap, save_bitmap);
					FREE_NULL_BITMAP(save_bitmap);
				}
			}
			FREE_NULL_BITMAP(tmp_bitmap);
			if (ret_bitmap)
				break;
		}
		list_iterator_destroy(job_iterator);
	}

fini:	FREE_NULL_BITMAP(orig_bitmap);
	FREE_NULL_BITMAP(save_bitmap);

	if (slurm_conf.debug_flags & DEBUG_FLAG_RESERVATION) {
		char *nodes[2] = {
			(ret_bitmap ? bitmap2node_name(ret_bitmap) : NULL),
			bitmap2node_name(orig_avail_bitmap),
		};
		char *cores[2] = {0};

		if (*core_bitmap)
			cores[0] = bit_fmt_full(*core_bitmap);
		if (orig_core_bitmap)
			cores[1] = bit_fmt_full(orig_core_bitmap);

		log_flag(RESERVATION, "%s: reservation %s picked nodes:%s cores:%s from possible_nodes:%s used_cores:%s",
			 __func__, resv_desc_ptr->name,
			 ((nodes[0] && nodes[0][0]) ? nodes[0] : "(NONE)"),
			 ((cores[0] && cores[0][0]) ? cores[0] : "(NONE)"),
			 ((nodes[1] && nodes[1][0]) ? nodes[1] : "(NONE)"),
			 ((cores[1] && cores[1][0]) ? cores[1] : "(NONE)"));

		xfree(nodes[0]);
		xfree(nodes[1]);
		xfree(cores[0]);
		xfree(cores[1]);
		FREE_NULL_BITMAP(orig_avail_bitmap);
		FREE_NULL_BITMAP(orig_core_bitmap);
	}

	return ret_bitmap;
}

/* Determine if a job has access to a reservation
 * RET SLURM_SUCCESS if true, some error code otherwise */
static int _valid_job_access_resv(job_record_t *job_ptr,
				  slurmctld_resv_t *resv_ptr)
{
	bool account_good = false, user_good = false;
	int i;

	if (!resv_ptr) {
		info("Reservation name not found (%s)", job_ptr->resv_name);
		return ESLURM_RESERVATION_INVALID;
	}

	if (resv_ptr->flags & RESERVE_FLAG_TIME_FLOAT) {
		verbose("%s: %pJ attempting to use reservation %s with floating start time",
			__func__, job_ptr, resv_ptr->name);
		return ESLURM_RESERVATION_ACCESS;
	}

	/* Determine if we have access */
	if (accounting_enforce & ACCOUNTING_ENFORCE_ASSOCS) {
		char tmp_char[30];
		slurmdb_assoc_rec_t *assoc;
		if (!resv_ptr->assoc_list) {
			error("Reservation %s has no association list. "
			      "Checking user/account lists",
			      resv_ptr->name);
			goto no_assocs;
		}

		if (!job_ptr->assoc_ptr) {
			slurmdb_assoc_rec_t assoc_rec;
			/* This should never be called, but just to be
			 * safe we will try to fill it in. */
			memset(&assoc_rec, 0,
			       sizeof(slurmdb_assoc_rec_t));
			assoc_rec.id = job_ptr->assoc_id;
			if (assoc_mgr_fill_in_assoc(
				    acct_db_conn, &assoc_rec,
				    accounting_enforce,
				    (slurmdb_assoc_rec_t **)
				    &job_ptr->assoc_ptr, false))
				goto end_it;
		}

		/* Check to see if the association is here or the parent
		 * association is listed in the valid associations. */
		if (strchr(resv_ptr->assoc_list, '-')) {
			assoc = job_ptr->assoc_ptr;
			while (assoc) {
				snprintf(tmp_char, sizeof(tmp_char), ",-%u,",
					 assoc->id);
				if (xstrstr(resv_ptr->assoc_list, tmp_char))
					goto end_it;	/* explicitly denied */
				assoc = assoc->usage->parent_assoc_ptr;
			}
		}
		if (xstrstr(resv_ptr->assoc_list, ",1") ||
		    xstrstr(resv_ptr->assoc_list, ",2") ||
		    xstrstr(resv_ptr->assoc_list, ",3") ||
		    xstrstr(resv_ptr->assoc_list, ",4") ||
		    xstrstr(resv_ptr->assoc_list, ",5") ||
		    xstrstr(resv_ptr->assoc_list, ",6") ||
		    xstrstr(resv_ptr->assoc_list, ",7") ||
		    xstrstr(resv_ptr->assoc_list, ",8") ||
		    xstrstr(resv_ptr->assoc_list, ",9") ||
		    xstrstr(resv_ptr->assoc_list, ",0")) {
			assoc = job_ptr->assoc_ptr;
			while (assoc) {
				snprintf(tmp_char, sizeof(tmp_char), ",%u,",
					 assoc->id);
				if (xstrstr(resv_ptr->assoc_list, tmp_char))
					return SLURM_SUCCESS;
				assoc = assoc->usage->parent_assoc_ptr;
			}
		} else {
			return SLURM_SUCCESS;
		}
	} else {
no_assocs:	if ((resv_ptr->user_cnt == 0) ||
		    (resv_ptr->ctld_flags & RESV_CTLD_USER_NOT))
			user_good = true;
		for (i = 0; i < resv_ptr->user_cnt; i++) {
			if (job_ptr->user_id == resv_ptr->user_list[i]) {
				if (resv_ptr->ctld_flags & RESV_CTLD_USER_NOT)
					user_good = false;
				else
					user_good = true;
				break;
			}
		}
		if (!user_good)
			goto end_it;
		if ((resv_ptr->user_cnt != 0) && (resv_ptr->account_cnt == 0))
			return SLURM_SUCCESS;

		if ((resv_ptr->account_cnt == 0) ||
		    (resv_ptr->ctld_flags & RESV_CTLD_ACCT_NOT))
			account_good = true;
		for (i=0; (i<resv_ptr->account_cnt) && job_ptr->account; i++) {
			if (resv_ptr->account_list[i] &&
			    (xstrcmp(job_ptr->account,
				    resv_ptr->account_list[i]) == 0)) {
				if (resv_ptr->ctld_flags & RESV_CTLD_ACCT_NOT)
					account_good = false;
				else
					account_good = true;
				break;
			}
		}
		if (!account_good)
			goto end_it;
		return SLURM_SUCCESS;
	}

end_it:
	info("Security violation, uid=%u account=%s attempt to use "
	     "reservation %s",
	     job_ptr->user_id, job_ptr->account, resv_ptr->name);
	return ESLURM_RESERVATION_ACCESS;
}

/*
 * Determine if a job can start now based only upon reservations
 *
 * IN job_ptr      - job to test
 * RET	SLURM_SUCCESS if runable now, otherwise an error code
 */
extern int job_test_resv_now(job_record_t *job_ptr)
{
	slurmctld_resv_t * resv_ptr;
	time_t now;
	int rc;

	if (job_ptr->resv_name == NULL)
		return SLURM_SUCCESS;

	if (!job_ptr->resv_ptr) {
		rc = validate_job_resv(job_ptr);
		if (rc != SLURM_SUCCESS)
			return rc;
	}
	resv_ptr = job_ptr->resv_ptr;

	rc = _valid_job_access_resv(job_ptr, resv_ptr);
	if (rc != SLURM_SUCCESS)
		return rc;

	if (resv_ptr->flags & RESERVE_FLAG_FLEX)
		return SLURM_SUCCESS;

	now = time(NULL);
	if (now < resv_ptr->start_time) {
		/* reservation starts later */
		return ESLURM_INVALID_TIME_VALUE;
	}
	if (now > resv_ptr->end_time) {
		/* reservation ended earlier */
		return ESLURM_RESERVATION_INVALID;
	}
	if ((resv_ptr->node_cnt == 0) &&
	    !(resv_ptr->flags & RESERVE_FLAG_ANY_NODES)) {
		/* empty reservation treated like it will start later */
		return ESLURM_INVALID_TIME_VALUE;
	}

	return SLURM_SUCCESS;
}

/*
 * Note that a job is starting execution. If that job is associated with a
 * reservation having the "Replace" flag, then remove that job's nodes from
 * the reservation. Additional nodes will be added to the reservation from
 * those currently available.
 */
extern void job_claim_resv(job_record_t *job_ptr)
{
	slurmctld_resv_t *resv_ptr;

	if (job_ptr->resv_name == NULL)
		return;

	if (!job_ptr->resv_ptr)
		/* Don't check for error here, we are ok ignoring it */
		(void)validate_job_resv(job_ptr);

	resv_ptr = job_ptr->resv_ptr;

	if (!resv_ptr ||
	    (!(resv_ptr->ctld_flags & RESV_CTLD_FULL_NODE) &&
	     (resv_ptr->node_cnt > 1)) ||
	    !(resv_ptr->flags & RESERVE_FLAG_REPLACE) ||
	    (resv_ptr->flags & RESERVE_FLAG_SPEC_NODES) ||
	    (resv_ptr->flags & RESERVE_FLAG_STATIC))
		return;

	_resv_node_replace(resv_ptr);
}

/*
 * Adjust a job's time_limit and end_time as needed to avoid using
 * reserved resources. Don't go below job's time_min value.
 */
extern void job_time_adj_resv(job_record_t *job_ptr)
{
	ListIterator iter;
	slurmctld_resv_t * resv_ptr;
	time_t now = time(NULL);
	int32_t resv_begin_time;

	iter = list_iterator_create(resv_list);
	while ((resv_ptr = list_next(iter))) {
		if (resv_ptr->end_time <= now)
			(void)_advance_resv_time(resv_ptr);
		if (job_ptr->resv_ptr == resv_ptr)
			continue;	/* authorized user of reservation */
		if (resv_ptr->start_time <= now)
			continue;	/* already validated */
		if (resv_ptr->start_time >= job_ptr->end_time)
			continue;	/* reservation starts after job ends */
		if (!license_list_overlap(job_ptr->license_list,
					  resv_ptr->license_list) &&
		    ((resv_ptr->node_bitmap == NULL) ||
		     (bit_overlap_any(resv_ptr->node_bitmap,
				      job_ptr->node_bitmap) == 0)))
			continue;	/* disjoint resources */
		resv_begin_time = difftime(resv_ptr->start_time, now) / 60;
		job_ptr->time_limit = MIN(job_ptr->time_limit,resv_begin_time);
	}
	list_iterator_destroy(iter);
	job_ptr->time_limit = MAX(job_ptr->time_limit, job_ptr->time_min);
	job_end_time_reset(job_ptr);
}

/*
 * For a given license_list, return the total count of licenses of the
 * specified name
 */
static int _license_cnt(List license_list, char *lic_name)
{
	int lic_cnt = 0;
	ListIterator iter;
	licenses_t *license_ptr;

	if (license_list == NULL)
		return lic_cnt;

	iter = list_iterator_create(license_list);
	while ((license_ptr = list_next(iter))) {
		if (xstrcmp(license_ptr->name, lic_name) == 0)
			lic_cnt += license_ptr->total;
	}
	list_iterator_destroy(iter);

	return lic_cnt;
}

/*
 * get the run time of a job, in seconds
 * job_ptr IN - pointer to the job record
 * reboot IN - true if node reboot required
 */
static uint32_t _get_job_duration(job_record_t *job_ptr, bool reboot)
{
	uint32_t duration;
	uint16_t time_slices = 1;

	if (job_ptr->time_limit == INFINITE)
		duration = YEAR_SECONDS;
	else if (job_ptr->time_limit != NO_VAL)
		duration = (job_ptr->time_limit * 60);
	else {	/* partition time limit */
		if (job_ptr->part_ptr->max_time == INFINITE)
			duration = YEAR_SECONDS;
		else
			duration = (job_ptr->part_ptr->max_time * 60);
	}
	if (job_ptr->part_ptr)
		time_slices = job_ptr->part_ptr->max_share & ~SHARED_FORCE;
	if ((duration != YEAR_SECONDS) && (time_slices > 1) &&
	    (slurm_conf.preempt_mode & PREEMPT_MODE_GANG)) {
		/* FIXME: Ideally we figure out how many jobs are actually
		 * time-slicing on each node rather than using the maximum
		 * value. */
		duration *= time_slices;
	}

	/* FIXME: reboot and sending it to this function needs to be removed */
	/* if (reboot) */
	/* 	duration += node_features_g_boot_time(); */
	return duration;
}

static void _add_bb_resv(burst_buffer_info_msg_t **bb_resv, char *plugin,
			 char *type, uint64_t cnt)
{
	burst_buffer_info_t *bb_array;
	burst_buffer_pool_t *pool_ptr;
	int i;

	if (*bb_resv == NULL)
		*bb_resv = xmalloc(sizeof(burst_buffer_info_msg_t));

	for (i = 0, bb_array = (*bb_resv)->burst_buffer_array;
	     i < (*bb_resv)->record_count; i++) {
		if (!xstrcmp(plugin, bb_array->name))
			break;
	}
	if (i >= (*bb_resv)->record_count) {
		(*bb_resv)->record_count++;
		(*bb_resv)->burst_buffer_array = xrealloc(
			(*bb_resv)->burst_buffer_array,
			sizeof(burst_buffer_info_t) * (*bb_resv)->record_count);
		bb_array = (*bb_resv)->burst_buffer_array +
			   (*bb_resv)->record_count - 1;
		bb_array->name = xstrdup(plugin);
	}

	if (type == NULL) {
		bb_array->used_space += cnt;
		return;
	}

	for (i = 0, pool_ptr = bb_array->pool_ptr; i < bb_array->pool_cnt; i++){
		if ((pool_ptr->name == NULL) || !xstrcmp(type, pool_ptr->name))
			break;
	}
	if (i >= bb_array->pool_cnt) {
		bb_array->pool_cnt++;
		bb_array->pool_ptr = xrealloc(bb_array->pool_ptr,
					      sizeof(burst_buffer_pool_t) *
					      bb_array->pool_cnt);
		pool_ptr = bb_array->pool_ptr + bb_array->pool_cnt - 1;
		pool_ptr->name = xstrdup(type);
	}
	pool_ptr->used_space += cnt;
}

static void _update_bb_resv(burst_buffer_info_msg_t **bb_resv, char *bb_spec)
{
	uint64_t cnt, mult;
	char *end_ptr = NULL, *unit = NULL;
	char *sep, *tmp_spec, *tok, *plugin, *type;

	if ((bb_spec == NULL) || (bb_spec[0] == '\0'))
		return;

	tmp_spec = xstrdup(bb_spec);
	tok = strtok_r(tmp_spec, ",", &end_ptr);
	while (tok) {
		/*
		 * Translate "cray" to "datawarp" for backwards compatibility.
		 */
		if (!xstrncmp(tok, "cray:", 5)) {
			plugin = "datawarp";
			tok += 5;
		} else if (!xstrncmp(tok, "datawarp:", 9)) {
			plugin = "datawarp";
			tok +=9;
		} else if (!xstrncmp(tok, "generic:", 8)) {
			plugin = "generic";
			tok += 8;
		} else
			plugin = NULL;

		sep = strchr(tok, ':');
		if (sep) {
			type = tok;
			sep[0] = '\0';
			tok = sep + 1;
		} else {
			type = NULL;
		}

		cnt = (uint64_t) strtoull(tok, &unit, 10);
		if (!xstrcasecmp(unit, "n") ||
		    !xstrcasecmp(unit, "node") ||
		    !xstrcasecmp(unit, "nodes")) {
			type = "nodes";	/* Cray node spec format */
		} else if ((mult = suffix_mult(unit)) != NO_VAL64) {
			cnt *= mult;
		}

		if (cnt)
			_add_bb_resv(bb_resv, plugin, type, cnt);
		tok = strtok_r(NULL, ",", &end_ptr);
	}
	xfree(tmp_spec);
}

/*
 * Determine how many burst buffer resources the specified job is prevented
 *	from using due to reservations
 *
 * IN job_ptr   - job to test
 * IN when      - when the job is expected to start
 * IN reboot    - true if node reboot required to start job
 * RET burst buffer reservation structure, call
 *	 slurm_free_burst_buffer_info_msg() to free
 */
extern burst_buffer_info_msg_t *job_test_bb_resv(job_record_t *job_ptr,
						 time_t when, bool reboot)
{
	slurmctld_resv_t * resv_ptr;
	time_t job_start_time, job_end_time, now = time(NULL);
	time_t job_end_time_use;
	burst_buffer_info_msg_t *bb_resv = NULL;
	ListIterator iter;

	if ((job_ptr->burst_buffer == NULL) ||
	    (job_ptr->burst_buffer[0] == '\0'))
		return bb_resv;

	job_start_time = when;
	job_end_time   = when + _get_job_duration(job_ptr, reboot);
	iter = list_iterator_create(resv_list);
	while ((resv_ptr = list_next(iter))) {
		if (resv_ptr->end_time <= now)
			(void)_advance_resv_time(resv_ptr);

		if (reboot)
			job_end_time_use =
				job_end_time + resv_ptr->boot_time;
		else
			job_end_time_use = job_end_time;

		if ((resv_ptr->start_time >= job_end_time_use) ||
		    (resv_ptr->end_time   <= job_start_time))
			continue;	/* reservation at different time */
		if ((resv_ptr->burst_buffer == NULL) ||
		    (resv_ptr->burst_buffer[0] == '\0'))
			continue;	/* reservation has no burst buffers */
		if (!xstrcmp(job_ptr->resv_name, resv_ptr->name))
			continue;	/* job can use this reservation */

		_update_bb_resv(&bb_resv, resv_ptr->burst_buffer);
	}
	list_iterator_destroy(iter);

	return bb_resv;
}

/*
 * Determine how many licenses of the give type the specified job is
 *	prevented from using due to reservations
 *
 * IN job_ptr   - job to test
 * IN lic_name  - name of license
 * IN when      - when the job is expected to start
 * IN reboot    - true if node reboot required to start job
 * RET number of licenses of this type the job is prevented from using
 */
extern int job_test_lic_resv(job_record_t *job_ptr, char *lic_name,
			     time_t when, bool reboot)
{
	slurmctld_resv_t * resv_ptr;
	time_t job_start_time, job_end_time, now = time(NULL);
	time_t job_end_time_use;
	ListIterator iter;
	int resv_cnt = 0;

	job_start_time = when;
	job_end_time   = when + _get_job_duration(job_ptr, reboot);
	iter = list_iterator_create(resv_list);
	while ((resv_ptr = list_next(iter))) {
		if (resv_ptr->end_time <= now)
			(void)_advance_resv_time(resv_ptr);

		if (reboot)
			job_end_time_use =
				job_end_time + resv_ptr->boot_time;
		else
			job_end_time_use = job_end_time;

		if ((resv_ptr->start_time >= job_end_time_use) ||
		    (resv_ptr->end_time   <= job_start_time))
			continue;	/* reservation at different time */

		if (job_ptr->resv_name &&
		    (xstrcmp(job_ptr->resv_name, resv_ptr->name) == 0))
			continue;	/* job can use this reservation */

		resv_cnt += _license_cnt(resv_ptr->license_list, lic_name);
	}
	list_iterator_destroy(iter);

	/* info("%pJ blocked from %d licenses of type %s",
	     job_ptr, resv_cnt, lic_name); */
	return resv_cnt;
}

static void _init_constraint_planning(constraint_planning_t* sched)
{
	sched->slot_list = list_create(xfree_ptr);
}

static void _free_constraint_planning(constraint_planning_t* sched)
{
	FREE_NULL_LIST(sched->slot_list);
}

/*
 * update the list of slots with the new time delimited constraint
 * the new slot may have to be :
 * - inserted
 * - added to a previously added slot, if it corresponds to the same
 *   period
 * - shrinked if it overlaps temporarily a previously slot
 *   (in that case it will result in a new slot insertion and an
 *    already defined slot update with the addition of the value)
 * - splitted in two chunks if it is nested in a previously slot
 *   (in that case it will result in the insertion of new head,
 *    the update of the previously defined slot, and the iteration
 *    of the logic with a new slot reduced to the remaining time)
 */
static void _update_constraint_planning(constraint_planning_t* sched,
					uint32_t value,
					time_t start, time_t end)
{
	ListIterator iter;
	constraint_slot_t *cur_slot, *cstr_slot, *tmp_slot;
	bool done = false;

	/* create the constraint slot to add */
	cstr_slot = xmalloc(sizeof(constraint_slot_t));
	cstr_slot->value = value;
	cstr_slot->start = start;
	cstr_slot->end = end;

	/* iterate on the current slot list to identify
	 * the modifications and do them live */
	iter = list_iterator_create(sched->slot_list);
	while ((cur_slot = list_next(iter))) {
		/* cur_slot is posterior or contiguous, insert cstr,
		 * mark the state as done and break */
		if (cstr_slot->end <= cur_slot->start) {
			list_insert(iter,cstr_slot);
			done = true;
			break;
		}
		/* cur_slot has the same time period, update it,
		 * mark the state as done and break */
		if (cstr_slot->start == cur_slot->start &&
		    cstr_slot->end == cur_slot->end) {
			cur_slot->value += cstr_slot->value;
			xfree(cstr_slot);
			done = true;
			break;
		}
		/* cur_slot is anterior or contiguous, continue */
		if (cur_slot->end <= cstr_slot->start)
			continue;
		/* new slot starts after this one */
		if (cur_slot->start <= cstr_slot->start) {
			/* we may need up to 2 insertions and one update */
			if (cur_slot->start < cstr_slot->start) {
				tmp_slot = xmalloc(sizeof(constraint_slot_t));
				tmp_slot->value = cur_slot->value;
				tmp_slot->start = cur_slot->start;
				tmp_slot->end = cstr_slot->start;
				list_insert(iter,tmp_slot);
				cur_slot->start = tmp_slot->end;
			}
			if (cstr_slot->end < cur_slot->end) {
				cstr_slot->value += cur_slot->value;
				list_insert(iter,cstr_slot);
				cur_slot->start = cstr_slot->end;
			} else if (cstr_slot->end > cur_slot->end) {
				cur_slot->value += cstr_slot->value;
				cstr_slot->start = cur_slot->end;
				continue;
			} else {
				cur_slot->value += cstr_slot->value;
				xfree(cstr_slot);
			}
			done = true;
			break;
		} else {
			/* new slot starts before, and we know that it is
			 * not contiguous (previously checked) */
			tmp_slot = xmalloc(sizeof(constraint_slot_t));
			tmp_slot->value = cstr_slot->value;
			tmp_slot->start = cstr_slot->start;
			tmp_slot->end = cur_slot->start;
			list_insert(iter,tmp_slot);
			if (cstr_slot->end == cur_slot-> end) {
				cur_slot->value += cstr_slot->value;
				xfree(cstr_slot);
				done = true;
				break;
			} else if (cstr_slot->end < cur_slot-> end) {
				cstr_slot->start = cur_slot->start;
				cstr_slot->value += cur_slot->value;
				list_insert(iter,cstr_slot);
				cur_slot->start = cstr_slot->end;
				done = true;
				break;
			} else {
				cur_slot->value += cstr_slot->value;
				cstr_slot->start = cur_slot->end;
				continue;
			}
		}
	}
	list_iterator_destroy(iter);

	/* we might still need to add the [updated] constrain slot */
	if (!done)
		list_append(sched->slot_list, cstr_slot);
}

static uint32_t _max_constraint_planning(constraint_planning_t* sched,
					 time_t *start, time_t *end)
{
	ListIterator iter;
	constraint_slot_t *cur_slot;
	uint32_t max = 0;

	iter = list_iterator_create(sched->slot_list);
	while ((cur_slot = list_next(iter))) {
		if (cur_slot->value > max) {
			max = cur_slot->value;
			*start = cur_slot->start;
			*end = cur_slot->end;
		}
	}
	list_iterator_destroy(iter);

	return max;
}

static void _print_constraint_planning(constraint_planning_t* sched)
{
	ListIterator iter;
	constraint_slot_t *cur_slot;
	char start_str[32] = "-1", end_str[32] = "-1";
	uint32_t i = 0;

	iter = list_iterator_create(sched->slot_list);
	while ((cur_slot = list_next(iter))) {
		slurm_make_time_str(&cur_slot->start,
				    start_str, sizeof(start_str));
		slurm_make_time_str(&cur_slot->end,
				    end_str, sizeof(end_str));
		debug2("constraint_planning: slot[%u]: %s to %s count=%u",
		       i, start_str, end_str, cur_slot->value);
		i++;
	}
	list_iterator_destroy(iter);
}

static void _get_rel_start_end(slurmctld_resv_t *resv_ptr, time_t now,
			       time_t *start_relative, time_t *end_relative)
{
	xassert(resv_ptr);
	xassert(start_relative);
	xassert(end_relative);

	if (resv_ptr->flags & RESERVE_FLAG_TIME_FLOAT) {
		*start_relative = resv_ptr->start_time + now;
		if (resv_ptr->duration == INFINITE)
			*end_relative = *start_relative + YEAR_SECONDS;
		else if (resv_ptr->duration && (resv_ptr->duration != NO_VAL)) {
			*end_relative =
				*start_relative + resv_ptr->duration * 60;
		} else {
			*end_relative = resv_ptr->end_time;
			if (*start_relative > *end_relative)
				*start_relative = *end_relative;
		}
	} else {
		if (resv_ptr->end_time <= now)
			(void)_advance_resv_time(resv_ptr);
		*start_relative = resv_ptr->start_time_first;
		*end_relative = resv_ptr->end_time;
	}
}

/*
 * Determine how many watts the specified job is prevented from using
 * due to reservations
 *
 * IN job_ptr   - job to test
 * IN when      - when the job is expected to start
 * IN reboot    - true if node reboot required to start job
 * RET amount of watts the job is prevented from using
 */
extern uint32_t job_test_watts_resv(job_record_t *job_ptr, time_t when,
				    bool reboot)
{
	slurmctld_resv_t * resv_ptr;
	time_t job_start_time, job_end_time, now = time(NULL);
	time_t job_end_time_use;
	ListIterator iter;
	constraint_planning_t wsched;
	time_t start, end;
	char start_str[32] = "-1", end_str[32] = "-1";
	uint32_t resv_cnt = 0;

	_init_constraint_planning(&wsched);

	job_start_time = when;
	job_end_time   = when + _get_job_duration(job_ptr, reboot);
	iter = list_iterator_create(resv_list);
	while ((resv_ptr = list_next(iter))) {
		if (resv_ptr->end_time <= now)
			(void)_advance_resv_time(resv_ptr);
		if (resv_ptr->resv_watts == NO_VAL ||
		    resv_ptr->resv_watts == 0)
			continue;       /* not a power reservation */

		if (reboot)
			job_end_time_use =
				job_end_time + resv_ptr->boot_time;
		else
			job_end_time_use = job_end_time;

		if ((resv_ptr->start_time >= job_end_time_use) ||
		    (resv_ptr->end_time   <= job_start_time))
			continue;	/* reservation at different time */

		if (job_ptr->resv_name &&
		    (xstrcmp(job_ptr->resv_name, resv_ptr->name) == 0))
			continue;	/* job can use this reservation */

		_update_constraint_planning(&wsched, resv_ptr->resv_watts,
					    resv_ptr->start_time,
					    resv_ptr->end_time);
	}
	list_iterator_destroy(iter);

	resv_cnt = _max_constraint_planning(&wsched, &start, &end);
	if (slurm_conf.debug_flags & DEBUG_FLAG_RESERVATION) {
		_print_constraint_planning(&wsched);
		slurm_make_time_str(&start, start_str, sizeof(start_str));
		slurm_make_time_str(&end, end_str, sizeof(end_str));
		debug2("reservation: max reserved watts=%u (%s to %s)",
		       resv_cnt, start_str, end_str);
	}
	_free_constraint_planning(&wsched);

	return resv_cnt;
}

/*
 * Determine which nodes a job can use based upon reservations
 * IN job_ptr      - job to test
 * IN/OUT when     - when we want the job to start (IN)
 *                   when the reservation is available (OUT)
 * IN move_time    - if true, then permit the start time to advance from
 *                   "when" as needed IF job has no reservervation
 * OUT node_bitmap - nodes which the job can use, caller must free unless error
 * OUT exc_core_bitmap - cores which the job can NOT use, caller must free
 *			 unless error
 * OUT resv_overlap - set to true if the job's run time and available nodes
 *		      overlap with an advanced reservation, indicates that
 *		      resources were removed from availability to the job
 * IN reboot    - true if node reboot required to start job
 * RET	SLURM_SUCCESS if runable now
 *	ESLURM_RESERVATION_ACCESS access to reservation denied
 *	ESLURM_RESERVATION_INVALID reservation invalid
 *	ESLURM_INVALID_TIME_VALUE reservation invalid at time "when"
 *	ESLURM_NODES_BUSY job has no reservation, but required nodes are
 *			  reserved
 *	ESLURM_RESERVATION_MAINT job has no reservation, but required nodes are
 *				 in maintenance reservation
 */
extern int job_test_resv(job_record_t *job_ptr, time_t *when,
			 bool move_time, bitstr_t **node_bitmap,
			 bitstr_t **exc_core_bitmap, bool *resv_overlap,
			 bool reboot)
{
	slurmctld_resv_t *resv_ptr = NULL, *res2_ptr;
	time_t job_start_time, job_end_time, job_end_time_use, lic_resv_time;
	time_t start_relative, end_relative;
	time_t now = time(NULL);
	ListIterator iter;
	int i, rc = SLURM_SUCCESS, rc2;

	*resv_overlap = false;	/* initialize to false */
	job_start_time = *when;
	job_end_time   = *when + _get_job_duration(job_ptr, reboot);
	*node_bitmap = (bitstr_t *) NULL;

	if (job_ptr->resv_name) {
		if (!job_ptr->resv_ptr) {
			rc2 = validate_job_resv(job_ptr);
			if (rc2 != SLURM_SUCCESS)
				return rc2;
		}
		resv_ptr = job_ptr->resv_ptr;

		rc2 = _valid_job_access_resv(job_ptr, resv_ptr);
		if (rc2 != SLURM_SUCCESS)
			return rc2;
		/*
		 * Just in case the reservation was altered since last looking
		 * we want to make sure things are good in the database.
		 */
		if (job_ptr->resv_id != resv_ptr->resv_id) {
			job_ptr->resv_id = resv_ptr->resv_id;
			/*
			 * Update the database if not using a magnetic
			 * reservation
			 */
			if (!(job_ptr->bit_flags & JOB_MAGNETIC))
				jobacct_storage_g_job_start(
					acct_db_conn, job_ptr);
		}
		if (resv_ptr->flags & RESERVE_FLAG_FLEX) {
			/* Job not bound to reservation nodes or time */
			*node_bitmap = bit_alloc(node_record_count);
			bit_nset(*node_bitmap, 0, (node_record_count - 1));
		} else {
			if (resv_ptr->end_time <= now)
				(void)_advance_resv_time(resv_ptr);
			if (*when < resv_ptr->start_time) {
				/* reservation starts later */
				*when = resv_ptr->start_time;
				return ESLURM_INVALID_TIME_VALUE;
			}
			if ((resv_ptr->node_cnt == 0) &&
			    (!(resv_ptr->flags & RESERVE_FLAG_ANY_NODES))) {
				/*
				 * empty reservation treated like it will
				 * start later
				 */
				*when = now + 600;
				return ESLURM_INVALID_TIME_VALUE;
			}
			if (*when > resv_ptr->end_time) {
				/* reservation ended earlier */
				*when = resv_ptr->end_time;
				if ((now > resv_ptr->end_time) ||
				    ((job_ptr->details) &&
				     (job_ptr->details->begin_time >
				      resv_ptr->end_time))) {
					debug("%s: Holding %pJ, expired reservation %s",
					      __func__, job_ptr, resv_ptr->name);
					job_ptr->priority = 0;	/* admin hold */
				}
				return ESLURM_RESERVATION_INVALID;
			}
			if (job_ptr->details->req_node_bitmap &&
			    (!(resv_ptr->flags & RESERVE_FLAG_ANY_NODES)) &&
			    !bit_super_set(job_ptr->details->req_node_bitmap,
					   resv_ptr->node_bitmap)) {
				return ESLURM_RESERVATION_INVALID;
			}
			if (resv_ptr->flags & RESERVE_FLAG_ANY_NODES) {
				*node_bitmap = bit_alloc(node_record_count);
				bit_nset(*node_bitmap, 0,
					 (node_record_count - 1));
			} else {
				*node_bitmap = bit_copy(resv_ptr->node_bitmap);
			}
		}

		/*
		 * if there are any overlapping reservations, we need to
		 * prevent the job from using those nodes (e.g. MAINT nodes)
		 */
		iter = list_iterator_create(resv_list);
		while ((res2_ptr = list_next(iter))) {
			if (reboot)
				job_end_time_use =
					job_end_time + res2_ptr->boot_time;
			else
				job_end_time_use = job_end_time;

			_get_rel_start_end(
				res2_ptr, now, &start_relative, &end_relative);

			if ((resv_ptr->flags & RESERVE_FLAG_MAINT) ||
			    ((resv_ptr->flags & RESERVE_FLAG_OVERLAP) &&
			     !(res2_ptr->flags & RESERVE_FLAG_MAINT)) ||
			    (res2_ptr == resv_ptr) ||
			    (res2_ptr->node_bitmap == NULL) ||
			    (start_relative >= job_end_time_use) ||
			    (end_relative   <= job_start_time) ||
			    (!(res2_ptr->ctld_flags & RESV_CTLD_FULL_NODE)))
				continue;
			if (bit_overlap_any(*node_bitmap,
					    res2_ptr->node_bitmap)) {
				log_flag(RESERVATION, "%s: reservation %s overlaps %s with %u nodes",
					 __func__, resv_ptr->name,
					 res2_ptr->name,
					 bit_overlap(*node_bitmap,
						     res2_ptr->node_bitmap));
				*resv_overlap = true;
				bit_and_not(*node_bitmap,res2_ptr->node_bitmap);
			}
		}
		list_iterator_destroy(iter);

		if (slurm_conf.debug_flags & DEBUG_FLAG_RESERVATION) {
			char *nodes = bitmap2node_name(*node_bitmap);
			info("%s: %pJ reservation:%s nodes:%s",
			     __func__, job_ptr, job_ptr->resv_name, nodes);
			xfree(nodes);
		}

		/*
		 * if reservation is using just partial nodes, this returns
		 * coremap to exclude
		 */
		if (resv_ptr->core_bitmap && exc_core_bitmap &&
		    !(resv_ptr->flags & RESERVE_FLAG_FLEX) ) {
			*exc_core_bitmap = bit_copy(resv_ptr->core_bitmap);
			bit_not(*exc_core_bitmap);
		}

		return SLURM_SUCCESS;
	}

	job_ptr->resv_ptr = NULL;	/* should be redundant */
	*node_bitmap = bit_alloc(node_record_count);
	bit_nset(*node_bitmap, 0, (node_record_count - 1));
	if (list_count(resv_list) == 0)
		return SLURM_SUCCESS;

	/*
	 * Job has no reservation, try to find time when this can
	 * run and get it's required nodes (if any)
	 */
	for (i = 0; ; i++) {
		lic_resv_time = (time_t) 0;

		iter = list_iterator_create(resv_list);
		while ((resv_ptr = list_next(iter))) {
			_get_rel_start_end(
				resv_ptr, now, &start_relative, &end_relative);

			if (reboot)
				job_end_time_use =
					job_end_time + resv_ptr->boot_time;
			else
				job_end_time_use = job_end_time;

			if ((resv_ptr->node_bitmap == NULL) ||
			    (start_relative >= job_end_time_use) ||
			    (end_relative   <= job_start_time))
				continue;

			/*
			 * Check if we are able to use this reservation's
			 * resources even though we didn't request it.
			 */
			if ((job_ptr->warn_time <= resv_ptr->max_start_delay) &&
			    (job_ptr->warn_flags & KILL_JOB_RESV)) {
				continue;
			}

			if (resv_ptr->flags & RESERVE_FLAG_ALL_NODES ||
			    ((resv_ptr->flags  & RESERVE_FLAG_PART_NODES) &&
			     job_ptr->part_ptr == resv_ptr->part_ptr) ||
			    ((resv_ptr->flags & RESERVE_FLAG_MAINT) &&
			     job_ptr->part_ptr &&
			     (bit_super_set(job_ptr->part_ptr->node_bitmap,
					    resv_ptr->node_bitmap)))) {
				rc = ESLURM_RESERVATION_MAINT;
				if (move_time)
					*when = resv_ptr->end_time;
				break;
			}

			if (job_ptr->details->req_node_bitmap &&
			    bit_overlap_any(job_ptr->details->req_node_bitmap,
					    resv_ptr->node_bitmap) &&
			    (!resv_ptr->tres_str ||
			     job_ptr->details->whole_node == 1)) {
				if (move_time)
					*when = resv_ptr->end_time;
				rc = ESLURM_NODES_BUSY;
				break;
			}
			/*
			 * FIXME: This only tracks when ANY licenses required
			 * by the job are freed by any reservation without
			 * counting them, so the results are not accurate.
			 */
			if (license_list_overlap(job_ptr->license_list,
						 resv_ptr->license_list)) {
				if ((lic_resv_time == (time_t) 0) ||
				    (lic_resv_time > resv_ptr->end_time))
					lic_resv_time = resv_ptr->end_time;
			}

			if ((resv_ptr->ctld_flags & RESV_CTLD_FULL_NODE) ||
			    (job_ptr->details->whole_node == 1)) {
				log_flag(RESERVATION, "%s: reservation %s uses full nodes or %pJ will not share nodes",
					 __func__, resv_ptr->name, job_ptr);
				bit_and_not(*node_bitmap, resv_ptr->node_bitmap);
			} else {
				log_flag(RESERVATION, "%s: reservation %s uses partial nodes",
				     __func__, resv_ptr->name);

				if (resv_ptr->core_bitmap == NULL) {
					;
				} else if (exc_core_bitmap == NULL) {
					error("%s: exc_core_bitmap is NULL",
					      __func__);
				} else if (*exc_core_bitmap == NULL) {
					*exc_core_bitmap =
						bit_copy(resv_ptr->core_bitmap);
				} else {
					bit_or(*exc_core_bitmap,
					       resv_ptr->core_bitmap);
				}
			}

			if(!job_ptr->part_ptr ||
			    bit_overlap_any(job_ptr->part_ptr->node_bitmap,
					    resv_ptr->node_bitmap)) {
				*resv_overlap = true;
				continue;
			}
		}
		list_iterator_destroy(iter);

		if ((rc == SLURM_SUCCESS) && move_time) {
			if (license_job_test(job_ptr, job_start_time, reboot)
			    == EAGAIN) {
				/*
				 * Need to postpone for licenses. Time returned
				 * is best case; first reservation with those
				 * licenses ends.
				 */
				rc = ESLURM_NODES_BUSY;
				*when = lic_resv_time;
			}
		}
		if (rc == SLURM_SUCCESS)
			break;
		/*
		 * rc == ESLURM_NODES_BUSY or rc == ESLURM_RESERVATION_MAINT
		 * above "break"
		 */
		if (move_time && (i < 10)) {  /* Retry for later start time */
			job_start_time = *when;
			job_end_time   = *when +
					 _get_job_duration(job_ptr, reboot);
			bit_nset(*node_bitmap, 0, (node_record_count - 1));
			rc = SLURM_SUCCESS;
			continue;
		}
		FREE_NULL_BITMAP(*node_bitmap);
		break;	/* Give up */
	}

	return rc;
}

static int _update_resv_group_uid_access_list(void *x, void *arg)
{
	slurmctld_resv_t *resv_ptr = (slurmctld_resv_t *)x;
	int *updated = (int *)arg;
	int user_cnt = 0;
	uid_t *tmp_uids;

	if (!resv_ptr->groups)
		return 0;

	if ((tmp_uids = get_groups_members(resv_ptr->groups)))
		for (user_cnt = 0; tmp_uids[user_cnt]; user_cnt++)
			;

	/*
	 * If the lists are different sizes clearly we are different.
	 * If the memory isn't the same they are different as well
	 * as the lists will be in the same order.
	 */
	if ((resv_ptr->user_cnt != user_cnt) ||
	    memcmp(tmp_uids, resv_ptr->user_list,
		   sizeof(*tmp_uids) * user_cnt)) {
		char *old_assocs = xstrdup(resv_ptr->assoc_list);

		resv_ptr->user_cnt = user_cnt;
		xfree(resv_ptr->user_list);
		resv_ptr->user_list = tmp_uids;
		tmp_uids = NULL;

		/* Now update the associations to match */
		(void)_set_assoc_list(resv_ptr);

		/* Now see if something really did change */
		if (!association_based_accounting ||
		    xstrcmp(old_assocs, resv_ptr->assoc_list))
			*updated = 1;
		xfree(old_assocs);
	}

	xfree(tmp_uids);

	return 0;
}

/*
 * Determine the time of the first reservation to end after some time.
 * return zero of no reservation ends after that time.
 * IN start_time - look for reservations ending after this time
 * RET the reservation end time or zero of none found
 */
extern time_t find_resv_end(time_t start_time)
{
	ListIterator iter;
	slurmctld_resv_t *resv_ptr;
	time_t end_time = 0;

	if (!resv_list)
		return end_time;

	iter = list_iterator_create(resv_list);
	while ((resv_ptr = list_next(iter))) {
		if (start_time > resv_ptr->end_time)
			continue;
		if ((end_time == 0) || (resv_ptr->end_time < end_time))
			end_time = resv_ptr->end_time;
	}
	list_iterator_destroy(iter);
	return end_time;
}

/* Test a particular job for valid reservation
 * and refill job_run_cnt/job_pend_cnt */
static int _job_resv_check(void *x, void *arg)
{
	job_record_t *job_ptr = (job_record_t *) x;

	if (!job_ptr->resv_ptr)
		return SLURM_SUCCESS;

	xassert(job_ptr->resv_ptr->magic == RESV_MAGIC);

	if (IS_JOB_PENDING(job_ptr))
		job_ptr->resv_ptr->job_pend_cnt++;
	else if (!IS_JOB_FINISHED(job_ptr))
		job_ptr->resv_ptr->job_run_cnt++;

	return SLURM_SUCCESS;
}

static int _set_job_resvid(void *object, void *arg)
{
	job_record_t *job_ptr = (job_record_t *) object;
	slurmctld_resv_t *resv_ptr = (slurmctld_resv_t *)arg;

	if ((job_ptr->resv_ptr != resv_ptr) || !IS_JOB_PENDING(job_ptr))
		return SLURM_SUCCESS;

	log_flag(RESERVATION, "updating %pJ to correct resv_id (%u->%u) of reoccurring reservation '%s'",
		 job_ptr, job_ptr->resv_id, resv_ptr->resv_id, resv_ptr->name);
	job_ptr->resv_id = resv_ptr->resv_id;
	/* Update the database */
	jobacct_storage_g_job_start(acct_db_conn, job_ptr);

	return SLURM_SUCCESS;
}

static void *_update_resv_jobs(void *arg)
{
	slurmctld_resv_t *resv_ptr;
	uint32_t resv_id = *(uint32_t *)arg;
	/* get the job write lock and node and config read lock */
	slurmctld_lock_t job_write_lock = {
		.conf = READ_LOCK,
		.job = WRITE_LOCK,
		.node = READ_LOCK,
	};

	lock_slurmctld(job_write_lock);
	if (!resv_list) {
		unlock_slurmctld(job_write_lock);
		return SLURM_SUCCESS;
	}

	resv_ptr = list_find_first(resv_list, _find_resv_id, &resv_id);

	if (!resv_ptr) {
		unlock_slurmctld(job_write_lock);
		return SLURM_SUCCESS;
	}

	list_for_each(job_list, _set_job_resvid, resv_ptr);
	unlock_slurmctld(job_write_lock);

	return NULL;
}


/* Advance a expired reservation's time stamps one day or one week
 * as appropriate. */
static int _advance_resv_time(slurmctld_resv_t *resv_ptr)
{
	time_t now;
	struct tm tm;
	int day_cnt = 0;
	int rc = SLURM_ERROR;
	/* Make sure we have node write locks. */
	xassert(verify_lock(NODE_LOCK, WRITE_LOCK));

	if (resv_ptr->flags & RESERVE_FLAG_TIME_FLOAT)
		return rc;		/* Not applicable */

	if (resv_ptr->flags & RESERVE_FLAG_DAILY) {
		day_cnt = 1;
	} else if (resv_ptr->flags & RESERVE_FLAG_WEEKDAY) {
		now = time(NULL);
		localtime_r(&now, &tm);
		if (tm.tm_wday == 5)		/* Friday */
			day_cnt = 3;
		else if (tm.tm_wday == 6)	/* Saturday */
			day_cnt = 2;
		else
			day_cnt = 1;
	} else if (resv_ptr->flags & RESERVE_FLAG_WEEKEND) {
		now = time(NULL);
		localtime_r(&now, &tm);
		if (tm.tm_wday == 0)		/* Sunday */
			day_cnt = 6;
		else if (tm.tm_wday == 6)	/* Saturday */
			day_cnt = 1;
		else
			day_cnt = 6 - tm.tm_wday;
	} else if (resv_ptr->flags & RESERVE_FLAG_WEEKLY) {
		day_cnt = 7;
	}

	if (day_cnt) {
		/*
		 * Repeated reservations need a new reservation id. Try to get a
		 * new one and update the ID if successful.
		 */
		if (_generate_resv_id()) {
			error("%s, Recurring reservation %s is being "
			      "rescheduled but has the same ID.",
			      __func__, resv_ptr->name);
		} else {
			resv_ptr->resv_id = top_suffix;
			/*
			 * Update pending jobs for this reservation with the new
			 * reservation ID out of band.
			 */
			slurm_thread_create_detached(
				NULL, _update_resv_jobs, &resv_ptr->resv_id);
		}

		verbose("%s: reservation %s advanced by %d day%s",
			__func__, resv_ptr->name, day_cnt,
			(day_cnt > 1 ? "s" : ""));

		resv_ptr->start_time = resv_ptr->start_time_first;
		_advance_time(&resv_ptr->start_time, day_cnt);
		resv_ptr->start_time_prev = resv_ptr->start_time;
		resv_ptr->start_time_first = resv_ptr->start_time;
		_advance_time(&resv_ptr->end_time, day_cnt);
		_post_resv_create(resv_ptr);
		last_resv_update = time(NULL);
		schedule_resv_save();
		rc = SLURM_SUCCESS;
	} else {
		log_flag(RESERVATION, "%s: skipping reservation %s for being advanced by any days",
			 __func__, resv_ptr->name);
	}
	return rc;
}

static void _free_script_arg(resv_thread_args_t *args)
{
	if (args) {
		xfree(args->script);
		xfree(args->resv_name);
		xfree(args);
	}
}

static void *_fork_script(void *x)
{
	resv_thread_args_t *args = (resv_thread_args_t *) x;
	char *argv[3], *envp[1];
	int status, wait_rc;
	pid_t cpid;

	argv[0] = args->script;
	argv[1] = args->resv_name;
	argv[2] = NULL;
	envp[0] = NULL;

	if ((cpid = fork()) < 0) {
		error("_fork_script fork error: %m");
		goto fini;
	}
	if (cpid == 0) {
		setpgid(0, 0);
		execve(argv[0], argv, envp);
		exit(127);
	}

	while (1) {
		wait_rc = waitpid_timeout(__func__, cpid, &status,
					  slurm_conf.prolog_epilog_timeout);
		if (wait_rc < 0) {
			if (errno == EINTR)
				continue;
			error("_fork_script waitpid error: %m");
			break;
		} else if (wait_rc > 0) {
			killpg(cpid, SIGKILL);	/* kill children too */
			break;
		}
	}
fini:	_free_script_arg(args);
	return NULL;
}

static void _run_script(char *script, slurmctld_resv_t *resv_ptr)
{
	resv_thread_args_t *args;

	if (!script || !script[0])
		return;
	if (access(script, X_OK) < 0) {
		error("Invalid ResvProlog or ResvEpilog(%s): %m", script);
		return;
	}

	args = xmalloc(sizeof(resv_thread_args_t));
	args->script    = xstrdup(script);
	args->resv_name = xstrdup(resv_ptr->name);

	slurm_thread_create_detached(NULL, _fork_script, args);
}

static int _resv_list_reset_cnt(void *x, void *arg)
{
	slurmctld_resv_t *resv_ptr = (slurmctld_resv_t *) x;

	resv_ptr->job_pend_cnt = 0;
	resv_ptr->job_run_cnt  = 0;

	return 0;
}

/* Finish scan of all jobs for valid reservations
 *
 * Purge vestigial reservation records.
 * Advance daily or weekly reservations that are no longer
 *	being actively used.
 */
extern void job_resv_check(void)
{
	ListIterator iter;
	slurmctld_resv_t *resv_ptr;
	time_t now = time(NULL);

	if (!resv_list)
		return;

	list_for_each(resv_list, _resv_list_reset_cnt, NULL);
	list_for_each(job_list, _job_resv_check, NULL);

	iter = list_iterator_create(resv_list);
	while ((resv_ptr = list_next(iter))) {
		if (resv_ptr->start_time <= now) {
			if (resv_ptr->job_run_cnt || resv_ptr->job_pend_cnt)
				resv_ptr->idle_start_time = 0;
			else if (!resv_ptr->idle_start_time)
				resv_ptr->idle_start_time = now;
		}

		if ((resv_ptr->flags & RESERVE_FLAG_PURGE_COMP) &&
		    resv_ptr->idle_start_time &&
		    (resv_ptr->end_time > now) &&
		    (resv_ptr->purge_comp_time <=
		     (now - resv_ptr->idle_start_time))) {
			char tmp_pct[40];
			secs2time_str(resv_ptr->purge_comp_time,
				      tmp_pct, sizeof(tmp_pct));
			info("Reservation %s has no more jobs for %s, ending it",
			     resv_ptr->name, tmp_pct);

			/*
			 * Reset time here for reoccurring reservations so we
			 * don't continually keep running this.
			 */
			resv_ptr->idle_start_time = 0;

			(void)_post_resv_delete(resv_ptr);

			if (!(resv_ptr->ctld_flags & RESV_CTLD_EPILOG))
				_run_script(slurm_conf.resv_epilog, resv_ptr);

			/*
			 * If we are ending a reoccurring reservation advance
			 * it, otherwise delete it.
			 */
			if (!(resv_ptr->flags & (RESERVE_FLAG_DAILY |
						 RESERVE_FLAG_WEEKDAY |
						 RESERVE_FLAG_WEEKEND |
						 RESERVE_FLAG_WEEKLY))) {
				/*
				 * Clear resv ptrs on finished jobs still
				 * pointing to this reservation.
				 */
				_clear_job_resv(resv_ptr);
				list_delete_item(iter);
			} else {
				resv_ptr->ctld_flags &= (~RESV_CTLD_PROLOG);
				resv_ptr->ctld_flags &= (~RESV_CTLD_EPILOG);
				_advance_resv_time(resv_ptr);
			}

			last_resv_update = now;
			schedule_resv_save();
			continue;
		}
		if ((resv_ptr->end_time >= now) ||
		    (resv_ptr->duration && (resv_ptr->duration != NO_VAL) &&
		     (resv_ptr->flags & RESERVE_FLAG_TIME_FLOAT))) {
			_validate_node_choice(resv_ptr);
			continue;
		}
		if (!(resv_ptr->ctld_flags &
		      (RESV_CTLD_EPILOG | RESV_CTLD_PROLOG)))
			continue;
		(void)_advance_resv_time(resv_ptr);
		if ((!resv_ptr->job_run_cnt ||
		     (resv_ptr->flags & RESERVE_FLAG_FLEX)) &&
		    ((resv_ptr->flags & RESERVE_FLAG_DAILY )  == 0) &&
		    ((resv_ptr->flags & RESERVE_FLAG_WEEKDAY) == 0) &&
		    ((resv_ptr->flags & RESERVE_FLAG_WEEKEND) == 0) &&
		    ((resv_ptr->flags & RESERVE_FLAG_WEEKLY)  == 0)) {
			if (resv_ptr->job_pend_cnt) {
				info("Purging vestigial reservation %s "
				     "with %u pending jobs",
				     resv_ptr->name, resv_ptr->job_pend_cnt);
			} else {
				debug("Purging vestigial reservation %s",
				      resv_ptr->name);
			}
			_clear_job_resv(resv_ptr);
			list_delete_item(iter);
			last_resv_update = now;
			schedule_resv_save();
		}
	}
	list_iterator_destroy(iter);
}

/*
 * Send all reservations to accounting.  Only needed at first registration
 */
extern int send_resvs_to_accounting(int db_rc)
{
	ListIterator itr = NULL;
	slurmctld_resv_t *resv_ptr;
	slurmctld_lock_t node_write_lock = {
		.node = WRITE_LOCK,
		.part = READ_LOCK,
	};

	if (!resv_list)
		return SLURM_SUCCESS;

	lock_slurmctld(node_write_lock);

	itr = list_iterator_create(resv_list);
	while ((resv_ptr = list_next(itr))) {
		if (db_rc == ACCOUNTING_FIRST_REG)
			_post_resv_create(resv_ptr);
		else if (db_rc == ACCOUNTING_NODES_CHANGE_DB) {
			/*
			 * This makes it so we always get the correct node
			 * indexes in the database.
			 */
			slurmctld_resv_t tmp_resv = {0};
			_post_resv_update(resv_ptr, &tmp_resv);
		} else {
			error("%s: unknown db_rc %d", __func__, db_rc);
			break;
		}
	}
	list_iterator_destroy(itr);

	unlock_slurmctld(node_write_lock);

	return SLURM_SUCCESS;
}

/*
 * Set or clear NODE_STATE_MAINT for node_state as needed
 * IN reset_all - if true, then re-initialize all node information for all
 *	reservations, but do not run any prologs or epilogs or count started
 *	reservations
 * RET count of newly started reservations
 */
extern int set_node_maint_mode(bool reset_all)
{
	int i, res_start_cnt = 0;
	node_record_t *node_ptr;
	uint32_t flags;
	ListIterator iter;
	slurmctld_resv_t *resv_ptr;
	time_t now = time(NULL);

	if (!resv_list)
		return res_start_cnt;

	flags = NODE_STATE_RES;
	if (reset_all)
		flags |= NODE_STATE_MAINT;
	for (i = 0, node_ptr = node_record_table_ptr;
	     i <= node_record_count; i++, node_ptr++) {
		node_ptr->node_state &= (~flags);
	}

	if (!reset_all) {
		/* NODE_STATE_RES already cleared above, 
		 * clear RESERVE_FLAG_MAINT for expired reservations */
		iter = list_iterator_create(resv_list);
		while ((resv_ptr = list_next(iter))) {
			if ((resv_ptr->ctld_flags & RESV_CTLD_NODE_FLAGS_SET) &&
			    (resv_ptr->flags & RESERVE_FLAG_MAINT) &&
			    ((now <  resv_ptr->start_time) ||
			     (now >= resv_ptr->end_time  ))) {
				flags = NODE_STATE_MAINT;
				resv_ptr->ctld_flags &=
					(~RESV_CTLD_NODE_FLAGS_SET);
				_set_nodes_flags(resv_ptr, now, flags,
						 reset_all);
				last_node_update = now;
			}
		}
		list_iterator_destroy(iter);
	}

	/* Set NODE_STATE_RES and possibly NODE_STATE_MAINT for nodes in all
	 * currently active reservations */
	iter = list_iterator_create(resv_list);
	while ((resv_ptr = list_next(iter))) {
		if ((now >= resv_ptr->start_time) &&
		    (now <  resv_ptr->end_time  )) {
			flags = NODE_STATE_RES;
			if (resv_ptr->flags & RESERVE_FLAG_MAINT)
				flags |= NODE_STATE_MAINT;
			resv_ptr->ctld_flags &= (~RESV_CTLD_NODE_FLAGS_SET);
			_set_nodes_flags(resv_ptr, now, flags, reset_all);
			last_node_update = now;
		}

		if (reset_all)	/* Defer reservation prolog/epilog */
			continue;
		if ((resv_ptr->start_time <= now) &&
		    !(resv_ptr->ctld_flags & RESV_CTLD_PROLOG)) {
			res_start_cnt++;
			resv_ptr->ctld_flags |= RESV_CTLD_PROLOG;
			_run_script(slurm_conf.resv_prolog, resv_ptr);
		}
		if ((resv_ptr->end_time <= now) &&
		    !(resv_ptr->ctld_flags & RESV_CTLD_EPILOG)) {
			resv_ptr->ctld_flags |= RESV_CTLD_EPILOG;
			_run_script(slurm_conf.resv_epilog, resv_ptr);
		}
	}
	list_iterator_destroy(iter);

	return res_start_cnt;
}

/* checks if node within node_record_table_ptr is in maint reservation */
extern bool is_node_in_maint_reservation(int nodenum)
{
	bool res = false;
	ListIterator iter;
	slurmctld_resv_t *resv_ptr;
	time_t t;

	if (nodenum < 0 || nodenum >= node_record_count || !resv_list)
		return false;

	t = time(NULL);
	iter = list_iterator_create(resv_list);
	while ((resv_ptr = list_next(iter))) {
		if ((resv_ptr->flags & RESERVE_FLAG_MAINT) == 0)
			continue;
		if (! (t >= resv_ptr->start_time
		       && t <= resv_ptr->end_time))
			continue;
		if (bit_test(resv_ptr->node_bitmap, nodenum)) {
			res = true;
			break;
		}
	}
	list_iterator_destroy(iter);

	return res;
}

extern void update_assocs_in_resvs(void)
{
	slurmctld_resv_t *resv_ptr = NULL;
	ListIterator  iter = NULL;
	slurmctld_lock_t node_write_lock = {
		.node = WRITE_LOCK,
		.part = READ_LOCK,
	};

	if (!resv_list) {
		error("No reservation list given for updating associations");
		return;
	}

	lock_slurmctld(node_write_lock);

	iter = list_iterator_create(resv_list);
	while ((resv_ptr = list_next(iter)))
		_set_assoc_list(resv_ptr);
	list_iterator_destroy(iter);

	unlock_slurmctld(node_write_lock);
}

extern void update_part_nodes_in_resv(part_record_t *part_ptr)
{
	ListIterator iter = NULL;
	slurmctld_resv_t *resv_ptr = NULL;
	xassert(part_ptr);

	iter = list_iterator_create(resv_list);
	while ((resv_ptr = list_next(iter))) {
		if ((resv_ptr->flags & RESERVE_FLAG_PART_NODES) &&
		    (resv_ptr->partition != NULL) &&
		    (xstrcmp(resv_ptr->partition, part_ptr->name) == 0)) {
			slurmctld_resv_t old_resv_ptr;
			memset(&old_resv_ptr, 0, sizeof(slurmctld_resv_t));
			old_resv_ptr.assoc_list = resv_ptr->assoc_list;
			old_resv_ptr.flags = resv_ptr->flags;
			old_resv_ptr.node_list = resv_ptr->node_list;
			resv_ptr->node_list = NULL;
			FREE_NULL_BITMAP(resv_ptr->node_bitmap);
			resv_ptr->node_bitmap = bit_copy(part_ptr->node_bitmap);
			resv_ptr->node_cnt = bit_set_count(resv_ptr->
							   node_bitmap);
			resv_ptr->node_list = xstrdup(part_ptr->nodes);
			old_resv_ptr.tres_str = resv_ptr->tres_str;
			resv_ptr->tres_str = NULL;
			_set_tres_cnt(resv_ptr, &old_resv_ptr);
			old_resv_ptr.assoc_list = NULL;
			xfree(old_resv_ptr.tres_str);
			xfree(old_resv_ptr.node_list);
			last_resv_update = time(NULL);
			_set_boot_time(resv_ptr);
		}
	}
	list_iterator_destroy(iter);
}

extern bool job_borrow_from_resv_check(job_record_t *job_ptr,
				       job_record_t *preemptor_ptr)
{
	/*
	 * If this job is running in a reservation, but not belonging to the
	 * reservation directly.
	 */
	if (preemptor_ptr->resv_ptr &&
	    preemptor_ptr->resv_ptr->max_start_delay &&
	    preemptor_ptr->resv_ptr->node_bitmap &&
	    (job_ptr->warn_flags & KILL_JOB_RESV) &&
	    job_ptr->node_bitmap &&
	    bit_overlap_any(job_ptr->node_bitmap,
			    preemptor_ptr->resv_ptr->node_bitmap))
		return true;
	return false;
}

static void _set_nodes_flags(slurmctld_resv_t *resv_ptr, time_t now,
			     uint32_t flags, bool reset_all)
{
	int i, i_first, i_last;
	node_record_t *node_ptr;
	uint32_t old_state;

	if (!resv_ptr->node_bitmap) {
		if ((resv_ptr->flags & RESERVE_FLAG_ANY_NODES) == 0) {
			error("%s: reservation %s lacks a bitmap",
			      __func__, resv_ptr->name);
		}
		return;
	}

	i_first = bit_ffs(resv_ptr->node_bitmap);
	if (i_first < 0) {
		if ((resv_ptr->flags & RESERVE_FLAG_ANY_NODES) == 0) {
			error("%s: reservation %s includes no nodes",
			      __func__, resv_ptr->name);
		}
		return;
	}
	i_last  = bit_fls(resv_ptr->node_bitmap);
	for (i = i_first; i <= i_last; i++) {
		if (!bit_test(resv_ptr->node_bitmap, i))
			continue;

		node_ptr = node_record_table_ptr + i;
		old_state = node_ptr->node_state;
		if (resv_ptr->ctld_flags & RESV_CTLD_NODE_FLAGS_SET)
			node_ptr->node_state |= flags;
		else
			node_ptr->node_state &= (~flags);
		/* mark that this node is now down if maint mode flag changed */
		bool state_change = ((old_state ^ node_ptr->node_state)
				    & NODE_STATE_MAINT) || reset_all;
		if (state_change && (IS_NODE_DOWN(node_ptr) ||
				    IS_NODE_DRAIN(node_ptr) ||
				    IS_NODE_FAIL(node_ptr))) {
			clusteracct_storage_g_node_down(
				acct_db_conn,
				node_ptr, now, NULL,
				slurm_conf.slurm_user_id);
		}
	}
}

extern void job_resv_append_magnetic(job_queue_req_t *job_queue_req)
{
	if (!magnetic_resv_list || !list_count(magnetic_resv_list))
		return;

	list_for_each(magnetic_resv_list, _queue_magnetic_resv,
		      job_queue_req);
}

extern void job_resv_clear_magnetic_flag(job_record_t *job_ptr)
{
	if (!(job_ptr->bit_flags & JOB_MAGNETIC) ||
	    (job_ptr->job_state & JOB_RUNNING))
		return;

	xfree(job_ptr->resv_name);
	job_ptr->resv_id = 0;
	job_ptr->resv_ptr = NULL;
	job_ptr->bit_flags &= (~JOB_MAGNETIC);
}

extern bool validate_resv_uid(char *resv_name, uid_t uid)
{
	static time_t sched_update = 0;
	static bool user_resv_delete = false;

	slurmdb_assoc_rec_t assoc;
	List assoc_list;
	assoc_mgr_lock_t locks = { .assoc = READ_LOCK };
	bool found_it = false;
	slurmctld_resv_t *resv_ptr;

	/* Make sure we have node write locks. */
	xassert(verify_lock(NODE_LOCK, WRITE_LOCK));

	if (!resv_name)
		return found_it;

	if (sched_update != slurm_conf.last_update) {
		if (xstrcasestr(slurm_conf.slurmctld_params,
		                "user_resv_delete"))
			user_resv_delete = true;
		else
			user_resv_delete = false;
		sched_update = slurm_conf.last_update;
	}

	if (!user_resv_delete)
		return found_it;

	memset(&assoc, 0, sizeof(slurmdb_assoc_rec_t));
	assoc.uid = uid;

	assoc_list = list_create(NULL);

	assoc_mgr_lock(&locks);
	if (assoc_mgr_get_user_assocs(acct_db_conn, &assoc,
				      accounting_enforce, assoc_list)
	    != SLURM_SUCCESS)
		goto end_it;

	resv_ptr = find_resv_name(resv_name);

	if (resv_ptr &&
	    _validate_user_access(resv_ptr, assoc_list, uid))
		found_it = true;
end_it:
	FREE_NULL_LIST(assoc_list);
	assoc_mgr_unlock(&locks);

	return found_it;
}

/*
 * reservation_update_groups - reload the user_list of reservations
 *	with groups set
 * IN force - if set then always reload the user_list
 */
extern void reservation_update_groups(int force)
{
	static time_t last_update_time;
	int updated = 0;
	time_t temp_time;
	DEF_TIMERS;

	START_TIMER;
	temp_time = get_group_tlm();

	if (!force && (temp_time == last_update_time))
		return;

	debug2("Updating reservations group's uid access lists");

	last_update_time = temp_time;

	list_for_each(resv_list, _update_resv_group_uid_access_list, &updated);

	/*
	 * Only update last_resv_update when changes made
	 */
	if (updated) {
		debug2("%s: list updated, resetting last_resv_update time",
		       __func__);
		last_resv_update = time(NULL);
	}

	END_TIMER2("reservation_update_groups");
}<|MERGE_RESOLUTION|>--- conflicted
+++ resolved
@@ -5266,10 +5266,9 @@
 {
 	ListIterator job_iterator;
 	job_record_t *job_ptr;
-<<<<<<< HEAD
 	bitstr_t *orig_bitmap = NULL, *save_bitmap = NULL;
 	bitstr_t *ret_bitmap = NULL, *tmp_bitmap = NULL;
-	int total_node_cnt, requested_node_cnt;
+	int total_node_cnt;
 	bitstr_t *orig_avail_bitmap = NULL, *orig_core_bitmap = NULL;
 
 	if (slurm_conf.debug_flags & DEBUG_FLAG_RESERVATION) {
@@ -5277,11 +5276,6 @@
 		if (*core_bitmap)
 			orig_core_bitmap = bit_copy(*core_bitmap);
 	}
-=======
-	bitstr_t *orig_bitmap, *save_bitmap = NULL;
-	bitstr_t *ret_bitmap = NULL, *tmp_bitmap;
-	int total_node_cnt;
->>>>>>> 4b0450da
 
 	total_node_cnt = bit_set_count(avail_bitmap);
 	if (total_node_cnt < node_cnt) {
