--- conflicted
+++ resolved
@@ -4468,9 +4468,6 @@
 		     IS_NODE_POWERING_DOWN(node_ptr)))
 			continue;
 
-		node_ptr->node_state |= NODE_STATE_RECONFIG_REQUESTED;
-		bit_set(reconfig_node_bitmap, node_ptr->index);
-
 		for (ver = 0; ver < RELEVANT_VER; ver++) {
 			curr_args = ver_args[ver];
 			if (node_ptr->protocol_version <
@@ -4482,18 +4479,7 @@
 			}
 			hostlist_push_host(curr_args->hostlist, node_ptr->name);
 			curr_args->node_count++;
-<<<<<<< HEAD
 			break;
-=======
-		} else if (node_ptr->protocol_version ==
-			   SLURM_ONE_BACK_PROTOCOL_VERSION) {
-			hostlist_push_host(prev_args->hostlist, node_ptr->name);
-			prev_args->node_count++;
-		} else if (node_ptr->protocol_version ==
-			   SLURM_MIN_PROTOCOL_VERSION) {
-			hostlist_push_host(old_args->hostlist, node_ptr->name);
-			old_args->node_count++;
->>>>>>> 29518a44
 		}
 	}
 
