/*****************************************************************************\
 * job_scheduler.c - manage the scheduling of pending jobs in priority order
 *	Note there is a global job list (job_list)
 *****************************************************************************
 *  Copyright (C) 2002-2007 The Regents of the University of California.
 *  Copyright (C) 2008-2010 Lawrence Livermore National Security.
 *  Produced at Lawrence Livermore National Laboratory (cf, DISCLAIMER).
 *  Written by Morris Jette <jette1@llnl.gov>
 *  CODE-OCEC-09-009. All rights reserved.
 *
 *  This file is part of SLURM, a resource management program.
 *  For details, see <http://www.schedmd.com/slurmdocs/>.
 *  Please also read the included file: DISCLAIMER.
 *
 *  SLURM is free software; you can redistribute it and/or modify it under
 *  the terms of the GNU General Public License as published by the Free
 *  Software Foundation; either version 2 of the License, or (at your option)
 *  any later version.
 *
 *  In addition, as a special exception, the copyright holders give permission
 *  to link the code of portions of this program with the OpenSSL library under
 *  certain conditions as described in each individual source file, and
 *  distribute linked combinations including the two. You must obey the GNU
 *  General Public License in all respects for all of the code used other than
 *  OpenSSL. If you modify file(s) with this exception, you may extend this
 *  exception to your version of the file(s), but you are not obligated to do
 *  so. If you do not wish to do so, delete this exception statement from your
 *  version.  If you delete this exception statement from all source files in
 *  the program, then also delete it here.
 *
 *  SLURM is distributed in the hope that it will be useful, but WITHOUT ANY
 *  WARRANTY; without even the implied warranty of MERCHANTABILITY or FITNESS
 *  FOR A PARTICULAR PURPOSE.  See the GNU General Public License for more
 *  details.
 *
 *  You should have received a copy of the GNU General Public License along
 *  with SLURM; if not, write to the Free Software Foundation, Inc.,
 *  51 Franklin Street, Fifth Floor, Boston, MA 02110-1301  USA.
\*****************************************************************************/

#ifdef HAVE_CONFIG_H
#  include "config.h"
#endif

#if defined(__NetBSD__)
#include <sys/types.h> /* for pid_t */
#include <sys/signal.h> /* for SIGKILL */
#endif
#include <errno.h>
#include <stdio.h>
#include <stdlib.h>
#include <string.h>
#include <unistd.h>

#include "src/common/assoc_mgr.h"
#include "src/common/env.h"
#include "src/common/gres.h"
#include "src/common/list.h"
#include "src/common/macros.h"
#include "src/common/node_select.h"
#include "src/common/slurm_accounting_storage.h"
#include "src/common/timers.h"
#include "src/common/uid.h"
#include "src/common/xassert.h"
#include "src/common/xstring.h"

#include "src/slurmctld/acct_policy.h"
#include "src/slurmctld/agent.h"
#include "src/slurmctld/front_end.h"
#include "src/slurmctld/job_scheduler.h"
#include "src/slurmctld/licenses.h"
#include "src/slurmctld/locks.h"
#include "src/slurmctld/node_scheduler.h"
#include "src/slurmctld/preempt.h"
#include "src/slurmctld/proc_req.h"
#include "src/slurmctld/reservation.h"
#include "src/slurmctld/slurmctld.h"
#include "src/slurmctld/srun_comm.h"

#define _DEBUG 0
#define MAX_RETRIES 10

static char **	_build_env(struct job_record *job_ptr);
static void	_depend_list_del(void *dep_ptr);
static void	_feature_list_delete(void *x);
static void	_job_queue_append(List job_queue, struct job_record *job_ptr,
				  struct part_record *part_ptr);
static void	_job_queue_rec_del(void *x);
static bool	_job_runnable_test1(struct job_record *job_ptr,
				    bool clear_start);
static bool	_job_runnable_test2(struct job_record *job_ptr);
static void *	_run_epilog(void *arg);
static void *	_run_prolog(void *arg);
static bool	_scan_depend(List dependency_list, uint32_t job_id);
static int	_valid_feature_list(uint32_t job_id, List feature_list);
static int	_valid_node_feature(char *feature);

static int	save_last_part_update = 0;

extern diag_stats_t slurmctld_diag_stats;

/*
 * _build_user_job_list - build list of jobs for a given user
 *			  and an optional job name
 * IN  user_id - user id
 * IN  job_name - job name constraint
 * RET the job queue
 * NOTE: the caller must call list_destroy() on RET value to free memory
 */
static List _build_user_job_list(uint32_t user_id, char* job_name)
{
	List job_queue;
	ListIterator job_iterator;
	struct job_record *job_ptr = NULL;

	job_queue = list_create(NULL);
	job_iterator = list_iterator_create(job_list);
	while ((job_ptr = (struct job_record *) list_next(job_iterator))) {
		xassert (job_ptr->magic == JOB_MAGIC);
		if (job_ptr->user_id != user_id)
			continue;
		if (job_name && job_ptr->name &&
		    strcmp(job_name, job_ptr->name))
			continue;
		list_append(job_queue, job_ptr);
	}
	list_iterator_destroy(job_iterator);

	return job_queue;
}

static void _job_queue_append(List job_queue, struct job_record *job_ptr,
			      struct part_record *part_ptr)
{
	job_queue_rec_t *job_queue_rec;

	job_queue_rec = xmalloc(sizeof(job_queue_rec_t));
	job_queue_rec->job_ptr  = job_ptr;
	job_queue_rec->part_ptr = part_ptr;
	list_append(job_queue, job_queue_rec);
}

static void _job_queue_rec_del(void *x)
{
	xfree(x);
}

/* Job test for ability to run now, excludes partition specific tests */
static bool _job_runnable_test1(struct job_record *job_ptr, bool clear_start)
{
	bool job_indepen = false;

	xassert(job_ptr->magic == JOB_MAGIC);
	if (!IS_JOB_PENDING(job_ptr) || IS_JOB_COMPLETING(job_ptr))
		return false;

#ifdef HAVE_FRONT_END
	/* At least one front-end node up at this point */
	if (job_ptr->state_reason == WAIT_FRONT_END)
		job_ptr->state_reason = WAIT_NO_REASON;
#endif

	job_indepen = job_independent(job_ptr, 0);
	if (clear_start)
		job_ptr->start_time = (time_t) 0;
	if (job_ptr->priority == 0)	{ /* held */
		if ((job_ptr->state_reason != WAIT_HELD) &&
		    (job_ptr->state_reason != WAIT_HELD_USER)) {
			job_ptr->state_reason = WAIT_HELD;
			xfree(job_ptr->state_desc);
		}
		debug3("sched: JobId=%u. State=%s. Reason=%s. Priority=%u.",
		       job_ptr->job_id,
		       job_state_string(job_ptr->job_state),
		       job_reason_string(job_ptr->state_reason),
		       job_ptr->priority);
		return false;
	}

	if (!job_indepen &&
	    ((job_ptr->state_reason == WAIT_HELD) ||
	     (job_ptr->state_reason == WAIT_HELD_USER))) {
		/* released behind active dependency? */
		job_ptr->state_reason = WAIT_DEPENDENCY;
		xfree(job_ptr->state_desc);
	}

	if (!job_indepen)	/* can not run now */
		return false;
	return true;
}

/* Job and partition tests for ability to run now */
static bool _job_runnable_test2(struct job_record *job_ptr)
{
	if (!part_policy_job_runnable_state(job_ptr)) {
		if (job_limits_check(&job_ptr) == WAIT_NO_REASON) {
			job_ptr->state_reason = WAIT_NO_REASON;
			xfree(job_ptr->state_desc);
		} else {
			return false;
		}
	}
	return true;
}

/*
 * build_job_queue - build (non-priority ordered) list of pending jobs
 * IN clear_start - if set then clear the start_time for pending jobs
 * RET the job queue
 * NOTE: the caller must call list_destroy() on RET value to free memory
 */
extern List build_job_queue(bool clear_start)
{
	List job_queue;
	ListIterator job_iterator, part_iterator;
	struct job_record *job_ptr = NULL;
	struct part_record *part_ptr;

	job_queue = list_create(_job_queue_rec_del);
	job_iterator = list_iterator_create(job_list);
	while ((job_ptr = (struct job_record *) list_next(job_iterator))) {
		if (!_job_runnable_test1(job_ptr, clear_start))
			continue;

		if (job_ptr->part_ptr_list) {
			part_iterator = list_iterator_create(job_ptr->
							     part_ptr_list);
	      			while ((part_ptr = (struct part_record *)
					list_next(part_iterator))) {
				job_ptr->part_ptr = part_ptr;
				if (job_limits_check(&job_ptr) !=
				    WAIT_NO_REASON)
					continue;
				_job_queue_append(job_queue, job_ptr, part_ptr);
			}
			list_iterator_destroy(part_iterator);
		} else {
			if (job_ptr->part_ptr == NULL) {
				part_ptr = find_part_record(job_ptr->partition);
				if (part_ptr == NULL) {
					error("Could not find partition %s "
					      "for job %u", job_ptr->partition,
					      job_ptr->job_id);
					continue;
				}
				job_ptr->part_ptr = part_ptr;
				error("partition pointer reset for job %u, "
				      "part %s", job_ptr->job_id,
				      job_ptr->partition);
			}
			if (!_job_runnable_test2(job_ptr))
				continue;
			_job_queue_append(job_queue, job_ptr,
					  job_ptr->part_ptr);
		}
	}
	list_iterator_destroy(job_iterator);

	return job_queue;
}

/*
 * job_is_completing - Determine if jobs are in the process of completing.
 * RET - True of any job is in the process of completing AND
 *	 CompleteWait is configured non-zero
 * NOTE: This function can reduce resource fragmentation, which is a
 * critical issue on Elan interconnect based systems.
 */
extern bool job_is_completing(void)
{
	bool completing = false;
	ListIterator job_iterator;
	struct job_record *job_ptr = NULL;
	uint16_t complete_wait = slurm_get_complete_wait();
	time_t recent;

	if ((job_list == NULL) || (complete_wait == 0))
		return completing;

	recent = time(NULL) - complete_wait;
	job_iterator = list_iterator_create(job_list);
	while ((job_ptr = (struct job_record *) list_next(job_iterator))) {
		if (IS_JOB_COMPLETING(job_ptr) &&
		    (job_ptr->end_time >= recent)) {
			completing = true;
			break;
		}
	}
	list_iterator_destroy(job_iterator);

	return completing;
}

/*
 * set_job_elig_time - set the eligible time for pending jobs once their
 *      dependencies are lifted (in job->details->begin_time)
 */
extern void set_job_elig_time(void)
{
	struct job_record *job_ptr = NULL;
	struct part_record *part_ptr = NULL;
	ListIterator job_iterator;
	slurmctld_lock_t job_write_lock =
		{ READ_LOCK, WRITE_LOCK, WRITE_LOCK, READ_LOCK };
#ifdef HAVE_BG
	static uint16_t cpus_per_node = 0;
	if (!cpus_per_node)
		select_g_alter_node_cnt(SELECT_GET_NODE_CPU_CNT,
					&cpus_per_node);
#endif

	lock_slurmctld(job_write_lock);
	job_iterator = list_iterator_create(job_list);
	while ((job_ptr = (struct job_record *) list_next(job_iterator))) {
		uint32_t job_min_nodes, job_max_nodes;
		uint32_t part_min_nodes, part_max_nodes;
		part_ptr = job_ptr->part_ptr;
		if (!IS_JOB_PENDING(job_ptr))
			continue;
		if (part_ptr == NULL)
			continue;
		if ((job_ptr->details == NULL) || job_ptr->details->begin_time)
			continue;
		if ((part_ptr->state_up & PARTITION_SCHED) == 0)
			continue;
		if ((job_ptr->time_limit != NO_VAL) &&
		    (job_ptr->time_limit > part_ptr->max_time))
			continue;
#ifdef HAVE_BG
		job_min_nodes = job_ptr->details->min_cpus / cpus_per_node;
		job_max_nodes = job_ptr->details->max_cpus / cpus_per_node;
		part_min_nodes = part_ptr->min_nodes_orig;
		part_max_nodes = part_ptr->max_nodes_orig;
#else
		job_min_nodes = job_ptr->details->min_nodes;
		job_max_nodes = job_ptr->details->max_nodes;
		part_min_nodes = part_ptr->min_nodes;
		part_max_nodes = part_ptr->max_nodes;
#endif
		if ((job_max_nodes != 0) &&
		    ((job_max_nodes < part_min_nodes) ||
		     (job_min_nodes > part_max_nodes)))
			continue;
		/* Job's eligible time is set in job_independent() */
		if (!job_independent(job_ptr, 0))
			continue;
	}
	list_iterator_destroy(job_iterator);
	unlock_slurmctld(job_write_lock);
}

/* Test of part_ptr can still run jobs or if its nodes have
 * already been reserved by higher priority jobs (those in
 * the failed_parts array) */
static bool _failed_partition(struct part_record *part_ptr,
			      struct part_record **failed_parts,
			      int failed_part_cnt)
{
	int i;

	for (i = 0; i < failed_part_cnt; i++) {
		if (failed_parts[i] == part_ptr)
			return true;
	}
	return false;
}

static void do_diag_stats(struct timeval tv1, struct timeval tv2)
{
	if (slurm_diff_tv(&tv1,&tv2) > slurmctld_diag_stats.schedule_cycle_max)
		slurmctld_diag_stats.schedule_cycle_max = slurm_diff_tv(&tv1,
									&tv2);

	slurmctld_diag_stats.schedule_cycle_sum += slurm_diff_tv(&tv1, &tv2);
	slurmctld_diag_stats.schedule_cycle_last = slurm_diff_tv(&tv1, &tv2);
	slurmctld_diag_stats.schedule_cycle_counter++;
}


/*
 * Given that one batch job just completed, attempt to launch a suitable
 * replacement batch job in a response messge as a REQUEST_BATCH_JOB_LAUNCH
 * message type, alternately send a return code fo SLURM_SUCCESS
 * msg IN - The original message from slurmd
 * fini_job_ptr IN - Pointer to job that just completed and needs replacement
 * RET true if there are pending jobs that might use the resources
 */
extern bool replace_batch_job(slurm_msg_t * msg, void *fini_job)
{
	static int select_serial = -1;
	/* Locks: Read config, write job, write node, read partition */
	slurmctld_lock_t job_write_lock =
	    { READ_LOCK, WRITE_LOCK, WRITE_LOCK, READ_LOCK };
	struct job_record *job_ptr = NULL;
	struct job_record *fini_job_ptr = (struct job_record *) fini_job;
	struct part_record *part_ptr;
	ListIterator job_iterator = NULL, part_iterator = NULL;
	batch_job_launch_msg_t *launch_msg = NULL;
	bitstr_t *orig_exc_bitmap = NULL;
	bool have_node_bitmaps, pending_jobs = false;
	time_t now, min_age;
	int error_code;

	if (select_serial == -1) {
		if (strcmp(slurmctld_conf.select_type, "select/serial"))
			select_serial = 0;
		else
			select_serial = 1;
	}
	if ((select_serial != 1) || (fini_job_ptr == NULL) ||
	    (msg->msg_type != REQUEST_COMPLETE_BATCH_JOB))
		goto send_reply;

	now = time(NULL);
	min_age = now - slurmctld_conf.min_job_age;
	lock_slurmctld(job_write_lock);
	if (!fini_job_ptr->job_resrcs ||
	    !fini_job_ptr->job_resrcs->node_bitmap) {
		/* This should never happen, but if it does, avoid using
		 * a bad pointer below. */
		error("job_resrcs empty for job %u", fini_job_ptr->job_id);
		unlock_slurmctld(job_write_lock);
		goto send_reply;
	}
	if (!avail_front_end()) {
		unlock_slurmctld(job_write_lock);
		goto send_reply;
	}
	job_iterator = list_iterator_create(job_list);
	while (1) {
		if (job_ptr && part_iterator)
			goto next_part;

		job_ptr = (struct job_record *) list_next(job_iterator);
		if (!job_ptr)
			break;

		if (job_ptr == fini_job_ptr)
			continue;

		if (job_ptr->priority == 0)
			continue;

		if (!IS_JOB_PENDING(job_ptr)) {
			if (IS_JOB_FINISHED(job_ptr)  &&
			    (job_ptr != fini_job_ptr) &&
			    (job_ptr->end_time <= min_age)) {
				/* If we don't have a db_index by now and we
				 * are running with the slurmdbd lets put it on
				 * the list to be handled later when it comes
				 * back up since we won't get another chance */
				if (with_slurmdbd && !job_ptr->db_index) {
					jobacct_storage_g_job_start(acct_db_conn,
								    job_ptr);
				}
				list_delete_item(job_iterator);
			}
			continue;
		}

		/* Tests dependencies, begin time and reservations */
		if (!job_independent(job_ptr, 0))
			continue;

		if (job_ptr->part_ptr_list) {
			part_iterator = list_iterator_create(job_ptr->
							     part_ptr_list);
next_part:		part_ptr = (struct part_record *)
				   list_next(part_iterator);
			if (part_ptr) {
				job_ptr->part_ptr = part_ptr;
			} else {
				list_iterator_destroy(part_iterator);
				part_iterator = NULL;
				continue;
			}
		}

		/* Test for valid account, QOS and required nodes on each pass */
		if (job_ptr->state_reason == FAIL_ACCOUNT) {
			slurmdb_association_rec_t assoc_rec;
			memset(&assoc_rec, 0, sizeof(slurmdb_association_rec_t));
			assoc_rec.acct      = job_ptr->account;
			if (job_ptr->part_ptr)
				assoc_rec.partition = job_ptr->part_ptr->name;
			assoc_rec.uid       = job_ptr->user_id;

			if (!assoc_mgr_fill_in_assoc(acct_db_conn, &assoc_rec,
						     accounting_enforce,
						     (slurmdb_association_rec_t **)
						     &job_ptr->assoc_ptr)) {
				job_ptr->state_reason = WAIT_NO_REASON;
				job_ptr->assoc_id = assoc_rec.id;
			} else {
				continue;
			}
		}
		if (job_ptr->qos_id) {
			slurmdb_association_rec_t *assoc_ptr;
			assoc_ptr = (slurmdb_association_rec_t *)job_ptr->assoc_ptr;
			if (assoc_ptr &&
			    !bit_test(assoc_ptr->usage->valid_qos,
				      job_ptr->qos_id) &&
			    !job_ptr->limit_set_qos) {
				info("sched: JobId=%u has invalid QOS",
					job_ptr->job_id);
				xfree(job_ptr->state_desc);
				job_ptr->state_reason = FAIL_QOS;
				continue;
			} else if (job_ptr->state_reason == FAIL_QOS) {
				xfree(job_ptr->state_desc);
				job_ptr->state_reason = WAIT_NO_REASON;
			}
		}

		if ((job_ptr->state_reason == WAIT_QOS_JOB_LIMIT) ||
		    (job_ptr->state_reason == WAIT_QOS_RESOURCE_LIMIT) ||
		    (job_ptr->state_reason == WAIT_QOS_TIME_LIMIT))
			job_ptr->state_reason = WAIT_NO_REASON;

		if ((job_ptr->state_reason == WAIT_NODE_NOT_AVAIL) &&
		    job_ptr->details && job_ptr->details->req_node_bitmap &&
		    !bit_super_set(job_ptr->details->req_node_bitmap,
				   avail_node_bitmap)) {
			continue;
		}

		if (bit_overlap(avail_node_bitmap,
				job_ptr->part_ptr->node_bitmap) == 0) {
			/* This node DRAIN or DOWN */
			continue;
		}

		if (license_job_test(job_ptr, now) != SLURM_SUCCESS) {
			job_ptr->state_reason = WAIT_LICENSES;
			xfree(job_ptr->state_desc);
			continue;
		}

		if (assoc_mgr_validate_assoc_id(acct_db_conn,
						job_ptr->assoc_id,
						accounting_enforce)) {
			/* NOTE: This only happens if a user's account is
			 * disabled between when the job was submitted and
			 * the time we consider running it. It should be
			 * very rare. */
			info("sched: JobId=%u has invalid account",
			     job_ptr->job_id);
			last_job_update = now;
			job_ptr->state_reason = FAIL_ACCOUNT;
			xfree(job_ptr->state_desc);
			continue;
		}

		if (job_ptr->details && job_ptr->details->exc_node_bitmap)
			have_node_bitmaps = true;
		else
			have_node_bitmaps = false;
		if (have_node_bitmaps &&
		    (bit_overlap(job_ptr->details->exc_node_bitmap,
				 fini_job_ptr->job_resrcs->node_bitmap) != 0))
			continue;

		if (!job_ptr->batch_flag) {  /* Can't pull interactive jobs */
			pending_jobs = true;
			break;
		}

		if (have_node_bitmaps)
			orig_exc_bitmap = job_ptr->details->exc_node_bitmap;
		else
			orig_exc_bitmap = NULL;
		job_ptr->details->exc_node_bitmap =
			bit_copy(fini_job_ptr->job_resrcs->node_bitmap);
		bit_not(job_ptr->details->exc_node_bitmap);
		error_code = select_nodes(job_ptr, false, NULL);
		bit_free(job_ptr->details->exc_node_bitmap);
		job_ptr->details->exc_node_bitmap = orig_exc_bitmap;
		if (error_code == SLURM_SUCCESS) {
			last_job_update = now;
			info("sched: Allocate JobId=%u NodeList=%s #CPUs=%u",
			     job_ptr->job_id, job_ptr->nodes,
			     job_ptr->total_cpus);
			if (job_ptr->details->prolog_running == 0)
				launch_msg = build_launch_job_msg(job_ptr);
		}
		break;
	}
	unlock_slurmctld(job_write_lock);
	if (job_iterator)
		list_iterator_destroy(job_iterator);
	if (part_iterator)
		list_iterator_destroy(part_iterator);

send_reply:
	if (launch_msg) {
		slurm_msg_t response_msg;
		slurm_msg_t_init(&response_msg);
		response_msg.flags = msg->flags;
		response_msg.protocol_version = msg->protocol_version;
		response_msg.address = msg->address;
		response_msg.msg_type = REQUEST_BATCH_JOB_LAUNCH;
		response_msg.data = launch_msg;
		slurm_send_node_msg(msg->conn_fd, &response_msg);
		slurmctld_free_batch_job_launch_msg(launch_msg);
		return false;
	}
	slurm_send_rc_msg(msg, SLURM_SUCCESS);
	return pending_jobs;
}

/*
 * schedule - attempt to schedule all pending jobs
 *	pending jobs for each partition will be scheduled in priority
 *	order until a request fails
 * IN job_limit - maximum number of jobs to test now, avoid testing the full
 *		  queue on every job submit (0 means to use the system default,
 *		  SchedulerParameters for default_queue_depth)
 * RET count of jobs scheduled
 * Note: We re-build the queue every time. Jobs can not only be added
 *	or removed from the queue, but have their priority or partition
 *	changed with the update_job RPC. In general nodes will be in priority
 *	order (by submit time), so the sorting should be pretty fast.
 */
extern int schedule(uint32_t job_limit)
{
	ListIterator job_iterator = NULL, part_iterator = NULL;
	List job_queue = NULL;
	int error_code, failed_part_cnt = 0, job_cnt = 0, i;
	uint32_t job_depth = 0;
	job_queue_rec_t *job_queue_rec;
	struct job_record *job_ptr = NULL;
	struct part_record *part_ptr, **failed_parts = NULL;
	bitstr_t *save_avail_node_bitmap;
	/* Locks: Read config, write job, write node, read partition */
	slurmctld_lock_t job_write_lock =
	    { READ_LOCK, WRITE_LOCK, WRITE_LOCK, READ_LOCK };
#ifdef HAVE_BG
	char *ionodes = NULL;
	char tmp_char[256];
	static bool backfill_sched = false;
#endif
	static time_t sched_update = 0;
	static bool wiki_sched = false;
	static bool fifo_sched = false;
	static int sched_timeout = 0;
	static int def_job_limit = 100;
	time_t now = time(NULL), sched_start;

	DEF_TIMERS;

	START_TIMER;
	sched_start = now;
	if (sched_update != slurmctld_conf.last_update) {
		char *sched_params, *tmp_ptr;
		char *sched_type = slurm_get_sched_type();
		char *prio_type = slurm_get_priority_type();
#ifdef HAVE_BG
		/* On BlueGene, do FIFO only with sched/backfill */
		if (strcmp(sched_type, "sched/backfill") == 0)
			backfill_sched = true;
#endif
		if ((strcmp(sched_type, "sched/builtin") == 0) &&
		    (strcmp(prio_type, "priority/basic") == 0))
			fifo_sched = true;
		/* Disable avoiding of fragmentation with sched/wiki */
		if ((strcmp(sched_type, "sched/wiki") == 0) ||
		    (strcmp(sched_type, "sched/wiki2") == 0))
			wiki_sched = true;
		xfree(sched_type);
		xfree(prio_type);

		sched_params = slurm_get_sched_params();
		if (sched_params &&
		    (tmp_ptr = strstr(sched_params, "default_queue_depth="))) {
		/*                                   01234567890123456789 */
			i = atoi(tmp_ptr + 20);
			if (i < 0) {
				error("ignoring SchedulerParameters: "
				      "default_queue_depth value of %d", i);
			} else {
				def_job_limit = i;
			}
		}
		xfree(sched_params);

		sched_timeout = slurm_get_msg_timeout() / 2;
		sched_timeout = MAX(sched_timeout, 1);
		sched_timeout = MIN(sched_timeout, 10);
		sched_update = slurmctld_conf.last_update;
	}
	if (job_limit == 0)
		job_limit = def_job_limit;

	lock_slurmctld(job_write_lock);
	if (!avail_front_end()) {
		ListIterator job_iterator = list_iterator_create(job_list);
		while ((job_ptr = (struct job_record *)
				list_next(job_iterator))) {
			if (!IS_JOB_PENDING(job_ptr))
				continue;
			if ((job_ptr->state_reason != WAIT_NO_REASON) &&
			    (job_ptr->state_reason != WAIT_RESOURCES) &&
			    (job_ptr->state_reason != WAIT_NODE_NOT_AVAIL))
				continue;
			job_ptr->state_reason = WAIT_FRONT_END;
		}
		list_iterator_destroy(job_iterator);

		unlock_slurmctld(job_write_lock);
		debug("sched: schedule() returning, no front end nodes are "
		       "available");
		return SLURM_SUCCESS;
	}
	/* Avoid resource fragmentation if important */
	if ((!wiki_sched) && job_is_completing()) {
		unlock_slurmctld(job_write_lock);
		debug("sched: schedule() returning, some job is still "
		       "completing");
		return SLURM_SUCCESS;
	}

#ifdef HAVE_CRAY
	/*
	 * Run a Basil Inventory immediately before scheduling, to avoid
	 * race conditions caused by ALPS node state change (caused e.g.
	 * by the node health checker).
	 * This relies on the above write lock for the node state.
	 */
	if (select_g_reconfigure()) {
		unlock_slurmctld(job_write_lock);
		debug4("sched: not scheduling due to ALPS");
		return SLURM_SUCCESS;
	}
#endif

	failed_parts = xmalloc(sizeof(struct part_record *) *
			       list_count(part_list));
	save_avail_node_bitmap = bit_copy(avail_node_bitmap);

	debug("sched: Running job scheduler");
	/*
	 * If we are doing FIFO scheduling, use the job records right off the
	 * job list.
	 *
	 * If a job is submitted to multiple partitions then build_job_queue()
	 * will return a separate record for each job:partition pair.
	 *
	 * In both cases, we test each partition associated with the job.
	 */
	if (fifo_sched) {
		slurmctld_diag_stats.schedule_queue_len = list_count(job_list);
		job_iterator = list_iterator_create(job_list);
	} else {
		job_queue = build_job_queue(false);
		slurmctld_diag_stats.schedule_queue_len = list_count(job_queue);
	}
	while (1) {
		if (fifo_sched) {
			if (job_ptr && part_iterator &&
			    IS_JOB_PENDING(job_ptr)) /*started in other part?*/
				goto next_part;
			job_ptr = (struct job_record *) list_next(job_iterator);
			if (!job_ptr)
				break;
			if (!_job_runnable_test1(job_ptr, false))
				continue;
			if (job_ptr->part_ptr_list) {
				part_iterator = list_iterator_create(
							job_ptr->part_ptr_list);
next_part:			part_ptr = (struct part_record *)
					   list_next(part_iterator);
				if (part_ptr) {
					job_ptr->part_ptr = part_ptr;
					if (job_limits_check(&job_ptr) !=
					    WAIT_NO_REASON)
						continue;
				} else {
					list_iterator_destroy(part_iterator);
					part_iterator = NULL;
					continue;
				}
			} else {
				if (!_job_runnable_test2(job_ptr))
					continue;
			}
		} else {
			job_queue_rec = list_pop_bottom(job_queue,
							sort_job_queue2);
			if (!job_queue_rec)
				break;
			job_ptr  = job_queue_rec->job_ptr;
			part_ptr = job_queue_rec->part_ptr;
			xfree(job_queue_rec);
			if (!IS_JOB_PENDING(job_ptr))
				continue;  /* started in other partition */
			job_ptr->part_ptr = part_ptr;
		}
		if ((time(NULL) - sched_start) >= sched_timeout) {
			debug("sched: loop taking too long, breaking out");
			break;
		}
		if (job_depth++ > job_limit) {
			debug3("sched: already tested %u jobs, breaking out",
			       job_depth);
			break;
		}

		slurmctld_diag_stats.schedule_cycle_depth++;

		/* Test for valid account, QOS and required nodes on each pass */
		if (job_ptr->state_reason == FAIL_ACCOUNT) {
			slurmdb_association_rec_t assoc_rec;
			memset(&assoc_rec, 0, sizeof(slurmdb_association_rec_t));
			assoc_rec.acct      = job_ptr->account;
			if (job_ptr->part_ptr)
				assoc_rec.partition = job_ptr->part_ptr->name;
			assoc_rec.uid       = job_ptr->user_id;

			if (!assoc_mgr_fill_in_assoc(acct_db_conn, &assoc_rec,
						    accounting_enforce,
						    (slurmdb_association_rec_t **)
						    &job_ptr->assoc_ptr)) {
				job_ptr->state_reason = WAIT_NO_REASON;
				job_ptr->assoc_id = assoc_rec.id;
			} else {
				continue;
			}
		}
		if (job_ptr->qos_id) {
			slurmdb_association_rec_t *assoc_ptr;
			assoc_ptr = (slurmdb_association_rec_t *)job_ptr->assoc_ptr;
			if (assoc_ptr &&
			    !bit_test(assoc_ptr->usage->valid_qos,
				      job_ptr->qos_id) &&
			    !job_ptr->limit_set_qos) {
				info("sched: JobId=%u has invalid QOS",
					job_ptr->job_id);
				xfree(job_ptr->state_desc);
				job_ptr->state_reason = FAIL_QOS;
				continue;
			} else if (job_ptr->state_reason == FAIL_QOS) {
				xfree(job_ptr->state_desc);
				job_ptr->state_reason = WAIT_NO_REASON;
			}
		}

		if (!acct_policy_job_runnable_state(job_ptr) &&
		    !acct_policy_job_runnable(job_ptr))
			continue;

		if ((job_ptr->state_reason == WAIT_NODE_NOT_AVAIL) &&
		    job_ptr->details && job_ptr->details->req_node_bitmap &&
		    !bit_super_set(job_ptr->details->req_node_bitmap,
				   avail_node_bitmap)) {
			continue;
		}

		if ((job_ptr->resv_name == NULL) &&
		    _failed_partition(job_ptr->part_ptr, failed_parts,
				      failed_part_cnt)) {
			if (job_ptr->state_reason == WAIT_NO_REASON) {
				job_ptr->state_reason = WAIT_PRIORITY;
				xfree(job_ptr->state_desc);
			}
			debug3("sched: JobId=%u. State=%s. Reason=%s. "
			       "Priority=%u. Partition=%s.",
			       job_ptr->job_id,
			       job_state_string(job_ptr->job_state),
			       job_reason_string(job_ptr->state_reason),
			       job_ptr->priority,
			       job_ptr->partition);
			continue;
		}
		i = bit_overlap(avail_node_bitmap,
				job_ptr->part_ptr->node_bitmap);
		if ((job_ptr->details &&
		    (job_ptr->details->min_nodes != NO_VAL) &&
		    (job_ptr->details->min_nodes >  i)) ||
		    (!job_ptr->details && (i == 0))) {
			/* Too many nodes DRAIN, DOWN, or
			 * reserved for jobs in higher priority partition */
			job_ptr->state_reason = WAIT_RESOURCES;
			debug3("sched: JobId=%u. State=%s. Reason=%s. "
			       "Priority=%u. Partition=%s.",
			       job_ptr->job_id,
			       job_state_string(job_ptr->job_state),
			       job_reason_string(job_ptr->state_reason),
			       job_ptr->priority,
			       job_ptr->partition);
			continue;
		}
		if (license_job_test(job_ptr, time(NULL)) != SLURM_SUCCESS) {
			job_ptr->state_reason = WAIT_LICENSES;
			xfree(job_ptr->state_desc);
			debug3("sched: JobId=%u. State=%s. Reason=%s. "
			       "Priority=%u.",
			       job_ptr->job_id,
			       job_state_string(job_ptr->job_state),
			       job_reason_string(job_ptr->state_reason),
			       job_ptr->priority);
			continue;
		}

		if (assoc_mgr_validate_assoc_id(acct_db_conn,
						job_ptr->assoc_id,
						accounting_enforce)) {
			/* NOTE: This only happens if a user's account is
			 * disabled between when the job was submitted and
			 * the time we consider running it. It should be
			 * very rare. */
			info("sched: JobId=%u has invalid account",
			     job_ptr->job_id);
			last_job_update = time(NULL);
			job_ptr->state_reason = FAIL_ACCOUNT;
			xfree(job_ptr->state_desc);
			continue;
		}

		error_code = select_nodes(job_ptr, false, NULL);
		if (error_code == ESLURM_NODES_BUSY) {
			debug3("sched: JobId=%u. State=%s. Reason=%s. "
			       "Priority=%u. Partition=%s.",
			       job_ptr->job_id,
			       job_state_string(job_ptr->job_state),
			       job_reason_string(job_ptr->state_reason),
			       job_ptr->priority, job_ptr->partition);
			bool fail_by_part = true;
#ifdef HAVE_BG
			/* When we use static or overlap partitioning on
			 * BlueGene, each job can possibly be scheduled
			 * independently, without impacting other jobs of
			 * different sizes. Therefore we sort and try to
			 * schedule every pending job unless the backfill
			 * scheduler is configured. */
			if (!backfill_sched)
				fail_by_part = false;
#endif
			if (fail_by_part) {
		 		/* do not schedule more jobs in this partition
				 * or on nodes in this partition */
				failed_parts[failed_part_cnt++] =
						job_ptr->part_ptr;
				bit_not(job_ptr->part_ptr->node_bitmap);
				bit_and(avail_node_bitmap,
					job_ptr->part_ptr->node_bitmap);
				bit_not(job_ptr->part_ptr->node_bitmap);
			}
		} else if (error_code == ESLURM_RESERVATION_NOT_USABLE) {
			if (job_ptr->resv_ptr &&
			    job_ptr->resv_ptr->node_bitmap) {
				debug3("sched: JobId=%u. State=%s. "
				       "Reason=%s. Priority=%u.",
				       job_ptr->job_id,
				       job_state_string(job_ptr->job_state),
				       job_reason_string(job_ptr->
							 state_reason),
				       job_ptr->priority);
				bit_not(job_ptr->resv_ptr->node_bitmap);
				bit_and(avail_node_bitmap,
					job_ptr->resv_ptr->node_bitmap);
				bit_not(job_ptr->resv_ptr->node_bitmap);
			} else {
				/* The job has no reservation but requires
				 * nodes that are currently in some reservation
				 * so just skip over this job and try running
				 * the next lower priority job */
				debug3("sched: JobId=%u State=%s. "
				       "Reason=Required nodes are reserved."
				       "Priority=%u",job_ptr->job_id,
				       job_state_string(job_ptr->job_state),
				       job_ptr->priority);
			}
		} else if (error_code == SLURM_SUCCESS) {
			/* job initiated */
			debug3("sched: JobId=%u initiated", job_ptr->job_id);
			last_job_update = now;
#ifdef HAVE_BG
			select_g_select_jobinfo_get(job_ptr->select_jobinfo,
						    SELECT_JOBDATA_IONODES,
						    &ionodes);
			if (ionodes) {
				sprintf(tmp_char,"%s[%s]",
					job_ptr->nodes, ionodes);
			} else {
				sprintf(tmp_char,"%s",job_ptr->nodes);
			}
			info("sched: Allocate JobId=%u MidplaneList=%s",
			     job_ptr->job_id, tmp_char);
			xfree(ionodes);
#else
			info("sched: Allocate JobId=%u NodeList=%s #CPUs=%u",
			     job_ptr->job_id, job_ptr->nodes,
			     job_ptr->total_cpus);
#endif
			if (job_ptr->batch_flag == 0)
				srun_allocate(job_ptr->job_id);
			else if (job_ptr->details->prolog_running == 0)
				launch_job(job_ptr);
			rebuild_job_part_list(job_ptr);
			job_cnt++;
		} else if ((error_code ==
			    ESLURM_REQUESTED_NODE_CONFIG_UNAVAILABLE) &&
			   job_ptr->part_ptr_list) {
			debug("JobId=%u non-runnable in partition %s: %s",
			      job_ptr->job_id, job_ptr->part_ptr->name,
			      slurm_strerror(error_code));
		} else if ((error_code !=
			    ESLURM_REQUESTED_PART_CONFIG_UNAVAILABLE) &&
			   (error_code != ESLURM_NODE_NOT_AVAIL)      &&
			   (error_code != ESLURM_ACCOUNTING_POLICY)) {
			info("sched: schedule: JobId=%u non-runnable: %s",
			     job_ptr->job_id, slurm_strerror(error_code));
			if (!wiki_sched) {
				last_job_update = now;
				job_ptr->job_state = JOB_FAILED;
				job_ptr->exit_code = 1;
				job_ptr->state_reason = FAIL_BAD_CONSTRAINTS;
				xfree(job_ptr->state_desc);
				job_ptr->start_time = job_ptr->end_time = now;
				job_completion_logger(job_ptr, false);
				delete_job_details(job_ptr);
			}
		}
	}

	save_last_part_update = last_part_update;
	FREE_NULL_BITMAP(avail_node_bitmap);
	avail_node_bitmap = save_avail_node_bitmap;
	xfree(failed_parts);
	if (fifo_sched) {
		if (job_iterator)
			list_iterator_destroy(job_iterator);
		if (part_iterator)
			list_iterator_destroy(part_iterator);
	} else {
		FREE_NULL_LIST(job_queue);
	}
	unlock_slurmctld(job_write_lock);
	END_TIMER2("schedule");

	do_diag_stats(tv1, tv2);

	return job_cnt;
}

/*
 * sort_job_queue - sort job_queue in decending priority order
 * IN/OUT job_queue - sorted job queue
 */
extern void sort_job_queue(List job_queue)
{
	list_sort(job_queue, sort_job_queue2);
}

/* Note this differs from the ListCmpF typedef since we want jobs sorted
 *	in order of decreasing priority */
extern int sort_job_queue2(void *x, void *y)
{
	job_queue_rec_t *job_rec1 = (job_queue_rec_t *) x;
	job_queue_rec_t *job_rec2 = (job_queue_rec_t *) y;
	bool has_resv1, has_resv2;
	static time_t config_update = 0;
	static bool preemption_enabled = true;
	ListIterator part_iterator;
<<<<<<< HEAD
	ListIterator prio_iterator;
	struct part_record *part_ptr;
	uint32_t *job_priority;
	uint32_t p1,p2;
=======
	struct part_record *part_ptr;
	uint32_t p1, p2;
>>>>>>> 42ae76f2

	/* The following block of code is designed to minimize run time in
	 * typical configurations for this frequently executed function. */
	if (config_update != slurmctld_conf.last_update) {
		preemption_enabled = slurm_preemption_enabled();
		config_update = slurmctld_conf.last_update;
	}
	if (preemption_enabled) {
		if (slurm_job_preempt_check(job_rec1, job_rec2))
			return -1;
		if (slurm_job_preempt_check(job_rec2, job_rec1))
			return 1;
	}

	has_resv1 = (job_rec1->job_ptr->resv_id != 0);
	has_resv2 = (job_rec2->job_ptr->resv_id != 0);
	if (has_resv1 && !has_resv2)
		return -1;
	if (!has_resv1 && has_resv2)
		return 1;

<<<<<<< HEAD
	if (job_rec1->job_ptr->part_ptr_list) {
		part_iterator = list_iterator_create(job_rec1->job_ptr
				->part_ptr_list);
		prio_iterator = list_iterator_create(job_rec1->job_ptr
				->priority_list);

		if ((part_iterator == NULL) || prio_iterator == NULL)
			fatal("list_iterator_create malloc failure");

		while ((part_ptr = (struct part_record *) 
				   list_next(part_iterator))) {
			job_priority = (uint32_t *) list_next(prio_iterator);
			if (job_rec1->part_ptr == part_ptr) {
				p1 = *job_priority;
				break;
			}
		}
		list_iterator_destroy(part_iterator);
		list_iterator_destroy(prio_iterator);
	} else
		p1 = job_rec1->job_ptr->priority;

	if (job_rec2->job_ptr->part_ptr_list) {
		part_iterator = list_iterator_create(job_rec2->job_ptr
				->part_ptr_list);
		prio_iterator = list_iterator_create(job_rec2->job_ptr
				->priority_list);

		if ((part_iterator == NULL) || prio_iterator == NULL)
			fatal("list_iterator_create malloc failure");

		while ((part_ptr = (struct part_record *)
					list_next(part_iterator))) {

			job_priority = (uint32_t *) list_next(prio_iterator);
			if (job_rec2->part_ptr == part_ptr) {
				p2 = *job_priority;
				break;
			}
		}
		list_iterator_destroy(part_iterator);
		list_iterator_destroy(prio_iterator);
	} else
		p2 = job_rec2->job_ptr->priority;
=======
	p1 = job_rec1->job_ptr->priority;
	if (job_rec1->job_ptr->part_ptr_list &&
	    job_rec1->job_ptr->priority_array) {
		int i = 0;
		part_iterator = list_iterator_create(job_rec1->job_ptr
				->part_ptr_list);
		while ((part_ptr = (struct part_record *)
				   list_next(part_iterator))) {
			if (job_rec1->part_ptr == part_ptr) {
				p1 = job_rec1->job_ptr->priority_array[i];
				break;
			}
			i++;
		}
		list_iterator_destroy(part_iterator);
	}

	p2 = job_rec2->job_ptr->priority;
	if (job_rec2->job_ptr->part_ptr_list &&
	    job_rec2->job_ptr->priority_array) {
		int i = 0;
		part_iterator = list_iterator_create(job_rec2->job_ptr
				->part_ptr_list);
		while ((part_ptr = (struct part_record *)
				   list_next(part_iterator))) {
			if (job_rec2->part_ptr == part_ptr) {
				p2 = job_rec2->job_ptr->priority_array[i];
				break;
			}
			i++;
		}
		list_iterator_destroy(part_iterator);
	}
>>>>>>> 42ae76f2

	if (p1 < p2)
		return 1;
	if (p1 > p2)
		return -1;
	return 0;
}

/* Given a scheduled job, return a pointer to it batch_job_launch_msg_t data */
extern batch_job_launch_msg_t *build_launch_job_msg(struct job_record *job_ptr)
{
	batch_job_launch_msg_t *launch_msg_ptr;

	/* Initialization of data structures */
	launch_msg_ptr = (batch_job_launch_msg_t *)
				xmalloc(sizeof(batch_job_launch_msg_t));
	launch_msg_ptr->job_id = job_ptr->job_id;
	launch_msg_ptr->step_id = NO_VAL;
	launch_msg_ptr->array_job_id = job_ptr->array_job_id;
	launch_msg_ptr->array_task_id = job_ptr->array_task_id;
	launch_msg_ptr->uid = job_ptr->user_id;
	launch_msg_ptr->gid = job_ptr->group_id;
	launch_msg_ptr->ntasks = job_ptr->details->num_tasks;
	launch_msg_ptr->alias_list = xstrdup(job_ptr->alias_list);
	launch_msg_ptr->nodes = xstrdup(job_ptr->nodes);
	launch_msg_ptr->overcommit = job_ptr->details->overcommit;
	launch_msg_ptr->open_mode  = job_ptr->details->open_mode;
	launch_msg_ptr->acctg_freq = job_ptr->details->acctg_freq;
	launch_msg_ptr->cpus_per_task = job_ptr->details->cpus_per_task;
	launch_msg_ptr->pn_min_memory = job_ptr->details->pn_min_memory;
	launch_msg_ptr->restart_cnt   = job_ptr->restart_cnt;

	if (make_batch_job_cred(launch_msg_ptr, job_ptr)) {
		error("aborting batch job %u", job_ptr->job_id);
		/* FIXME: This is a kludge, but this event indicates a serious
		 * problem with OpenSSH and should never happen. We are
		 * too deep into the job launch to gracefully clean up. */
		job_ptr->end_time    = time(NULL);
		job_ptr->time_limit = 0;
		xfree(launch_msg_ptr->alias_list);
		xfree(launch_msg_ptr->nodes);
		xfree(launch_msg_ptr);
		return NULL;
	}

	launch_msg_ptr->std_err = xstrdup(job_ptr->details->std_err);
	launch_msg_ptr->std_in = xstrdup(job_ptr->details->std_in);
	launch_msg_ptr->std_out = xstrdup(job_ptr->details->std_out);
	launch_msg_ptr->work_dir = xstrdup(job_ptr->details->work_dir);
	launch_msg_ptr->ckpt_dir = xstrdup(job_ptr->details->ckpt_dir);
	launch_msg_ptr->restart_dir = xstrdup(job_ptr->details->restart_dir);
	launch_msg_ptr->argc = job_ptr->details->argc;
	launch_msg_ptr->argv = xduparray(job_ptr->details->argc,
					 job_ptr->details->argv);
	launch_msg_ptr->spank_job_env_size = job_ptr->spank_job_env_size;
	launch_msg_ptr->spank_job_env = xduparray(job_ptr->spank_job_env_size,
						  job_ptr->spank_job_env);
	launch_msg_ptr->script = get_job_script(job_ptr);
	launch_msg_ptr->environment = get_job_env(job_ptr,
						  &launch_msg_ptr->envc);
	launch_msg_ptr->job_mem = job_ptr->details->pn_min_memory;
	launch_msg_ptr->num_cpu_groups = job_ptr->job_resrcs->cpu_array_cnt;
	launch_msg_ptr->cpus_per_node  = xmalloc(sizeof(uint16_t) *
			job_ptr->job_resrcs->cpu_array_cnt);
	memcpy(launch_msg_ptr->cpus_per_node,
	       job_ptr->job_resrcs->cpu_array_value,
	       (sizeof(uint16_t) * job_ptr->job_resrcs->cpu_array_cnt));
	launch_msg_ptr->cpu_count_reps  = xmalloc(sizeof(uint32_t) *
			job_ptr->job_resrcs->cpu_array_cnt);
	memcpy(launch_msg_ptr->cpu_count_reps,
	       job_ptr->job_resrcs->cpu_array_reps,
	       (sizeof(uint32_t) * job_ptr->job_resrcs->cpu_array_cnt));

	launch_msg_ptr->select_jobinfo = select_g_select_jobinfo_copy(
					 job_ptr->select_jobinfo);

	return launch_msg_ptr;
}

/*
 * launch_job - send an RPC to a slurmd to initiate a batch job
 * IN job_ptr - pointer to job that will be initiated
 */
extern void launch_job(struct job_record *job_ptr)
{
	batch_job_launch_msg_t *launch_msg_ptr;
	agent_arg_t *agent_arg_ptr;

	launch_msg_ptr = build_launch_job_msg(job_ptr);
	if (launch_msg_ptr == NULL)
		return;

	agent_arg_ptr = (agent_arg_t *) xmalloc(sizeof(agent_arg_t));
	agent_arg_ptr->node_count = 1;
	agent_arg_ptr->retry = 0;
	xassert(job_ptr->batch_host);
	agent_arg_ptr->hostlist = hostlist_create(job_ptr->batch_host);
	agent_arg_ptr->msg_type = REQUEST_BATCH_JOB_LAUNCH;
	agent_arg_ptr->msg_args = (void *) launch_msg_ptr;

	/* Launch the RPC via agent */
	agent_queue_request(agent_arg_ptr);
}

/*
 * make_batch_job_cred - add a job credential to the batch_job_launch_msg
 * IN/OUT launch_msg_ptr - batch_job_launch_msg in which job_id, step_id,
 *                         uid and nodes have already been set
 * IN job_ptr - pointer to job record
 * RET 0 or error code
 */
extern int make_batch_job_cred(batch_job_launch_msg_t *launch_msg_ptr,
			       struct job_record *job_ptr)
{
	slurm_cred_arg_t cred_arg;
	job_resources_t *job_resrcs_ptr;

	xassert(job_ptr->job_resrcs);
	job_resrcs_ptr = job_ptr->job_resrcs;

	memset(&cred_arg, 0, sizeof(slurm_cred_arg_t));

	cred_arg.jobid     = launch_msg_ptr->job_id;
	cred_arg.stepid    = launch_msg_ptr->step_id;
	cred_arg.uid       = launch_msg_ptr->uid;

	cred_arg.job_hostlist        = job_resrcs_ptr->nodes;
	cred_arg.job_core_bitmap     = job_resrcs_ptr->core_bitmap;
	cred_arg.job_mem_limit       = job_ptr->details->pn_min_memory;
	cred_arg.job_nhosts          = job_resrcs_ptr->nhosts;
	cred_arg.job_gres_list       = job_ptr->gres_list;
/*	cred_arg.step_gres_list      = NULL; */

#ifdef HAVE_FRONT_END
	xassert(job_ptr->batch_host);
	cred_arg.step_hostlist       = job_ptr->batch_host;
#else
	cred_arg.step_hostlist       = launch_msg_ptr->nodes;
#endif
	cred_arg.step_core_bitmap    = job_resrcs_ptr->core_bitmap;
	cred_arg.step_mem_limit      = job_ptr->details->pn_min_memory;

	cred_arg.cores_per_socket    = job_resrcs_ptr->cores_per_socket;
	cred_arg.sockets_per_node    = job_resrcs_ptr->sockets_per_node;
	cred_arg.sock_core_rep_count = job_resrcs_ptr->sock_core_rep_count;

	launch_msg_ptr->cred = slurm_cred_create(slurmctld_config.cred_ctx,
						 &cred_arg);

	if (launch_msg_ptr->cred)
		return SLURM_SUCCESS;
	error("slurm_cred_create failure for batch job %u", cred_arg.jobid);
	return SLURM_ERROR;
}

static void _depend_list_del(void *dep_ptr)
{
	xfree(dep_ptr);
}

/*
 * Copy a job's dependency list
 * IN depend_list_src - a job's depend_lst
 * RET copy of depend_list_src, must bee freed by caller
 */
extern List depended_list_copy(List depend_list_src)
{
	struct depend_spec *dep_src, *dep_dest;
	ListIterator iter;
	List depend_list_dest = NULL;

	if (!depend_list_src)
		return depend_list_dest;

	depend_list_dest = list_create(_depend_list_del);
	iter = list_iterator_create(depend_list_src);
	while ((dep_src = (struct depend_spec *) list_next(iter))) {
		dep_dest = xmalloc(sizeof(struct depend_spec));
		memcpy(dep_dest, dep_src, sizeof(struct depend_spec));
		list_append(depend_list_dest, dep_dest);
	}
	list_iterator_destroy(iter);
	return depend_list_dest;
}

/* Print a job's dependency information based upon job_ptr->depend_list */
extern void print_job_dependency(struct job_record *job_ptr)
{
	ListIterator depend_iter;
	struct depend_spec *dep_ptr;
	char *dep_str;

	info("Dependency information for job %u", job_ptr->job_id);
	if ((job_ptr->details == NULL) ||
	    (job_ptr->details->depend_list == NULL))
		return;

	depend_iter = list_iterator_create(job_ptr->details->depend_list);
	while ((dep_ptr = list_next(depend_iter))) {
		if      (dep_ptr->depend_type == SLURM_DEPEND_SINGLETON) {
			info("  singleton");
			continue;
		}
		else if (dep_ptr->depend_type == SLURM_DEPEND_AFTER)
			dep_str = "after";
		else if (dep_ptr->depend_type == SLURM_DEPEND_AFTER_ANY)
			dep_str = "afterany";
		else if (dep_ptr->depend_type == SLURM_DEPEND_AFTER_NOT_OK)
			dep_str = "afternotok";
		else if (dep_ptr->depend_type == SLURM_DEPEND_AFTER_OK)
			dep_str = "afterok";
		else if (dep_ptr->depend_type == SLURM_DEPEND_EXPAND)
			dep_str = "expand";
		else
			dep_str = "unknown";
		info("  %s:%u", dep_str, dep_ptr->job_id);
	}
	list_iterator_destroy(depend_iter);
}

/*
 * Determine if a job's dependencies are met
 * RET: 0 = no dependencies
 *      1 = dependencies remain
 *      2 = failure (job completion code not per dependency), delete the job
 */
extern int test_job_dependency(struct job_record *job_ptr)
{
	ListIterator depend_iter, job_iterator;
	struct depend_spec *dep_ptr;
	bool failure = false, depends = false, expands = false;
 	List job_queue = NULL;
 	bool run_now;
	int count = 0;
 	struct job_record *qjob_ptr;

	if ((job_ptr->details == NULL) ||
	    (job_ptr->details->depend_list == NULL))
		return 0;

	count = list_count(job_ptr->details->depend_list);
	depend_iter = list_iterator_create(job_ptr->details->depend_list);
	while ((dep_ptr = list_next(depend_iter))) {
		bool clear_dep = false;
		count--;
 		if ((dep_ptr->depend_type == SLURM_DEPEND_SINGLETON) &&
 		    job_ptr->name) {
 			/* get user jobs with the same user and name */
 			job_queue = _build_user_job_list(job_ptr->user_id,
							 job_ptr->name);
 			run_now = true;
			job_iterator = list_iterator_create(job_queue);
			while ((qjob_ptr = (struct job_record *)
					   list_next(job_iterator))) {
				/* already running/suspended job or previously
				 * submitted pending job */
				if (IS_JOB_RUNNING(qjob_ptr) ||
				    IS_JOB_SUSPENDED(qjob_ptr) ||
				    (IS_JOB_PENDING(qjob_ptr) &&
				     (qjob_ptr->job_id < job_ptr->job_id))) {
					run_now = false;
					break;
 				}
 			}
			list_iterator_destroy(job_iterator);
			list_destroy(job_queue);
			/* job can run now, delete dependency */
 			if (run_now)
 				list_delete_item(depend_iter);
 			else
				depends = true;
 		} else if ((dep_ptr->job_ptr->magic != JOB_MAGIC) ||
			   (dep_ptr->job_ptr->job_id != dep_ptr->job_id)) {
			/* job is gone, dependency lifted */
			clear_dep = true;
		} else if (dep_ptr->depend_type == SLURM_DEPEND_AFTER) {
			if (!IS_JOB_PENDING(dep_ptr->job_ptr)) {
				clear_dep = true;
			} else
				depends = true;
		} else if (dep_ptr->depend_type == SLURM_DEPEND_AFTER_ANY) {
			if (IS_JOB_FINISHED(dep_ptr->job_ptr)) {
				clear_dep = true;
			} else
				depends = true;
		} else if (dep_ptr->depend_type == SLURM_DEPEND_AFTER_NOT_OK) {
			if (!IS_JOB_FINISHED(dep_ptr->job_ptr))
				depends = true;
			else if (!IS_JOB_COMPLETE(dep_ptr->job_ptr)) {
				clear_dep = true;
			} else {
				failure = true;
				break;
			}
		} else if (dep_ptr->depend_type == SLURM_DEPEND_AFTER_OK) {
			if (!IS_JOB_FINISHED(dep_ptr->job_ptr))
				depends = true;
			else if (IS_JOB_COMPLETE(dep_ptr->job_ptr)) {
				clear_dep = true;
			} else {
				failure = true;
				break;
			}
		} else if (dep_ptr->depend_type == SLURM_DEPEND_EXPAND) {
			time_t now = time(NULL);
			expands = true;
			if (IS_JOB_PENDING(dep_ptr->job_ptr)) {
				depends = true;
			} else if (IS_JOB_FINISHED(dep_ptr->job_ptr)) {
				failure = true;
				break;
			} else if ((dep_ptr->job_ptr->end_time != 0) &&
				   (dep_ptr->job_ptr->end_time > now)) {
				job_ptr->time_limit = dep_ptr->job_ptr->
						      end_time - now;
				job_ptr->time_limit /= 60;  /* sec to min */
			}
			if (job_ptr->details && dep_ptr->job_ptr->details) {
				job_ptr->details->shared =
					dep_ptr->job_ptr->details->shared;
			}
		} else
			failure = true;
		if (clear_dep) {
			char *rmv_dep = xstrdup_printf(
				":%u", dep_ptr->job_ptr->job_id);
			xstrsubstitute(job_ptr->details->dependency,
				       rmv_dep, "");
			xfree(rmv_dep);
			list_delete_item(depend_iter);
		}
	}
	list_iterator_destroy(depend_iter);
	if (!depends && !expands && (count == 0))
		xfree(job_ptr->details->dependency);

	if (failure)
		return 2;
	if (depends)
		return 1;
	return 0;
}

/*
 * Parse a job dependency string and use it to establish a "depend_spec"
 * list of dependencies. We accept both old format (a single job ID) and
 * new format (e.g. "afterok:123:124,after:128").
 * IN job_ptr - job record to have dependency and depend_list updated
 * IN new_depend - new dependency description
 * RET returns an error code from slurm_errno.h
 */
extern int update_job_dependency(struct job_record *job_ptr, char *new_depend)
{
	int rc = SLURM_SUCCESS;
	uint16_t depend_type = 0;
	uint32_t job_id = 0;
	char *tok = new_depend, *sep_ptr, *sep_ptr2;
	List new_depend_list = NULL;
	struct depend_spec *dep_ptr;
	struct job_record *dep_job_ptr;
	char dep_buf[32];
	bool expand_cnt = 0;

	if (job_ptr->details == NULL)
		return EINVAL;

	/* Clear dependencies on NULL, "0", or empty dependency input */
	job_ptr->details->expanding_jobid = 0;
	if ((new_depend == NULL) || (new_depend[0] == '\0') ||
	    ((new_depend[0] == '0') && (new_depend[1] == '\0'))) {
		xfree(job_ptr->details->dependency);
		if (job_ptr->details->depend_list) {
			list_destroy(job_ptr->details->depend_list);
			job_ptr->details->depend_list = NULL;
		}
		return rc;

	}

	new_depend_list = list_create(_depend_list_del);

	/* validate new dependency string */
	while (rc == SLURM_SUCCESS) {

 		/* test singleton dependency flag */
 		if ( strncasecmp(tok, "singleton", 9) == 0 ) {
			depend_type = SLURM_DEPEND_SINGLETON;
			dep_ptr = xmalloc(sizeof(struct depend_spec));
			dep_ptr->depend_type = depend_type;
			/* dep_ptr->job_id = 0;		set by xmalloc */
			/* dep_ptr->job_ptr = NULL;	set by xmalloc */
			(void) list_append(new_depend_list, dep_ptr);
			if ( *(tok + 9 ) == ',' ) {
				tok += 10;
				continue;
			}
			else
				break;
 		}

		sep_ptr = strchr(tok, ':');
		if ((sep_ptr == NULL) && (job_id == 0)) {
			job_id = strtol(tok, &sep_ptr, 10);
			if ((sep_ptr == NULL) || (sep_ptr[0] != '\0') ||
			    (job_id == 0) || (job_id == job_ptr->job_id)) {
				rc = ESLURM_DEPENDENCY;
				break;
			}
			/* old format, just a single job_id */
			dep_job_ptr = find_job_record(job_id);
			if (!dep_job_ptr)	/* assume already done */
				break;
			snprintf(dep_buf, sizeof(dep_buf),
				 "afterany:%u", job_id);
			new_depend = dep_buf;
			dep_ptr = xmalloc(sizeof(struct depend_spec));
			dep_ptr->depend_type = SLURM_DEPEND_AFTER_ANY;
			dep_ptr->job_id = job_id;
			dep_ptr->job_ptr = dep_job_ptr;
			(void) list_append(new_depend_list, dep_ptr);
			break;
		} else if (sep_ptr == NULL) {
			rc = ESLURM_DEPENDENCY;
			break;
		}

		if      (strncasecmp(tok, "afternotok", 10) == 0)
			depend_type = SLURM_DEPEND_AFTER_NOT_OK;
		else if (strncasecmp(tok, "afterany", 8) == 0)
			depend_type = SLURM_DEPEND_AFTER_ANY;
		else if (strncasecmp(tok, "afterok", 7) == 0)
			depend_type = SLURM_DEPEND_AFTER_OK;
		else if (strncasecmp(tok, "after", 5) == 0)
			depend_type = SLURM_DEPEND_AFTER;
		else if (strncasecmp(tok, "expand", 6) == 0) {
			if (!select_g_job_expand_allow()) {
				rc = ESLURM_DEPENDENCY;
				break;
			}
			depend_type = SLURM_DEPEND_EXPAND;
		} else {
			rc = ESLURM_DEPENDENCY;
			break;
		}
		sep_ptr++;	/* skip over ":" */
		while (rc == SLURM_SUCCESS) {
			job_id = strtol(sep_ptr, &sep_ptr2, 10);
			if ((sep_ptr2 == NULL) ||
			    (job_id == 0) || (job_id == job_ptr->job_id) ||
			    ((sep_ptr2[0] != '\0') && (sep_ptr2[0] != ',') &&
			     (sep_ptr2[0] != ':'))) {
				rc = ESLURM_DEPENDENCY;
				break;
			}
			dep_job_ptr = find_job_record(job_id);
			if ((depend_type == SLURM_DEPEND_EXPAND) &&
			    ((expand_cnt++ > 0) || (dep_job_ptr == NULL) ||
			     (!IS_JOB_RUNNING(dep_job_ptr))              ||
			     (dep_job_ptr->qos_id != job_ptr->qos_id)    ||
			     (dep_job_ptr->part_ptr == NULL)             ||
			     (job_ptr->part_ptr     == NULL)             ||
			     (dep_job_ptr->part_ptr != job_ptr->part_ptr))) {
				/* Expand only jobs in the same QOS and
				 * and partition */
				rc = ESLURM_DEPENDENCY;
				break;
			}
			if (depend_type == SLURM_DEPEND_EXPAND) {
				job_ptr->details->expanding_jobid = job_id;
				/* GRES configuration of this job must match
				 * the job being expanded */
				xfree(job_ptr->gres);
				job_ptr->gres = xstrdup(dep_job_ptr->gres);
				if (job_ptr->gres_list)
					list_destroy(job_ptr->gres_list);
				gres_plugin_job_state_validate(job_ptr->gres,
						&job_ptr->gres_list);
			}
			if (dep_job_ptr) {	/* job still active */
				dep_ptr = xmalloc(sizeof(struct depend_spec));
				dep_ptr->depend_type = depend_type;
				dep_ptr->job_id = job_id;
				dep_ptr->job_ptr = dep_job_ptr;
				(void) list_append(new_depend_list, dep_ptr);
			}
			if (sep_ptr2[0] != ':')
				break;
			sep_ptr = sep_ptr2 + 1;	/* skip over ":" */
		}
		if (sep_ptr2[0] == ',')
			tok = sep_ptr2 + 1;
		else
			break;
	}

	if (rc == SLURM_SUCCESS) {
		/* test for circular dependencies (e.g. A -> B -> A) */
		(void) _scan_depend(NULL, job_ptr->job_id);
		if (_scan_depend(new_depend_list, job_ptr->job_id))
			rc = ESLURM_CIRCULAR_DEPENDENCY;
	}

	if (rc == SLURM_SUCCESS) {
		xfree(job_ptr->details->dependency);
		job_ptr->details->dependency = xstrdup(new_depend);
		if (job_ptr->details->depend_list)
			list_destroy(job_ptr->details->depend_list);
		job_ptr->details->depend_list = new_depend_list;
#if _DEBUG
		print_job_dependency(job_ptr);
#endif
	} else {
		list_destroy(new_depend_list);
	}
	return rc;
}

/* Return TRUE if job_id is found in dependency_list.
 * Pass NULL dependency list to clear the counter.
 * Execute recursively for each dependent job */
static bool _scan_depend(List dependency_list, uint32_t job_id)
{
	static time_t sched_update = 0;
	static int max_depend_depth = 10;
	static int job_counter = 0;
	bool rc = false;
	ListIterator iter;
	struct depend_spec *dep_ptr;

	if (sched_update != slurmctld_conf.last_update) {
		char *sched_params, *tmp_ptr;

		sched_params = slurm_get_sched_params();
		if (sched_params &&
		    (tmp_ptr = strstr(sched_params, "max_depend_depth="))) {
		/*                                   01234567890123456 */
			int i = atoi(tmp_ptr + 17);
			if (i < 0) {
				error("ignoring SchedulerParameters: "
				      "max_depend_depth value of %d", i);
			} else {
				      max_depend_depth = i;
			}
		}
		xfree(sched_params);
		sched_update = slurmctld_conf.last_update;
	}

	if (dependency_list == NULL) {
		job_counter = 0;
		return FALSE;
	} else if (job_counter++ >= max_depend_depth) {
		return FALSE;
	}

	xassert(job_id);
	iter = list_iterator_create(dependency_list);
	while (!rc && (dep_ptr = (struct depend_spec *) list_next(iter))) {
		if (dep_ptr->job_id == 0)	/* Singleton */
			continue;
		if (dep_ptr->job_id == job_id)
			rc = true;
		else if ((dep_ptr->job_id != dep_ptr->job_ptr->job_id) ||
			 (dep_ptr->job_ptr->magic != JOB_MAGIC))
			continue;	/* purged job, ptr not yet cleared */
		else if (!IS_JOB_FINISHED(dep_ptr->job_ptr) &&
			 dep_ptr->job_ptr->details &&
			 dep_ptr->job_ptr->details->depend_list) {
			rc = _scan_depend(dep_ptr->job_ptr->details->
					  depend_list, job_id);
			if (rc) {
				info("circular dependency: job %u is dependent "
				     "upon job %u", dep_ptr->job_id, job_id);
			}
		}
	}
	list_iterator_destroy(iter);
	return rc;
}

static void _pre_list_del(void *x)
{
	xfree(x);
}

/* If there are higher priority queued jobs in this job's partition, then
 * delay the job's expected initiation time as needed to run those jobs.
 * NOTE: This is only a rough estimate of the job's start time as it ignores
 * job dependencies, feature requirements, specific node requirements, etc. */
static void _delayed_job_start_time(struct job_record *job_ptr)
{
	uint32_t part_node_cnt, part_cpu_cnt, part_cpus_per_node;
	uint32_t job_size_cpus, job_size_nodes, job_time;
	uint64_t cume_space_time = 0;
	struct job_record *job_q_ptr;
	ListIterator job_iterator;

	if (job_ptr->part_ptr == NULL)
		return;
	part_node_cnt = job_ptr->part_ptr->total_nodes;
	part_cpu_cnt  = job_ptr->part_ptr->total_cpus;
	if (part_node_cnt > part_cpu_cnt)
		part_cpus_per_node = part_node_cnt / part_cpu_cnt;
	else
		part_cpus_per_node = 1;

	job_iterator = list_iterator_create(job_list);
	while ((job_q_ptr = (struct job_record *) list_next(job_iterator))) {
		if (!IS_JOB_PENDING(job_q_ptr) || !job_q_ptr->details ||
		    (job_q_ptr->part_ptr != job_ptr->part_ptr) ||
		    (job_q_ptr->priority < job_ptr->priority) ||
		    (job_q_ptr->job_id == job_ptr->job_id))
			continue;
		if (job_q_ptr->details->min_nodes == NO_VAL)
			job_size_nodes = 1;
		else
			job_size_nodes = job_q_ptr->details->min_nodes;
		if (job_q_ptr->details->min_cpus == NO_VAL)
			job_size_cpus = 1;
		else
			job_size_cpus = job_q_ptr->details->min_nodes;
		job_size_cpus = MAX(job_size_cpus,
				    (job_size_nodes * part_cpus_per_node));
		if (job_ptr->time_limit == NO_VAL)
			job_time = job_q_ptr->part_ptr->max_time;
		else
			job_time = job_q_ptr->time_limit;
		cume_space_time += job_size_cpus * job_time;
	}
	list_iterator_destroy(job_iterator);
	cume_space_time /= part_cpu_cnt;/* Factor out size */
	cume_space_time *= 60;		/* Minutes to seconds */
	debug2("Increasing estimated start of job %u by %"PRIu64" secs",
	       job_ptr->job_id, cume_space_time);
	job_ptr->start_time += cume_space_time;
}

/* Determine if a pending job will run using only the specified nodes
 * (in job_desc_msg->req_nodes), build response message and return
 * SLURM_SUCCESS on success. Otherwise return an error code. Caller
 * must free response message */
extern int job_start_data(job_desc_msg_t *job_desc_msg,
			  will_run_response_msg_t **resp)
{
	struct job_record *job_ptr;
	struct part_record *part_ptr;
	bitstr_t *avail_bitmap = NULL, *resv_bitmap = NULL;
	bitstr_t *exc_core_bitmap = NULL;
	uint32_t min_nodes, max_nodes, req_nodes;
	int i, rc = SLURM_SUCCESS;
	time_t now = time(NULL), start_res, orig_start_time = (time_t) 0;
	List preemptee_candidates = NULL, preemptee_job_list = NULL;

	job_ptr = find_job_record(job_desc_msg->job_id);
	if (job_ptr == NULL)
		return ESLURM_INVALID_JOB_ID;

	part_ptr = job_ptr->part_ptr;
	if (part_ptr == NULL)
		return ESLURM_INVALID_PARTITION_NAME;

	if ((job_ptr->details == NULL) || (!IS_JOB_PENDING(job_ptr)))
		return ESLURM_DISABLED;

	if ((job_desc_msg->req_nodes == NULL) ||
	    (job_desc_msg->req_nodes == '\0')) {
		/* assume all nodes available to job for testing */
		avail_bitmap = bit_alloc(node_record_count);
		bit_nset(avail_bitmap, 0, (node_record_count - 1));
	} else if (node_name2bitmap(job_desc_msg->req_nodes, false,
				    &avail_bitmap) != 0) {
		return ESLURM_INVALID_NODE_NAME;
	}

	/* Consider only nodes in this job's partition */
	if (part_ptr->node_bitmap)
		bit_and(avail_bitmap, part_ptr->node_bitmap);
	else
		rc = ESLURM_REQUESTED_PART_CONFIG_UNAVAILABLE;
	if (job_req_node_filter(job_ptr, avail_bitmap))
		rc = ESLURM_REQUESTED_PART_CONFIG_UNAVAILABLE;
	if (job_ptr->details->exc_node_bitmap) {
		bitstr_t *exc_node_mask = NULL;
		exc_node_mask = bit_copy(job_ptr->details->exc_node_bitmap);
		bit_not(exc_node_mask);
		bit_and(avail_bitmap, exc_node_mask);
		FREE_NULL_BITMAP(exc_node_mask);
	}
	if (job_ptr->details->req_node_bitmap) {
		if (!bit_super_set(job_ptr->details->req_node_bitmap,
				   avail_bitmap)) {
			rc = ESLURM_REQUESTED_PART_CONFIG_UNAVAILABLE;
		}
	}

	/* Enforce reservation: access control, time and nodes */
	if (job_ptr->details->begin_time)
		start_res = job_ptr->details->begin_time;
	else
		start_res = now;
	i = job_test_resv(job_ptr, &start_res, false, &resv_bitmap,
			  &exc_core_bitmap);
	if (i != SLURM_SUCCESS)
		return i;
	bit_and(avail_bitmap, resv_bitmap);
	FREE_NULL_BITMAP(resv_bitmap);

	/* Only consider nodes that are not DOWN or DRAINED */
	bit_and(avail_bitmap, avail_node_bitmap);

	if (rc == SLURM_SUCCESS) {
		/* On BlueGene systems don't adjust the min/max node limits
		   here.  We are working on midplane values. */
		min_nodes = MAX(job_ptr->details->min_nodes,
				part_ptr->min_nodes);
		if (job_ptr->details->max_nodes == 0)
			max_nodes = part_ptr->max_nodes;
		else
			max_nodes = MIN(job_ptr->details->max_nodes,
					part_ptr->max_nodes);
		max_nodes = MIN(max_nodes, 500000);	/* prevent overflows */
		if (!job_ptr->limit_set_max_nodes &&
		    job_ptr->details->max_nodes)
			req_nodes = max_nodes;
		else
			req_nodes = min_nodes;
		preemptee_candidates = slurm_find_preemptable_jobs(job_ptr);

		/* The orig_start is based upon the backfill scheduler data
		 * and considers all higher priority jobs. The logic below
		 * only considers currently running jobs, so the expected
		 * start time will almost certainly be earlier and not as
		 * accurate, but this algorithm is much faster. */
		orig_start_time = job_ptr->start_time;
		rc = select_g_job_test(job_ptr, avail_bitmap,
				       min_nodes, max_nodes, req_nodes,
				       SELECT_MODE_WILL_RUN,
				       preemptee_candidates,
				       &preemptee_job_list, exc_core_bitmap);
	}

	if (rc == SLURM_SUCCESS) {
		will_run_response_msg_t *resp_data;
		resp_data = xmalloc(sizeof(will_run_response_msg_t));
		resp_data->job_id     = job_ptr->job_id;
#ifdef HAVE_BG
		select_g_select_jobinfo_get(job_ptr->select_jobinfo,
					    SELECT_JOBDATA_NODE_CNT,
					    &resp_data->proc_cnt);

#else
		resp_data->proc_cnt = job_ptr->total_cpus;
#endif
		_delayed_job_start_time(job_ptr);
		resp_data->start_time = MAX(job_ptr->start_time,
					    orig_start_time);
		resp_data->start_time = MAX(resp_data->start_time, start_res);
		job_ptr->start_time   = 0;  /* restore pending job start time */
		resp_data->node_list  = bitmap2node_name(avail_bitmap);

		if (preemptee_job_list) {
			ListIterator preemptee_iterator;
			uint32_t *preemptee_jid;
			struct job_record *tmp_job_ptr;
			resp_data->preemptee_job_id=list_create(_pre_list_del);
			preemptee_iterator = list_iterator_create(
							preemptee_job_list);
			while ((tmp_job_ptr = (struct job_record *)
					list_next(preemptee_iterator))) {
				preemptee_jid = xmalloc(sizeof(uint32_t));
				(*preemptee_jid) = tmp_job_ptr->job_id;
				list_append(resp_data->preemptee_job_id,
					    preemptee_jid);
			}
			list_iterator_destroy(preemptee_iterator);
		}
		*resp = resp_data;
	} else {
		rc = ESLURM_REQUESTED_NODE_CONFIG_UNAVAILABLE;
	}

	if (preemptee_candidates)
		list_destroy(preemptee_candidates);
	if (preemptee_job_list)
		list_destroy(preemptee_job_list);
	FREE_NULL_BITMAP(avail_bitmap);
	return rc;
}

/*
 * epilog_slurmctld - execute the epilog_slurmctld for a job that has just
 *	terminated.
 * IN job_ptr - pointer to job that has been terminated
 * RET SLURM_SUCCESS(0) or error code
 */
extern int epilog_slurmctld(struct job_record *job_ptr)
{
	int rc;
	pthread_t thread_id_epilog;
	pthread_attr_t thread_attr_epilog;

	if ((slurmctld_conf.epilog_slurmctld == NULL) ||
	    (slurmctld_conf.epilog_slurmctld[0] == '\0'))
		return SLURM_SUCCESS;

	if (access(slurmctld_conf.epilog_slurmctld, X_OK) < 0) {
		error("Invalid EpilogSlurmctld: %m");
		return errno;
	}

	slurm_attr_init(&thread_attr_epilog);
	pthread_attr_setdetachstate(&thread_attr_epilog,
				    PTHREAD_CREATE_DETACHED);
	while (1) {
		rc = pthread_create(&thread_id_epilog,
				    &thread_attr_epilog,
				    _run_epilog, (void *) job_ptr);
		if (rc == 0) {
			slurm_attr_destroy(&thread_attr_epilog);
			return SLURM_SUCCESS;
		}
		if (errno == EAGAIN)
			continue;
		error("pthread_create: %m");
		slurm_attr_destroy(&thread_attr_epilog);
		return errno;
	}
}

static char **_build_env(struct job_record *job_ptr)
{
	char **my_env, *name;

	my_env = xmalloc(sizeof(char *));
	my_env[0] = NULL;

	/* Set SPANK env vars first so that we can overrite as needed
	 * below. Prevent user hacking from setting SLURM_JOB_ID etc. */
	if (job_ptr->spank_job_env_size) {
		env_array_merge(&my_env,
				(const char **) job_ptr->spank_job_env);
	}

#ifdef HAVE_BG
	select_g_select_jobinfo_get(job_ptr->select_jobinfo,
				    SELECT_JOBDATA_BLOCK_ID, &name);
	setenvf(&my_env, "MPIRUN_PARTITION", "%s", name);
# ifdef HAVE_BGP
	{
		uint16_t conn_type = (uint16_t)NO_VAL;
		select_g_select_jobinfo_get(job_ptr->select_jobinfo,
					    SELECT_JOBDATA_CONN_TYPE,
					    &conn_type);
		if (conn_type > SELECT_SMALL) {
			/* SUBMIT_POOL over rides
			   HTC_SUBMIT_POOL */
			setenvf(&my_env, "SUBMIT_POOL", "%s", name);
		}
	}
# endif
	xfree(name);
#elif defined HAVE_CRAY
	name = select_g_select_jobinfo_xstrdup(job_ptr->select_jobinfo,
						SELECT_PRINT_RESV_ID);
	setenvf(&my_env, "BASIL_RESERVATION_ID", "%s", name);
	xfree(name);
#endif
	setenvf(&my_env, "SLURM_JOB_ACCOUNT", "%s", job_ptr->account);
	if (job_ptr->details) {
		setenvf(&my_env, "SLURM_JOB_CONSTRAINTS",
			"%s", job_ptr->details->features);
	}
	setenvf(&my_env, "SLURM_JOB_DERIVED_EC", "%u",
		job_ptr->derived_ec);
	setenvf(&my_env, "SLURM_JOB_EXIT_CODE", "%u", job_ptr->exit_code);
	setenvf(&my_env, "SLURM_JOB_GID", "%u", job_ptr->group_id);
	name = gid_to_string((uid_t) job_ptr->group_id);
	setenvf(&my_env, "SLURM_JOB_GROUP", "%s", name);
	xfree(name);
	setenvf(&my_env, "SLURM_JOBID", "%u", job_ptr->job_id);
	setenvf(&my_env, "SLURM_JOB_ID", "%u", job_ptr->job_id);
	setenvf(&my_env, "SLURM_JOB_NAME", "%s", job_ptr->name);
	setenvf(&my_env, "SLURM_JOB_NODELIST", "%s", job_ptr->nodes);
	setenvf(&my_env, "SLURM_JOB_PARTITION", "%s", job_ptr->partition);
	setenvf(&my_env, "SLURM_JOB_UID", "%u", job_ptr->user_id);
	name = uid_to_string((uid_t) job_ptr->user_id);
	setenvf(&my_env, "SLURM_JOB_USER", "%s", name);
	xfree(name);

	return my_env;
}

static void *_run_epilog(void *arg)
{
	struct job_record *job_ptr = (struct job_record *) arg;
	uint32_t job_id;
	pid_t cpid;
	int i, status, wait_rc;
	char *argv[2], **my_env;
	/* Locks: Read config, job */
	slurmctld_lock_t config_read_lock = {
		READ_LOCK, READ_LOCK, NO_LOCK, NO_LOCK };

	lock_slurmctld(config_read_lock);
	argv[0] = xstrdup(slurmctld_conf.epilog_slurmctld);
	argv[1] = NULL;
	my_env = _build_env(job_ptr);
	job_id = job_ptr->job_id;
	unlock_slurmctld(config_read_lock);

	if ((cpid = fork()) < 0) {
		error("epilog_slurmctld fork error: %m");
		goto fini;
	}
	if (cpid == 0) {
#ifdef SETPGRP_TWO_ARGS
		setpgrp(0, 0);
#else
		setpgrp();
#endif
		execve(argv[0], argv, my_env);
		exit(127);
	}

	while (1) {
		wait_rc = waitpid(cpid, &status, 0);
		if (wait_rc < 0) {
			if (errno == EINTR)
				continue;
			error("epilog_slurmctld waitpid error: %m");
			break;
		} else if (wait_rc > 0) {
			killpg(cpid, SIGKILL);	/* kill children too */
			break;
		}
	}
	if (status != 0) {
		error("epilog_slurmctld job %u epilog exit status %u:%u",
		      job_id, WEXITSTATUS(status), WTERMSIG(status));
	} else
		debug2("epilog_slurmctld job %u epilog completed", job_id);

 fini:	xfree(argv[0]);
	for (i=0; my_env[i]; i++)
		xfree(my_env[i]);
	xfree(my_env);
	return NULL;
}

/*
 * prolog_slurmctld - execute the prolog_slurmctld for a job that has just
 *	been allocated resources.
 * IN job_ptr - pointer to job that will be initiated
 * RET SLURM_SUCCESS(0) or error code
 */
extern int prolog_slurmctld(struct job_record *job_ptr)
{
	int rc;
	pthread_t thread_id_prolog;
	pthread_attr_t thread_attr_prolog;

	if ((slurmctld_conf.prolog_slurmctld == NULL) ||
	    (slurmctld_conf.prolog_slurmctld[0] == '\0'))
		return SLURM_SUCCESS;

	if (access(slurmctld_conf.prolog_slurmctld, X_OK) < 0) {
		error("Invalid PrologSlurmctld: %m");
		return errno;
	}

	if (job_ptr->details)
		job_ptr->details->prolog_running = 1;

	slurm_attr_init(&thread_attr_prolog);
	pthread_attr_setdetachstate(&thread_attr_prolog,
				    PTHREAD_CREATE_DETACHED);
	while (1) {
		rc = pthread_create(&thread_id_prolog,
				    &thread_attr_prolog,
				    _run_prolog, (void *) job_ptr);
		if (rc == 0) {
			slurm_attr_destroy(&thread_attr_prolog);
			return SLURM_SUCCESS;
		}
		if (errno == EAGAIN)
			continue;
		error("pthread_create: %m");
		slurm_attr_destroy(&thread_attr_prolog);
		return errno;
	}
}

static void *_run_prolog(void *arg)
{
	struct job_record *job_ptr = (struct job_record *) arg;
	struct node_record *node_ptr;
	uint32_t job_id;
	pid_t cpid;
	int i, rc, status, wait_rc;
	char *argv[2], **my_env;
	/* Locks: Read config, job; Write nodes */
	slurmctld_lock_t config_read_lock = {
		READ_LOCK, READ_LOCK, WRITE_LOCK, NO_LOCK };
	bitstr_t *node_bitmap = NULL;
	time_t now = time(NULL);
	uint16_t resume_timeout = slurm_get_resume_timeout();

	lock_slurmctld(config_read_lock);
	argv[0] = xstrdup(slurmctld_conf.prolog_slurmctld);
	argv[1] = NULL;
	my_env = _build_env(job_ptr);
	job_id = job_ptr->job_id;
	if (job_ptr->node_bitmap) {
		node_bitmap = bit_copy(job_ptr->node_bitmap);
		for (i = 0, node_ptr = node_record_table_ptr;
		     i < node_record_count; i++, node_ptr++) {
			if (!bit_test(node_bitmap, i))
				continue;
			/* Allow time for possible reboot */
			node_ptr->last_response = now + resume_timeout;
		}
	}
	unlock_slurmctld(config_read_lock);

	if ((cpid = fork()) < 0) {
		error("prolog_slurmctld fork error: %m");
		goto fini;
	}
	if (cpid == 0) {
#ifdef SETPGRP_TWO_ARGS
		setpgrp(0, 0);
#else
		setpgrp();
#endif
		execve(argv[0], argv, my_env);
		exit(127);
	}

	while (1) {
		wait_rc = waitpid(cpid, &status, 0);
		if (wait_rc < 0) {
			if (errno == EINTR)
				continue;
			error("prolog_slurmctld waitpid error: %m");
			break;
		} else if (wait_rc > 0) {
			killpg(cpid, SIGKILL);	/* kill children too */
			break;
		}
	}
	if (status != 0) {
		bool kill_job = false;
		slurmctld_lock_t job_write_lock = {
			NO_LOCK, WRITE_LOCK, WRITE_LOCK, NO_LOCK };
		error("prolog_slurmctld job %u prolog exit status %u:%u",
		      job_id, WEXITSTATUS(status), WTERMSIG(status));
		lock_slurmctld(job_write_lock);
		if ((rc = job_requeue(0, job_id, -1, (uint16_t) NO_VAL,
				      false))) {
			info("unable to requeue job %u: %m", job_id);
			kill_job = true;
		}
		if (kill_job) {
			srun_user_message(job_ptr,
					  "PrologSlurmctld failed, job killed");
			(void) job_signal(job_id, SIGKILL, 0, 0, false);
		}

		unlock_slurmctld(job_write_lock);
	} else
		debug2("prolog_slurmctld job %u prolog completed", job_id);

 fini:	xfree(argv[0]);
	for (i=0; my_env[i]; i++)
		xfree(my_env[i]);
	xfree(my_env);
	lock_slurmctld(config_read_lock);
	if (job_ptr->job_id != job_id) {
		error("prolog_slurmctld job %u pointer invalid", job_id);
		job_ptr = find_job_record(job_id);
		if (job_ptr == NULL)
			error("prolog_slurmctld job %u now defunct", job_id);
	}
	if (job_ptr) {
		if (job_ptr->details)
			job_ptr->details->prolog_running = 0;
		if (job_ptr->batch_flag &&
		    (IS_JOB_RUNNING(job_ptr) || IS_JOB_SUSPENDED(job_ptr)))
			launch_job(job_ptr);
	}
	if (job_ptr && job_ptr->node_bitmap) {
		for (i=0; i<node_record_count; i++) {
			if (bit_test(job_ptr->node_bitmap, i) == 0)
				continue;
			node_record_table_ptr[i].node_state &=
				(~NODE_STATE_POWER_UP);
		}
	} else if (node_bitmap) {
		for (i=0; i<node_record_count; i++) {
			if (bit_test(node_bitmap, i) == 0)
				continue;
			node_record_table_ptr[i].node_state &=
				(~NODE_STATE_POWER_UP);
		}
	}
	unlock_slurmctld(config_read_lock);
	FREE_NULL_BITMAP(node_bitmap);

	return NULL;
}

/*
 * Copy a job's feature list
 * IN feature_list_src - a job's depend_lst
 * RET copy of depend_list_src, must be freed by caller
 */
extern List feature_list_copy(List feature_list_src)
{
	struct feature_record *feat_src, *feat_dest;
	ListIterator iter;
	List feature_list_dest = NULL;

	if (!feature_list_src)
		return feature_list_dest;

	feature_list_dest = list_create(_feature_list_delete);
	iter = list_iterator_create(feature_list_src);
	while ((feat_src = (struct feature_record *) list_next(iter))) {
		feat_dest = xmalloc(sizeof(struct feature_record));
		memcpy(feat_dest, feat_src, sizeof(struct feature_record));
		feat_dest->name = xstrdup(feat_src->name);
		list_append(feature_list_dest, feat_dest);
	}
	list_iterator_destroy(iter);
	return feature_list_dest;
}

/*
 * build_feature_list - Translate a job's feature string into a feature_list
 * IN  details->features
 * OUT details->feature_list
 * RET error code
 */
extern int build_feature_list(struct job_record *job_ptr)
{
	struct job_details *detail_ptr = job_ptr->details;
	char *tmp_requested, *str_ptr, *feature = NULL;
	int bracket = 0, count = 0, i;
	bool have_count = false, have_or = false;
	struct feature_record *feat;

	if (!detail_ptr || !detail_ptr->features)	/* no constraints */
		return SLURM_SUCCESS;
	if (detail_ptr->feature_list)		/* already processed */
		return SLURM_SUCCESS;

	tmp_requested = xstrdup(detail_ptr->features);
	detail_ptr->feature_list = list_create(_feature_list_delete);
	for (i=0; ; i++) {
		if (tmp_requested[i] == '*') {
			tmp_requested[i] = '\0';
			have_count = true;
			count = strtol(&tmp_requested[i+1], &str_ptr, 10);
			if ((feature == NULL) || (count <= 0)) {
				info("Job %u invalid constraint %s",
					job_ptr->job_id, detail_ptr->features);
				xfree(tmp_requested);
				return ESLURM_INVALID_FEATURE;
			}
			i = str_ptr - tmp_requested - 1;
		} else if (tmp_requested[i] == '&') {
			tmp_requested[i] = '\0';
			if (feature == NULL) {
				info("Job %u invalid constraint %s",
					job_ptr->job_id, detail_ptr->features);
				xfree(tmp_requested);
				return ESLURM_INVALID_FEATURE;
			}
			feat = xmalloc(sizeof(struct feature_record));
			feat->name = xstrdup(feature);
			feat->count = count;
			if (bracket)
				feat->op_code = FEATURE_OP_XAND;
			else
				feat->op_code = FEATURE_OP_AND;
			list_append(detail_ptr->feature_list, feat);
			feature = NULL;
			count = 0;
		} else if (tmp_requested[i] == '|') {
			tmp_requested[i] = '\0';
			have_or = true;
			if (feature == NULL) {
				info("Job %u invalid constraint %s",
					job_ptr->job_id, detail_ptr->features);
				xfree(tmp_requested);
				return ESLURM_INVALID_FEATURE;
			}
			feat = xmalloc(sizeof(struct feature_record));
			feat->name = xstrdup(feature);
			feat->count = count;
			if (bracket)
				feat->op_code = FEATURE_OP_XOR;
			else
				feat->op_code = FEATURE_OP_OR;
			list_append(detail_ptr->feature_list, feat);
			feature = NULL;
			count = 0;
		} else if (tmp_requested[i] == '[') {
			tmp_requested[i] = '\0';
			if ((feature != NULL) || bracket) {
				info("Job %u invalid constraint %s",
					job_ptr->job_id, detail_ptr->features);
				xfree(tmp_requested);
				return ESLURM_INVALID_FEATURE;
			}
			bracket++;
		} else if (tmp_requested[i] == ']') {
			tmp_requested[i] = '\0';
			if ((feature == NULL) || (bracket == 0)) {
				info("Job %u invalid constraint %s",
					job_ptr->job_id, detail_ptr->features);
				xfree(tmp_requested);
				return ESLURM_INVALID_FEATURE;
			}
			bracket = 0;
		} else if (tmp_requested[i] == '\0') {
			if (feature) {
				feat = xmalloc(sizeof(struct feature_record));
				feat->name = xstrdup(feature);
				feat->count = count;
				feat->op_code = FEATURE_OP_END;
				list_append(detail_ptr->feature_list, feat);
			}
			break;
		} else if (tmp_requested[i] == ',') {
			info("Job %u invalid constraint %s",
				job_ptr->job_id, detail_ptr->features);
			xfree(tmp_requested);
			return ESLURM_INVALID_FEATURE;
		} else if (feature == NULL) {
			feature = &tmp_requested[i];
		}
	}
	xfree(tmp_requested);
	if (have_count && have_or) {
		info("Job %u invalid constraint (OR with feature count): %s",
			job_ptr->job_id, detail_ptr->features);
		return ESLURM_INVALID_FEATURE;
	}

	return _valid_feature_list(job_ptr->job_id, detail_ptr->feature_list);
}

static void _feature_list_delete(void *x)
{
	struct feature_record *feature = (struct feature_record *)x;
	xfree(feature->name);
	xfree(feature);
}

static int _valid_feature_list(uint32_t job_id, List feature_list)
{
	ListIterator feat_iter;
	struct feature_record *feat_ptr;
	char *buf = NULL, tmp[16];
	int bracket = 0;
	int rc = SLURM_SUCCESS;

	if (feature_list == NULL) {
		debug2("Job %u feature list is empty", job_id);
		return rc;
	}

	feat_iter = list_iterator_create(feature_list);
	while ((feat_ptr = (struct feature_record *)list_next(feat_iter))) {
		if ((feat_ptr->op_code == FEATURE_OP_XOR) ||
		    (feat_ptr->op_code == FEATURE_OP_XAND)) {
			if (bracket == 0)
				xstrcat(buf, "[");
			bracket = 1;
		}
		xstrcat(buf, feat_ptr->name);
		if (rc == SLURM_SUCCESS)
			rc = _valid_node_feature(feat_ptr->name);
		if (feat_ptr->count) {
			snprintf(tmp, sizeof(tmp), "*%u", feat_ptr->count);
			xstrcat(buf, tmp);
		}
		if (bracket &&
		    ((feat_ptr->op_code != FEATURE_OP_XOR) &&
		     (feat_ptr->op_code != FEATURE_OP_XAND))) {
			xstrcat(buf, "]");
			bracket = 0;
		}
		if ((feat_ptr->op_code == FEATURE_OP_AND) ||
		    (feat_ptr->op_code == FEATURE_OP_XAND))
			xstrcat(buf, "&");
		else if ((feat_ptr->op_code == FEATURE_OP_OR) ||
			 (feat_ptr->op_code == FEATURE_OP_XOR))
			xstrcat(buf, "|");
	}
	list_iterator_destroy(feat_iter);
	if (rc == SLURM_SUCCESS)
		debug("Job %u feature list: %s", job_id, buf);
	else
		info("Job %u has invalid feature list: %s", job_id, buf);
	xfree(buf);
	return rc;
}

static int _valid_node_feature(char *feature)
{
	int rc = ESLURM_INVALID_FEATURE;
	struct features_record *feature_ptr;
	ListIterator feature_iter;

	/* Clear these nodes from the feature_list record,
	 * then restore as needed */
	feature_iter = list_iterator_create(feature_list);
	while ((feature_ptr = (struct features_record *)
			list_next(feature_iter))) {
		if (strcmp(feature_ptr->name, feature))
			continue;
		rc = SLURM_SUCCESS;
		break;
	}
	list_iterator_destroy(feature_iter);

	return rc;
}

/* If a job can run in multiple partitions, make sure that the one
 * actually used is first in the string. Needed for job state save/restore */
extern void rebuild_job_part_list(struct job_record *job_ptr)
{
	ListIterator part_iterator;
	struct part_record *part_ptr;

	if ((job_ptr->part_ptr_list == NULL) || (job_ptr->part_ptr == NULL))
		return;

	xfree(job_ptr->partition);
	job_ptr->partition = xstrdup(job_ptr->part_ptr->name);

	part_iterator = list_iterator_create(job_ptr->part_ptr_list);
	while ((part_ptr = (struct part_record *) list_next(part_iterator))) {
		if (part_ptr == job_ptr->part_ptr)
			continue;
		xstrcat(job_ptr->partition, ",");
		xstrcat(job_ptr->partition, part_ptr->name);
	}
	list_iterator_destroy(part_iterator);
}<|MERGE_RESOLUTION|>--- conflicted
+++ resolved
@@ -1064,15 +1064,8 @@
 	static time_t config_update = 0;
 	static bool preemption_enabled = true;
 	ListIterator part_iterator;
-<<<<<<< HEAD
-	ListIterator prio_iterator;
-	struct part_record *part_ptr;
-	uint32_t *job_priority;
-	uint32_t p1,p2;
-=======
 	struct part_record *part_ptr;
 	uint32_t p1, p2;
->>>>>>> 42ae76f2
 
 	/* The following block of code is designed to minimize run time in
 	 * typical configurations for this frequently executed function. */
@@ -1094,52 +1087,6 @@
 	if (!has_resv1 && has_resv2)
 		return 1;
 
-<<<<<<< HEAD
-	if (job_rec1->job_ptr->part_ptr_list) {
-		part_iterator = list_iterator_create(job_rec1->job_ptr
-				->part_ptr_list);
-		prio_iterator = list_iterator_create(job_rec1->job_ptr
-				->priority_list);
-
-		if ((part_iterator == NULL) || prio_iterator == NULL)
-			fatal("list_iterator_create malloc failure");
-
-		while ((part_ptr = (struct part_record *) 
-				   list_next(part_iterator))) {
-			job_priority = (uint32_t *) list_next(prio_iterator);
-			if (job_rec1->part_ptr == part_ptr) {
-				p1 = *job_priority;
-				break;
-			}
-		}
-		list_iterator_destroy(part_iterator);
-		list_iterator_destroy(prio_iterator);
-	} else
-		p1 = job_rec1->job_ptr->priority;
-
-	if (job_rec2->job_ptr->part_ptr_list) {
-		part_iterator = list_iterator_create(job_rec2->job_ptr
-				->part_ptr_list);
-		prio_iterator = list_iterator_create(job_rec2->job_ptr
-				->priority_list);
-
-		if ((part_iterator == NULL) || prio_iterator == NULL)
-			fatal("list_iterator_create malloc failure");
-
-		while ((part_ptr = (struct part_record *)
-					list_next(part_iterator))) {
-
-			job_priority = (uint32_t *) list_next(prio_iterator);
-			if (job_rec2->part_ptr == part_ptr) {
-				p2 = *job_priority;
-				break;
-			}
-		}
-		list_iterator_destroy(part_iterator);
-		list_iterator_destroy(prio_iterator);
-	} else
-		p2 = job_rec2->job_ptr->priority;
-=======
 	p1 = job_rec1->job_ptr->priority;
 	if (job_rec1->job_ptr->part_ptr_list &&
 	    job_rec1->job_ptr->priority_array) {
@@ -1173,7 +1120,6 @@
 		}
 		list_iterator_destroy(part_iterator);
 	}
->>>>>>> 42ae76f2
 
 	if (p1 < p2)
 		return 1;
