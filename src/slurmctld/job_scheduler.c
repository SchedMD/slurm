/*****************************************************************************\
 * job_scheduler.c - manage the scheduling of pending jobs in priority order
 *	Note there is a global job list (job_list)
 *****************************************************************************
 *  Copyright (C) 2002-2007 The Regents of the University of California.
 *  Copyright (C) 2008-2010 Lawrence Livermore National Security.
 *  Produced at Lawrence Livermore National Laboratory (cf, DISCLAIMER).
 *  Written by Morris Jette <jette1@llnl.gov>
 *  CODE-OCEC-09-009. All rights reserved.
 *
 *  This file is part of SLURM, a resource management program.
 *  For details, see <http://slurm.schedmd.com/>.
 *  Please also read the included file: DISCLAIMER.
 *
 *  SLURM is free software; you can redistribute it and/or modify it under
 *  the terms of the GNU General Public License as published by the Free
 *  Software Foundation; either version 2 of the License, or (at your option)
 *  any later version.
 *
 *  In addition, as a special exception, the copyright holders give permission
 *  to link the code of portions of this program with the OpenSSL library under
 *  certain conditions as described in each individual source file, and
 *  distribute linked combinations including the two. You must obey the GNU
 *  General Public License in all respects for all of the code used other than
 *  OpenSSL. If you modify file(s) with this exception, you may extend this
 *  exception to your version of the file(s), but you are not obligated to do
 *  so. If you do not wish to do so, delete this exception statement from your
 *  version.  If you delete this exception statement from all source files in
 *  the program, then also delete it here.
 *
 *  SLURM is distributed in the hope that it will be useful, but WITHOUT ANY
 *  WARRANTY; without even the implied warranty of MERCHANTABILITY or FITNESS
 *  FOR A PARTICULAR PURPOSE.  See the GNU General Public License for more
 *  details.
 *
 *  You should have received a copy of the GNU General Public License along
 *  with SLURM; if not, write to the Free Software Foundation, Inc.,
 *  51 Franklin Street, Fifth Floor, Boston, MA 02110-1301  USA.
\*****************************************************************************/

#ifdef HAVE_CONFIG_H
#  include "config.h"
#endif

#if defined(__NetBSD__)
#include <sys/types.h> /* for pid_t */
#include <sys/signal.h> /* for SIGKILL */
#endif
#if defined(__FreeBSD__)
#include <signal.h> /* for SIGKILL */
#endif
#include <errno.h>
#include <stdio.h>
#include <stdlib.h>
#include <string.h>
#include <unistd.h>

#include "src/common/assoc_mgr.h"
#include "src/common/env.h"
#include "src/common/gres.h"
#include "src/common/list.h"
#include "src/common/macros.h"
#include "src/common/node_select.h"
#include "src/common/slurm_accounting_storage.h"
#include "src/common/slurm_acct_gather.h"
#include "src/common/timers.h"
#include "src/common/uid.h"
#include "src/common/xassert.h"
#include "src/common/xstring.h"

#include "src/slurmctld/acct_policy.h"
#include "src/slurmctld/agent.h"
#include "src/slurmctld/front_end.h"
#include "src/slurmctld/job_scheduler.h"
#include "src/slurmctld/licenses.h"
#include "src/slurmctld/locks.h"
#include "src/slurmctld/node_scheduler.h"
#include "src/slurmctld/preempt.h"
#include "src/slurmctld/proc_req.h"
#include "src/slurmctld/reservation.h"
#include "src/slurmctld/slurmctld.h"
#include "src/slurmctld/srun_comm.h"

#define _DEBUG 0
#define MAX_RETRIES 10

typedef struct epilog_arg {
	char *epilog_slurmctld;
	uint32_t job_id;
	char **my_env;
} epilog_arg_t;

static char **	_build_env(struct job_record *job_ptr);
static void	_depend_list_del(void *dep_ptr);
static void	_feature_list_delete(void *x);
static void	_job_queue_append(List job_queue, struct job_record *job_ptr,
				  struct part_record *part_ptr, uint32_t priority);
static void	_job_queue_rec_del(void *x);
static bool	_job_runnable_test1(struct job_record *job_ptr,
				    bool clear_start);
static bool	_job_runnable_test2(struct job_record *job_ptr,
				    bool check_min_time);
static void *	_run_epilog(void *arg);
static void *	_run_prolog(void *arg);
static bool	_scan_depend(List dependency_list, uint32_t job_id);
static int	_valid_feature_list(uint32_t job_id, List feature_list);
static int	_valid_node_feature(char *feature);

static int	save_last_part_update = 0;

extern diag_stats_t slurmctld_diag_stats;

/*
 * _build_user_job_list - build list of jobs for a given user
 *			  and an optional job name
 * IN  user_id - user id
 * IN  job_name - job name constraint
 * RET the job queue
 * NOTE: the caller must call list_destroy() on RET value to free memory
 */
static List _build_user_job_list(uint32_t user_id, char* job_name)
{
	List job_queue;
	ListIterator job_iterator;
	struct job_record *job_ptr = NULL;

	job_queue = list_create(NULL);
	job_iterator = list_iterator_create(job_list);
	while ((job_ptr = (struct job_record *) list_next(job_iterator))) {
		xassert (job_ptr->magic == JOB_MAGIC);
		if (job_ptr->user_id != user_id)
			continue;
		if (job_name && job_ptr->name &&
		    strcmp(job_name, job_ptr->name))
			continue;
		list_append(job_queue, job_ptr);
	}
	list_iterator_destroy(job_iterator);

	return job_queue;
}

static void _job_queue_append(List job_queue, struct job_record *job_ptr,
			      struct part_record *part_ptr, uint32_t prio)
{
	job_queue_rec_t *job_queue_rec;

	job_queue_rec = xmalloc(sizeof(job_queue_rec_t));
	job_queue_rec->job_id   = job_ptr->job_id;
	job_queue_rec->job_ptr  = job_ptr;
	job_queue_rec->part_ptr = part_ptr;
	job_queue_rec->priority = prio;
	list_append(job_queue, job_queue_rec);
}

static void _job_queue_rec_del(void *x)
{
	xfree(x);
}

/* Job test for ability to run now, excludes partition specific tests */
static bool _job_runnable_test1(struct job_record *job_ptr, bool clear_start)
{
	bool job_indepen = false;

	xassert(job_ptr->magic == JOB_MAGIC);
	if (!IS_JOB_PENDING(job_ptr) || IS_JOB_COMPLETING(job_ptr))
		return false;

#ifdef HAVE_FRONT_END
	/* At least one front-end node up at this point */
	if (job_ptr->state_reason == WAIT_FRONT_END)
		job_ptr->state_reason = WAIT_NO_REASON;
#endif

	job_indepen = job_independent(job_ptr, 0);
	if (clear_start)
		job_ptr->start_time = (time_t) 0;
	if (job_ptr->priority == 0)	{ /* held */
		if ((job_ptr->state_reason != WAIT_HELD) &&
		    (job_ptr->state_reason != WAIT_HELD_USER)) {
			job_ptr->state_reason = WAIT_HELD;
			xfree(job_ptr->state_desc);
		}
		debug3("sched: JobId=%u. State=%s. Reason=%s. Priority=%u.",
		       job_ptr->job_id,
		       job_state_string(job_ptr->job_state),
		       job_reason_string(job_ptr->state_reason),
		       job_ptr->priority);
		return false;
	}

	if (!job_indepen &&
	    ((job_ptr->state_reason == WAIT_HELD) ||
	     (job_ptr->state_reason == WAIT_HELD_USER))) {
		/* released behind active dependency? */
		job_ptr->state_reason = WAIT_DEPENDENCY;
		xfree(job_ptr->state_desc);
	}

	if (!job_indepen)	/* can not run now */
		return false;
	return true;
}

/*
 * Job and partition tests for ability to run now
 * IN job_ptr - job to test
 * IN check_min_time - If set, test job's minimum time limit
 *		otherwise test maximum time limit
 */
static bool _job_runnable_test2(struct job_record *job_ptr, bool check_min_time)
{
	int reason;

	reason = job_limits_check(&job_ptr, check_min_time);
	if ((reason != job_ptr->state_reason) &&
	    ((reason != WAIT_NO_REASON) ||
	     (!part_policy_job_runnable_state(job_ptr)))) {
		job_ptr->state_reason = reason;
		xfree(job_ptr->state_desc);
	}
	if (reason != WAIT_NO_REASON)
		return false;
	return true;
}

/*
 * build_job_queue - build (non-priority ordered) list of pending jobs
 * IN clear_start - if set then clear the start_time for pending jobs
 * IN backfill - true if running backfill scheduler, enforce min time limit
 * RET the job queue
 * NOTE: the caller must call list_destroy() on RET value to free memory
 */
extern List build_job_queue(bool clear_start, bool backfill)
{
	List job_queue;
	ListIterator job_iterator, part_iterator;
	struct job_record *job_ptr = NULL;
	struct part_record *part_ptr;
	int reason;
	int inx;

	job_queue = list_create(_job_queue_rec_del);
	job_iterator = list_iterator_create(job_list);
	while ((job_ptr = (struct job_record *) list_next(job_iterator))) {
		if (!_job_runnable_test1(job_ptr, clear_start))
			continue;

		if (job_ptr->part_ptr_list) {
<<<<<<< HEAD
			part_iterator = list_iterator_create(job_ptr->
							     part_ptr_list);
				inx = 0;
	      			while ((part_ptr = (struct part_record *)
					list_next(part_iterator))) {
=======
			int inx = -1;
			part_iterator = list_iterator_create(
				job_ptr->part_ptr_list);
			while ((part_ptr = (struct part_record *)
				list_next(part_iterator))) {
>>>>>>> ef67f3b9
				job_ptr->part_ptr = part_ptr;
				reason = job_limits_check(&job_ptr, backfill);
				if ((reason != WAIT_NO_REASON) &&
				    (reason != job_ptr->state_reason) &&
				    (!part_policy_job_runnable_state(job_ptr))){
					job_ptr->state_reason = reason;
					xfree(job_ptr->state_desc);
				}
				/* priority_array index matches part_ptr_list
				 * position: increment inx*/
				inx++;
				if (reason != WAIT_NO_REASON)
					continue;
<<<<<<< HEAD
				_job_queue_append(job_queue, job_ptr, part_ptr, 
						  job_ptr->priority_array[inx]);
				inx++;
=======
				if (job_ptr->priority_array) {
					_job_queue_append(job_queue, job_ptr,
							  part_ptr,
							  job_ptr->
							  priority_array[inx]);
				} else {
					_job_queue_append(job_queue, job_ptr,
							  part_ptr,
							  job_ptr->priority);
				}
>>>>>>> ef67f3b9
			}
			list_iterator_destroy(part_iterator);
		} else {
			if (job_ptr->part_ptr == NULL) {
				part_ptr = find_part_record(job_ptr->partition);
				if (part_ptr == NULL) {
					error("Could not find partition %s "
					      "for job %u", job_ptr->partition,
					      job_ptr->job_id);
					continue;
				}
				job_ptr->part_ptr = part_ptr;
				error("partition pointer reset for job %u, "
				      "part %s", job_ptr->job_id,
				      job_ptr->partition);
			}
			if (!_job_runnable_test2(job_ptr, backfill))
				continue;
			_job_queue_append(job_queue, job_ptr,
					  job_ptr->part_ptr, job_ptr->priority);
		}
	}
	list_iterator_destroy(job_iterator);

	return job_queue;
}

/*
 * job_is_completing - Determine if jobs are in the process of completing.
 * RET - True of any job is in the process of completing AND
 *	 CompleteWait is configured non-zero
 * NOTE: This function can reduce resource fragmentation, which is a
 * critical issue on Elan interconnect based systems.
 */
extern bool job_is_completing(void)
{
	bool completing = false;
	ListIterator job_iterator;
	struct job_record *job_ptr = NULL;
	uint16_t complete_wait = slurm_get_complete_wait();
	time_t recent;

	if ((job_list == NULL) || (complete_wait == 0))
		return completing;

	recent = time(NULL) - complete_wait;
	job_iterator = list_iterator_create(job_list);
	while ((job_ptr = (struct job_record *) list_next(job_iterator))) {
		if (IS_JOB_COMPLETING(job_ptr) &&
		    (job_ptr->end_time >= recent)) {
			completing = true;
			break;
		}
	}
	list_iterator_destroy(job_iterator);

	return completing;
}

/*
 * set_job_elig_time - set the eligible time for pending jobs once their
 *      dependencies are lifted (in job->details->begin_time)
 */
extern void set_job_elig_time(void)
{
	struct job_record *job_ptr = NULL;
	struct part_record *part_ptr = NULL;
	ListIterator job_iterator;
	slurmctld_lock_t job_write_lock =
		{ READ_LOCK, WRITE_LOCK, WRITE_LOCK, READ_LOCK };
#ifdef HAVE_BG
	static uint16_t cpus_per_node = 0;
	if (!cpus_per_node)
		select_g_alter_node_cnt(SELECT_GET_NODE_CPU_CNT,
					&cpus_per_node);
#endif

	lock_slurmctld(job_write_lock);
	job_iterator = list_iterator_create(job_list);
	while ((job_ptr = (struct job_record *) list_next(job_iterator))) {
		uint32_t job_min_nodes, job_max_nodes;
		uint32_t part_min_nodes, part_max_nodes;
		part_ptr = job_ptr->part_ptr;
		if (!IS_JOB_PENDING(job_ptr))
			continue;
		if (part_ptr == NULL)
			continue;
		if ((job_ptr->details == NULL) || job_ptr->details->begin_time)
			continue;
		if ((part_ptr->state_up & PARTITION_SCHED) == 0)
			continue;
		if ((job_ptr->time_limit != NO_VAL) &&
		    (job_ptr->time_limit > part_ptr->max_time))
			continue;
#ifdef HAVE_BG
		job_min_nodes = job_ptr->details->min_cpus / cpus_per_node;
		job_max_nodes = job_ptr->details->max_cpus / cpus_per_node;
		part_min_nodes = part_ptr->min_nodes_orig;
		part_max_nodes = part_ptr->max_nodes_orig;
#else
		job_min_nodes = job_ptr->details->min_nodes;
		job_max_nodes = job_ptr->details->max_nodes;
		part_min_nodes = part_ptr->min_nodes;
		part_max_nodes = part_ptr->max_nodes;
#endif
		if ((job_max_nodes != 0) &&
		    ((job_max_nodes < part_min_nodes) ||
		     (job_min_nodes > part_max_nodes)))
			continue;
		/* Job's eligible time is set in job_independent() */
		if (!job_independent(job_ptr, 0))
			continue;
	}
	list_iterator_destroy(job_iterator);
	unlock_slurmctld(job_write_lock);
}

/* Test of part_ptr can still run jobs or if its nodes have
 * already been reserved by higher priority jobs (those in
 * the failed_parts array) */
static bool _failed_partition(struct part_record *part_ptr,
			      struct part_record **failed_parts,
			      int failed_part_cnt)
{
	int i;

	for (i = 0; i < failed_part_cnt; i++) {
		if (failed_parts[i] == part_ptr)
			return true;
	}
	return false;
}

static void _do_diag_stats(long delta_t)
{
	if (delta_t > slurmctld_diag_stats.schedule_cycle_max)
		slurmctld_diag_stats.schedule_cycle_max = delta_t;

	slurmctld_diag_stats.schedule_cycle_sum += delta_t;
	slurmctld_diag_stats.schedule_cycle_last = delta_t;
	slurmctld_diag_stats.schedule_cycle_counter++;
}


/*
 * Given that one batch job just completed, attempt to launch a suitable
 * replacement batch job in a response messge as a REQUEST_BATCH_JOB_LAUNCH
 * message type, alternately send a return code fo SLURM_SUCCESS
 * msg IN - The original message from slurmd
 * fini_job_ptr IN - Pointer to job that just completed and needs replacement
 * RET true if there are pending jobs that might use the resources
 */
extern bool replace_batch_job(slurm_msg_t * msg, void *fini_job)
{
	static int select_serial = -1;
	/* Locks: Read config, write job, write node, read partition */
	slurmctld_lock_t job_write_lock =
	    { READ_LOCK, WRITE_LOCK, WRITE_LOCK, READ_LOCK };
	struct job_record *job_ptr = NULL;
	struct job_record *fini_job_ptr = (struct job_record *) fini_job;
	struct part_record *part_ptr;
	ListIterator job_iterator = NULL, part_iterator = NULL;
	batch_job_launch_msg_t *launch_msg = NULL;
	bitstr_t *orig_exc_bitmap = NULL;
	bool have_node_bitmaps, pending_jobs = false;
	time_t now, min_age;
	int error_code;

	if (select_serial == -1) {
		if (strcmp(slurmctld_conf.select_type, "select/serial"))
			select_serial = 0;
		else
			select_serial = 1;
	}
	if ((select_serial != 1) || (fini_job_ptr == NULL) ||
	    (msg->msg_type != REQUEST_COMPLETE_BATCH_JOB))
		goto send_reply;

	now = time(NULL);
	min_age = now - slurmctld_conf.min_job_age;
	lock_slurmctld(job_write_lock);
	if (!fini_job_ptr->job_resrcs ||
	    !fini_job_ptr->job_resrcs->node_bitmap) {
		/* This should never happen, but if it does, avoid using
		 * a bad pointer below. */
		error("job_resrcs empty for job %u", fini_job_ptr->job_id);
		unlock_slurmctld(job_write_lock);
		goto send_reply;
	}
	job_iterator = list_iterator_create(job_list);
	while (1) {
		if (job_ptr && part_iterator)
			goto next_part;

		job_ptr = (struct job_record *) list_next(job_iterator);
		if (!job_ptr)
			break;

		if ((job_ptr == fini_job_ptr) ||
		    (job_ptr->priority == 0)  ||
		    (job_ptr->details == NULL) ||
		    !avail_front_end(job_ptr))
			continue;

		if (!IS_JOB_PENDING(job_ptr)) {
			if (IS_JOB_FINISHED(job_ptr)  &&
			    (job_ptr != fini_job_ptr) &&
			    (job_ptr->end_time <= min_age)) {
				/* If we don't have a db_index by now and we
				 * are running with the slurmdbd lets put it on
				 * the list to be handled later when it comes
				 * back up since we won't get another chance */
				if (with_slurmdbd && !job_ptr->db_index) {
					jobacct_storage_g_job_start(acct_db_conn,
								    job_ptr);
				}
				list_delete_item(job_iterator);
			}
			continue;
		}

		/* Tests dependencies, begin time and reservations */
		if (!job_independent(job_ptr, 0))
			continue;

		if (job_ptr->part_ptr_list) {
			part_iterator = list_iterator_create(job_ptr->
							     part_ptr_list);
next_part:		part_ptr = (struct part_record *)
				   list_next(part_iterator);
			if (part_ptr) {
				job_ptr->part_ptr = part_ptr;
			} else {
				list_iterator_destroy(part_iterator);
				part_iterator = NULL;
				continue;
			}
		}
		if (job_limits_check(&job_ptr, false) != WAIT_NO_REASON)
			continue;

		/* Test for valid account, QOS and required nodes on each pass */
		if (job_ptr->state_reason == FAIL_ACCOUNT) {
			slurmdb_association_rec_t assoc_rec;
			memset(&assoc_rec, 0, sizeof(slurmdb_association_rec_t));
			assoc_rec.acct      = job_ptr->account;
			if (job_ptr->part_ptr)
				assoc_rec.partition = job_ptr->part_ptr->name;
			assoc_rec.uid       = job_ptr->user_id;

			if (!assoc_mgr_fill_in_assoc(acct_db_conn, &assoc_rec,
						     accounting_enforce,
						     (slurmdb_association_rec_t **)
						     &job_ptr->assoc_ptr)) {
				job_ptr->state_reason = WAIT_NO_REASON;
				job_ptr->assoc_id = assoc_rec.id;
			} else {
				continue;
			}
		}
		if (job_ptr->qos_id) {
			slurmdb_association_rec_t *assoc_ptr;
			assoc_ptr = (slurmdb_association_rec_t *)job_ptr->assoc_ptr;
			if (assoc_ptr &&
			    !bit_test(assoc_ptr->usage->valid_qos,
				      job_ptr->qos_id) &&
			    !job_ptr->limit_set_qos) {
				info("sched: JobId=%u has invalid QOS",
					job_ptr->job_id);
				xfree(job_ptr->state_desc);
				job_ptr->state_reason = FAIL_QOS;
				continue;
			} else if (job_ptr->state_reason == FAIL_QOS) {
				xfree(job_ptr->state_desc);
				job_ptr->state_reason = WAIT_NO_REASON;
			}
		}

		if ((job_ptr->state_reason == WAIT_QOS_JOB_LIMIT) ||
		    (job_ptr->state_reason == WAIT_QOS_RESOURCE_LIMIT) ||
		    (job_ptr->state_reason == WAIT_QOS_TIME_LIMIT))
			job_ptr->state_reason = WAIT_NO_REASON;

		if ((job_ptr->state_reason == WAIT_NODE_NOT_AVAIL) &&
		    job_ptr->details->req_node_bitmap &&
		    !bit_super_set(job_ptr->details->req_node_bitmap,
				   avail_node_bitmap)) {
			continue;
		}

		if (bit_overlap(avail_node_bitmap,
				job_ptr->part_ptr->node_bitmap) == 0) {
			/* This node DRAIN or DOWN */
			continue;
		}

		if (license_job_test(job_ptr, now) != SLURM_SUCCESS) {
			job_ptr->state_reason = WAIT_LICENSES;
			xfree(job_ptr->state_desc);
			continue;
		}

		if (assoc_mgr_validate_assoc_id(acct_db_conn,
						job_ptr->assoc_id,
						accounting_enforce)) {
			/* NOTE: This only happens if a user's account is
			 * disabled between when the job was submitted and
			 * the time we consider running it. It should be
			 * very rare. */
			info("sched: JobId=%u has invalid account",
			     job_ptr->job_id);
			last_job_update = now;
			job_ptr->state_reason = FAIL_ACCOUNT;
			xfree(job_ptr->state_desc);
			continue;
		}

		if (job_ptr->details->exc_node_bitmap)
			have_node_bitmaps = true;
		else
			have_node_bitmaps = false;
		if (have_node_bitmaps &&
		    (bit_overlap(job_ptr->details->exc_node_bitmap,
				 fini_job_ptr->job_resrcs->node_bitmap) != 0))
			continue;

		if (!job_ptr->batch_flag) {  /* Can't pull interactive jobs */
			pending_jobs = true;
			break;
		}

		if (have_node_bitmaps)
			orig_exc_bitmap = job_ptr->details->exc_node_bitmap;
		else
			orig_exc_bitmap = NULL;
		job_ptr->details->exc_node_bitmap =
			bit_copy(fini_job_ptr->job_resrcs->node_bitmap);
		bit_not(job_ptr->details->exc_node_bitmap);
		error_code = select_nodes(job_ptr, false, NULL);
		bit_free(job_ptr->details->exc_node_bitmap);
		job_ptr->details->exc_node_bitmap = orig_exc_bitmap;
		if (error_code == SLURM_SUCCESS) {
			last_job_update = now;
			info("sched: Allocate JobId=%u NodeList=%s #CPUs=%u",
			     job_ptr->job_id, job_ptr->nodes,
			     job_ptr->total_cpus);
			if (job_ptr->details->prolog_running == 0)
				launch_msg = build_launch_job_msg(job_ptr);
		}
		break;
	}
	unlock_slurmctld(job_write_lock);
	if (job_iterator)
		list_iterator_destroy(job_iterator);
	if (part_iterator)
		list_iterator_destroy(part_iterator);

send_reply:
	if (launch_msg) {
		slurm_msg_t response_msg;
		slurm_msg_t_init(&response_msg);
		response_msg.flags = msg->flags;
		response_msg.protocol_version = msg->protocol_version;
		response_msg.address = msg->address;
		response_msg.msg_type = REQUEST_BATCH_JOB_LAUNCH;
		response_msg.data = launch_msg;
		slurm_send_node_msg(msg->conn_fd, &response_msg);
		slurmctld_free_batch_job_launch_msg(launch_msg);
		return false;
	}
	slurm_send_rc_msg(msg, SLURM_SUCCESS);
	return pending_jobs;
}

/* Return true of all partitions have the same priority, otherwise false. */
static bool _all_partition_priorities_same(void)
{
	struct part_record *part_ptr;
	ListIterator iter;
	bool part_priority_set = false;
	uint32_t part_priority = 0;
	bool result = true;

	iter = list_iterator_create(part_list);
	while ((part_ptr = (struct part_record *) list_next(iter))) {
		if (!part_priority_set) {
			part_priority = part_ptr->priority;
			part_priority_set = true;
		} else if (part_priority != part_ptr->priority) {
			result = false;
			break;
		}
	}
	list_iterator_destroy(iter);

	return result;
}

/*
 * schedule - attempt to schedule all pending jobs
 *	pending jobs for each partition will be scheduled in priority
 *	order until a request fails
 * IN job_limit - maximum number of jobs to test now, avoid testing the full
 *		  queue on every job submit (0 means to use the system default,
 *		  SchedulerParameters for default_queue_depth)
 * RET count of jobs scheduled
 * Note: We re-build the queue every time. Jobs can not only be added
 *	or removed from the queue, but have their priority or partition
 *	changed with the update_job RPC. In general nodes will be in priority
 *	order (by submit time), so the sorting should be pretty fast.
 */
extern int schedule(uint32_t job_limit)
{
	ListIterator job_iterator = NULL, part_iterator = NULL;
	List job_queue = NULL;
	int error_code, failed_part_cnt = 0, job_cnt = 0, i;
	uint32_t job_depth = 0;
	job_queue_rec_t *job_queue_rec;
	struct job_record *job_ptr = NULL;
	struct part_record *part_ptr, **failed_parts = NULL;
	bitstr_t *save_avail_node_bitmap;
	/* Locks: Read config, write job, write node, read partition */
	slurmctld_lock_t job_write_lock =
	    { READ_LOCK, WRITE_LOCK, WRITE_LOCK, READ_LOCK };
#ifdef HAVE_BG
	char *ionodes = NULL;
	char tmp_char[256];
	static bool backfill_sched = false;
#endif
	static time_t sched_update = 0;
	static bool wiki_sched = false;
	static bool fifo_sched = false;
	static int sched_timeout = 0;
	static int def_job_limit = 100;
	time_t now = time(NULL), sched_start;

	DEF_TIMERS;

	sched_start = now;
	if (sched_update != slurmctld_conf.last_update) {
		char *sched_params, *tmp_ptr;
		char *sched_type = slurm_get_sched_type();
		char *prio_type = slurm_get_priority_type();
#ifdef HAVE_BG
		/* On BlueGene, do FIFO only with sched/backfill */
		if (strcmp(sched_type, "sched/backfill") == 0)
			backfill_sched = true;
#endif
		if ((strcmp(sched_type, "sched/builtin") == 0) &&
		    (strcmp(prio_type, "priority/basic") == 0) &&
		    _all_partition_priorities_same())
			fifo_sched = true;
		else
			fifo_sched = false;
		/* Disable avoiding of fragmentation with sched/wiki */
		if ((strcmp(sched_type, "sched/wiki") == 0) ||
		    (strcmp(sched_type, "sched/wiki2") == 0))
			wiki_sched = true;
		xfree(sched_type);
		xfree(prio_type);

		sched_params = slurm_get_sched_params();
		if (sched_params &&
		    (tmp_ptr = strstr(sched_params, "default_queue_depth="))) {
		/*                                   01234567890123456789 */
			i = atoi(tmp_ptr + 20);
			if (i < 0) {
				error("ignoring SchedulerParameters: "
				      "default_queue_depth value of %d", i);
			} else {
				def_job_limit = i;
			}
		}
		xfree(sched_params);

		sched_timeout = slurm_get_msg_timeout() / 2;
		sched_timeout = MAX(sched_timeout, 1);
		sched_timeout = MIN(sched_timeout, 10);
		sched_update = slurmctld_conf.last_update;
	}
	if (job_limit == 0)
		job_limit = def_job_limit;

	lock_slurmctld(job_write_lock);
	START_TIMER;
	if (!avail_front_end(NULL)) {
		ListIterator job_iterator = list_iterator_create(job_list);
		while ((job_ptr = (struct job_record *)
				list_next(job_iterator))) {
			if (!IS_JOB_PENDING(job_ptr))
				continue;
			if ((job_ptr->state_reason != WAIT_NO_REASON) &&
			    (job_ptr->state_reason != WAIT_RESOURCES) &&
			    (job_ptr->state_reason != WAIT_NODE_NOT_AVAIL))
				continue;
			job_ptr->state_reason = WAIT_FRONT_END;
		}
		list_iterator_destroy(job_iterator);

		unlock_slurmctld(job_write_lock);
		debug("sched: schedule() returning, no front end nodes are "
		       "available");
		return SLURM_SUCCESS;
	}
	/* Avoid resource fragmentation if important */
	if ((!wiki_sched) && job_is_completing()) {
		unlock_slurmctld(job_write_lock);
		debug("sched: schedule() returning, some job is still "
		       "completing");
		return SLURM_SUCCESS;
	}

#ifdef HAVE_ALPS_CRAY
	/*
	 * Run a Basil Inventory immediately before scheduling, to avoid
	 * race conditions caused by ALPS node state change (caused e.g.
	 * by the node health checker).
	 * This relies on the above write lock for the node state.
	 */
	if (select_g_reconfigure()) {
		unlock_slurmctld(job_write_lock);
		debug4("sched: not scheduling due to ALPS");
		return SLURM_SUCCESS;
	}
#endif

	failed_parts = xmalloc(sizeof(struct part_record *) *
			       list_count(part_list));
	save_avail_node_bitmap = bit_copy(avail_node_bitmap);

	debug("sched: Running job scheduler");
	/*
	 * If we are doing FIFO scheduling, use the job records right off the
	 * job list.
	 *
	 * If a job is submitted to multiple partitions then build_job_queue()
	 * will return a separate record for each job:partition pair.
	 *
	 * In both cases, we test each partition associated with the job.
	 */
	if (fifo_sched) {
		slurmctld_diag_stats.schedule_queue_len = list_count(job_list);
		job_iterator = list_iterator_create(job_list);
	} else {
		job_queue = build_job_queue(false, false);
		slurmctld_diag_stats.schedule_queue_len = list_count(job_queue);
	}
	while (1) {
		if (fifo_sched) {
			if (job_ptr && part_iterator &&
			    IS_JOB_PENDING(job_ptr)) /*started in other part?*/
				goto next_part;
			job_ptr = (struct job_record *) list_next(job_iterator);
			if (!job_ptr)
				break;
			if (!avail_front_end(job_ptr)) {
				job_ptr->state_reason = WAIT_FRONT_END;
				continue;
			}
			if (!_job_runnable_test1(job_ptr, false))
				continue;
			if (job_ptr->part_ptr_list) {
				part_iterator = list_iterator_create(
							job_ptr->part_ptr_list);
next_part:			part_ptr = (struct part_record *)
					   list_next(part_iterator);
				if (part_ptr) {
					job_ptr->part_ptr = part_ptr;
					if (job_limits_check(&job_ptr, false) !=
					    WAIT_NO_REASON)
						continue;
				} else {
					list_iterator_destroy(part_iterator);
					part_iterator = NULL;
					continue;
				}
			} else {
				if (!_job_runnable_test2(job_ptr, false))
					continue;
			}
		} else {
			job_queue_rec = list_pop_bottom(job_queue,
			                                sort_job_queue2);
			if (!job_queue_rec)
				break;
			job_ptr  = job_queue_rec->job_ptr;
			part_ptr = job_queue_rec->part_ptr;
			xfree(job_queue_rec);
			if (!avail_front_end(job_ptr)) {
				job_ptr->state_reason = WAIT_FRONT_END;
				continue;
			}
			if (!IS_JOB_PENDING(job_ptr))
				continue;  /* started in other partition */
			job_ptr->part_ptr = part_ptr;
		}
		if ((time(NULL) - sched_start) >= sched_timeout) {
			debug("sched: loop taking too long, breaking out");
			break;
		}
		if (job_depth++ > job_limit) {
			debug3("sched: already tested %u jobs, breaking out",
			       job_depth);
			break;
		}

		slurmctld_diag_stats.schedule_cycle_depth++;

		if ((job_ptr->resv_name == NULL) &&
		    _failed_partition(job_ptr->part_ptr, failed_parts,
				      failed_part_cnt)) {
			if (job_ptr->state_reason == WAIT_NO_REASON) {
				job_ptr->state_reason = WAIT_PRIORITY;
				xfree(job_ptr->state_desc);
			}
			debug3("sched: JobId=%u. State=PENDING. "
			       "Reason=Priority. Priority=%u. Partition=%s.",
			       job_ptr->job_id, job_ptr->priority,
			       job_ptr->partition);
			continue;
		}

		/* Test for valid account, QOS and required nodes on each pass */
		if (job_ptr->state_reason == FAIL_ACCOUNT) {
			slurmdb_association_rec_t assoc_rec;
			memset(&assoc_rec, 0, sizeof(slurmdb_association_rec_t));
			assoc_rec.acct      = job_ptr->account;
			if (job_ptr->part_ptr)
				assoc_rec.partition = job_ptr->part_ptr->name;
			assoc_rec.uid       = job_ptr->user_id;

			if (!assoc_mgr_fill_in_assoc(acct_db_conn, &assoc_rec,
						    accounting_enforce,
						    (slurmdb_association_rec_t **)
						    &job_ptr->assoc_ptr)) {
				job_ptr->state_reason = WAIT_NO_REASON;
				job_ptr->assoc_id = assoc_rec.id;
			} else {
				continue;
			}
		}
		if (job_ptr->qos_id) {
			slurmdb_association_rec_t *assoc_ptr;
			assoc_ptr = (slurmdb_association_rec_t *)job_ptr->assoc_ptr;
			if (assoc_ptr &&
			    !bit_test(assoc_ptr->usage->valid_qos,
				      job_ptr->qos_id) &&
			    !job_ptr->limit_set_qos) {
				info("sched: JobId=%u has invalid QOS",
					job_ptr->job_id);
				xfree(job_ptr->state_desc);
				job_ptr->state_reason = FAIL_QOS;
				continue;
			} else if (job_ptr->state_reason == FAIL_QOS) {
				xfree(job_ptr->state_desc);
				job_ptr->state_reason = WAIT_NO_REASON;
			}
		}

		if (!acct_policy_job_runnable_state(job_ptr) &&
		    !acct_policy_job_runnable(job_ptr))
			continue;

		if ((job_ptr->state_reason == WAIT_NODE_NOT_AVAIL) &&
		    job_ptr->details && job_ptr->details->req_node_bitmap &&
		    !bit_super_set(job_ptr->details->req_node_bitmap,
				   avail_node_bitmap)) {
			continue;
		}

		i = bit_overlap(avail_node_bitmap,
				job_ptr->part_ptr->node_bitmap);
		if ((job_ptr->details &&
		    (job_ptr->details->min_nodes != NO_VAL) &&
		    (job_ptr->details->min_nodes >  i)) ||
		    (!job_ptr->details && (i == 0))) {
			/* Too many nodes DRAIN, DOWN, or
			 * reserved for jobs in higher priority partition */
			job_ptr->state_reason = WAIT_RESOURCES;
			debug3("sched: JobId=%u. State=%s. Reason=%s. "
			       "Priority=%u. Partition=%s.",
			       job_ptr->job_id,
			       job_state_string(job_ptr->job_state),
			       job_reason_string(job_ptr->state_reason),
			       job_ptr->priority,
			       job_ptr->partition);
			continue;
		}
		if (license_job_test(job_ptr, time(NULL)) != SLURM_SUCCESS) {
			job_ptr->state_reason = WAIT_LICENSES;
			xfree(job_ptr->state_desc);
			debug3("sched: JobId=%u. State=%s. Reason=%s. "
			       "Priority=%u.",
			       job_ptr->job_id,
			       job_state_string(job_ptr->job_state),
			       job_reason_string(job_ptr->state_reason),
			       job_ptr->priority);
			continue;
		}

		if (assoc_mgr_validate_assoc_id(acct_db_conn,
						job_ptr->assoc_id,
						accounting_enforce)) {
			/* NOTE: This only happens if a user's account is
			 * disabled between when the job was submitted and
			 * the time we consider running it. It should be
			 * very rare. */
			info("sched: JobId=%u has invalid account",
			     job_ptr->job_id);
			last_job_update = time(NULL);
			job_ptr->state_reason = FAIL_ACCOUNT;
			xfree(job_ptr->state_desc);
			continue;
		}

		error_code = select_nodes(job_ptr, false, NULL);
		if (error_code == ESLURM_NODES_BUSY) {
			debug3("sched: JobId=%u. State=%s. Reason=%s. "
			       "Priority=%u. Partition=%s.",
			       job_ptr->job_id,
			       job_state_string(job_ptr->job_state),
			       job_reason_string(job_ptr->state_reason),
			       job_ptr->priority, job_ptr->partition);
			bool fail_by_part = true;
#ifdef HAVE_BG
			/* When we use static or overlap partitioning on
			 * BlueGene, each job can possibly be scheduled
			 * independently, without impacting other jobs of
			 * different sizes. Therefore we sort and try to
			 * schedule every pending job unless the backfill
			 * scheduler is configured. */
			if (!backfill_sched)
				fail_by_part = false;
#endif
			if (fail_by_part) {
		 		/* do not schedule more jobs in this partition
				 * or on nodes in this partition */
				failed_parts[failed_part_cnt++] =
						job_ptr->part_ptr;
				bit_not(job_ptr->part_ptr->node_bitmap);
				bit_and(avail_node_bitmap,
					job_ptr->part_ptr->node_bitmap);
				bit_not(job_ptr->part_ptr->node_bitmap);
			}
		} else if (error_code == ESLURM_RESERVATION_NOT_USABLE) {
			if (job_ptr->resv_ptr &&
			    job_ptr->resv_ptr->node_bitmap) {
				debug3("sched: JobId=%u. State=%s. "
				       "Reason=%s. Priority=%u.",
				       job_ptr->job_id,
				       job_state_string(job_ptr->job_state),
				       job_reason_string(job_ptr->
							 state_reason),
				       job_ptr->priority);
				bit_not(job_ptr->resv_ptr->node_bitmap);
				bit_and(avail_node_bitmap,
					job_ptr->resv_ptr->node_bitmap);
				bit_not(job_ptr->resv_ptr->node_bitmap);
			} else {
				/* The job has no reservation but requires
				 * nodes that are currently in some reservation
				 * so just skip over this job and try running
				 * the next lower priority job */
				debug3("sched: JobId=%u State=%s. "
				       "Reason=Required nodes are reserved."
				       "Priority=%u",job_ptr->job_id,
				       job_state_string(job_ptr->job_state),
				       job_ptr->priority);
			}
		} else if (error_code == SLURM_SUCCESS) {
			/* job initiated */
			debug3("sched: JobId=%u initiated", job_ptr->job_id);
			last_job_update = now;
#ifdef HAVE_BG
			select_g_select_jobinfo_get(job_ptr->select_jobinfo,
						    SELECT_JOBDATA_IONODES,
						    &ionodes);
			if (ionodes) {
				sprintf(tmp_char,"%s[%s]",
					job_ptr->nodes, ionodes);
			} else {
				sprintf(tmp_char,"%s",job_ptr->nodes);
			}
			info("sched: Allocate JobId=%u MidplaneList=%s",
			     job_ptr->job_id, tmp_char);
			xfree(ionodes);
#else
			info("sched: Allocate JobId=%u NodeList=%s #CPUs=%u",
			     job_ptr->job_id, job_ptr->nodes,
			     job_ptr->total_cpus);
#endif
			if (job_ptr->batch_flag == 0)
				srun_allocate(job_ptr->job_id);
			else if (job_ptr->details->prolog_running == 0)
				launch_job(job_ptr);
			rebuild_job_part_list(job_ptr);
			job_cnt++;
		} else if ((error_code ==
			    ESLURM_REQUESTED_NODE_CONFIG_UNAVAILABLE) &&
			   job_ptr->part_ptr_list) {
			debug("JobId=%u non-runnable in partition %s: %s",
			      job_ptr->job_id, job_ptr->part_ptr->name,
			      slurm_strerror(error_code));
		} else if ((error_code !=
			    ESLURM_REQUESTED_PART_CONFIG_UNAVAILABLE) &&
			   (error_code != ESLURM_NODE_NOT_AVAIL)      &&
			   (error_code != ESLURM_ACCOUNTING_POLICY)) {
			info("sched: schedule: JobId=%u non-runnable: %s",
			     job_ptr->job_id, slurm_strerror(error_code));
			if (!wiki_sched) {
				last_job_update = now;
				job_ptr->job_state = JOB_FAILED;
				job_ptr->exit_code = 1;
				job_ptr->state_reason = FAIL_BAD_CONSTRAINTS;
				xfree(job_ptr->state_desc);
				job_ptr->start_time = job_ptr->end_time = now;
				job_completion_logger(job_ptr, false);
				delete_job_details(job_ptr);
			}
		}
	}

	save_last_part_update = last_part_update;
	FREE_NULL_BITMAP(avail_node_bitmap);
	avail_node_bitmap = save_avail_node_bitmap;
	xfree(failed_parts);
	if (fifo_sched) {
		if (job_iterator)
			list_iterator_destroy(job_iterator);
		if (part_iterator)
			list_iterator_destroy(part_iterator);
	} else {
		FREE_NULL_LIST(job_queue);
	}
	unlock_slurmctld(job_write_lock);
	END_TIMER2("schedule");

	_do_diag_stats(DELTA_TIMER);

	return job_cnt;
}

/*
 * sort_job_queue - sort job_queue in descending priority order
 * IN/OUT job_queue - sorted job queue
 */
extern void sort_job_queue(List job_queue)
{
	list_sort(job_queue, sort_job_queue2);
}

/* Note this differs from the ListCmpF typedef since we want jobs sorted
 *	in order of decreasing priority */
extern int sort_job_queue2(void *x, void *y)
{
	job_queue_rec_t *job_rec1 = *(job_queue_rec_t **) x;
	job_queue_rec_t *job_rec2 = *(job_queue_rec_t **) y;
	bool has_resv1, has_resv2;
	static time_t config_update = 0;
	static bool preemption_enabled = true;
	uint32_t p1, p2;

	/* The following block of code is designed to minimize run time in
	 * typical configurations for this frequently executed function. */
	if (config_update != slurmctld_conf.last_update) {
		preemption_enabled = slurm_preemption_enabled();
		config_update = slurmctld_conf.last_update;
	}
	if (preemption_enabled) {
		if (slurm_job_preempt_check(job_rec1, job_rec2))
			return -1;
		if (slurm_job_preempt_check(job_rec2, job_rec1))
			return 1;
	}

	has_resv1 = (job_rec1->job_ptr->resv_id != 0);
	has_resv2 = (job_rec2->job_ptr->resv_id != 0);
	if (has_resv1 && !has_resv2)
		return -1;
	if (!has_resv1 && has_resv2)
		return 1;

	if (job_rec1->job_ptr->part_ptr_list &&
<<<<<<< HEAD
	    job_rec1->job_ptr->priority_array) {
		p1 = job_rec1->priority;
	}
=======
	    job_rec1->job_ptr->priority_array)
		p1 = job_rec1->priority;
	else
		p1 = job_rec1->job_ptr->priority;

>>>>>>> ef67f3b9

	if (job_rec2->job_ptr->part_ptr_list &&
<<<<<<< HEAD
	    job_rec2->job_ptr->priority_array) {
		p2 = job_rec2->priority;
	}
=======
	    job_rec2->job_ptr->priority_array)
		p2 = job_rec2->priority;
	else
		p2 = job_rec2->job_ptr->priority;

>>>>>>> ef67f3b9

	if (p1 < p2)
		return 1;
	if (p1 > p2)
		return -1;
	return 0;
}

/* Given a scheduled job, return a pointer to it batch_job_launch_msg_t data */
extern batch_job_launch_msg_t *build_launch_job_msg(struct job_record *job_ptr)
{
	batch_job_launch_msg_t *launch_msg_ptr;

	/* Initialization of data structures */
	launch_msg_ptr = (batch_job_launch_msg_t *)
				xmalloc(sizeof(batch_job_launch_msg_t));
	launch_msg_ptr->job_id = job_ptr->job_id;
	launch_msg_ptr->step_id = NO_VAL;
	launch_msg_ptr->array_job_id = job_ptr->array_job_id;
	launch_msg_ptr->array_task_id = job_ptr->array_task_id;
	launch_msg_ptr->uid = job_ptr->user_id;
	launch_msg_ptr->gid = job_ptr->group_id;
	launch_msg_ptr->ntasks = job_ptr->details->num_tasks;
	launch_msg_ptr->alias_list = xstrdup(job_ptr->alias_list);
	launch_msg_ptr->nodes = xstrdup(job_ptr->nodes);
	launch_msg_ptr->overcommit = job_ptr->details->overcommit;
	launch_msg_ptr->open_mode  = job_ptr->details->open_mode;
	launch_msg_ptr->acctg_freq = xstrdup(job_ptr->details->acctg_freq);
	launch_msg_ptr->cpus_per_task = job_ptr->details->cpus_per_task;
	launch_msg_ptr->pn_min_memory = job_ptr->details->pn_min_memory;
	launch_msg_ptr->restart_cnt   = job_ptr->restart_cnt;

	if (make_batch_job_cred(launch_msg_ptr, job_ptr)) {
		error("aborting batch job %u", job_ptr->job_id);
		/* FIXME: This is a kludge, but this event indicates a serious
		 * problem with OpenSSH and should never happen. We are
		 * too deep into the job launch to gracefully clean up. */
		job_ptr->end_time    = time(NULL);
		job_ptr->time_limit = 0;
		xfree(launch_msg_ptr->alias_list);
		xfree(launch_msg_ptr->nodes);
		xfree(launch_msg_ptr);
		return NULL;
	}

	launch_msg_ptr->std_err = xstrdup(job_ptr->details->std_err);
	launch_msg_ptr->std_in = xstrdup(job_ptr->details->std_in);
	launch_msg_ptr->std_out = xstrdup(job_ptr->details->std_out);
	launch_msg_ptr->work_dir = xstrdup(job_ptr->details->work_dir);
	launch_msg_ptr->ckpt_dir = xstrdup(job_ptr->details->ckpt_dir);
	launch_msg_ptr->restart_dir = xstrdup(job_ptr->details->restart_dir);
	launch_msg_ptr->argc = job_ptr->details->argc;
	launch_msg_ptr->argv = xduparray(job_ptr->details->argc,
					 job_ptr->details->argv);
	launch_msg_ptr->spank_job_env_size = job_ptr->spank_job_env_size;
	launch_msg_ptr->spank_job_env = xduparray(job_ptr->spank_job_env_size,
						  job_ptr->spank_job_env);
	launch_msg_ptr->script = get_job_script(job_ptr);
	launch_msg_ptr->environment = get_job_env(job_ptr,
						  &launch_msg_ptr->envc);
	launch_msg_ptr->job_mem = job_ptr->details->pn_min_memory;
	launch_msg_ptr->num_cpu_groups = job_ptr->job_resrcs->cpu_array_cnt;
	launch_msg_ptr->cpus_per_node  = xmalloc(sizeof(uint16_t) *
			job_ptr->job_resrcs->cpu_array_cnt);
	memcpy(launch_msg_ptr->cpus_per_node,
	       job_ptr->job_resrcs->cpu_array_value,
	       (sizeof(uint16_t) * job_ptr->job_resrcs->cpu_array_cnt));
	launch_msg_ptr->cpu_count_reps  = xmalloc(sizeof(uint32_t) *
			job_ptr->job_resrcs->cpu_array_cnt);
	memcpy(launch_msg_ptr->cpu_count_reps,
	       job_ptr->job_resrcs->cpu_array_reps,
	       (sizeof(uint32_t) * job_ptr->job_resrcs->cpu_array_cnt));

	launch_msg_ptr->select_jobinfo = select_g_select_jobinfo_copy(
					 job_ptr->select_jobinfo);

	return launch_msg_ptr;
}

/*
 * launch_job - send an RPC to a slurmd to initiate a batch job
 * IN job_ptr - pointer to job that will be initiated
 */
extern void launch_job(struct job_record *job_ptr)
{
	batch_job_launch_msg_t *launch_msg_ptr;
	agent_arg_t *agent_arg_ptr;

	launch_msg_ptr = build_launch_job_msg(job_ptr);
	if (launch_msg_ptr == NULL)
		return;

	agent_arg_ptr = (agent_arg_t *) xmalloc(sizeof(agent_arg_t));
	agent_arg_ptr->node_count = 1;
	agent_arg_ptr->retry = 0;
	xassert(job_ptr->batch_host);
	agent_arg_ptr->hostlist = hostlist_create(job_ptr->batch_host);
	agent_arg_ptr->msg_type = REQUEST_BATCH_JOB_LAUNCH;
	agent_arg_ptr->msg_args = (void *) launch_msg_ptr;

	/* Launch the RPC via agent */
	agent_queue_request(agent_arg_ptr);
}

/*
 * make_batch_job_cred - add a job credential to the batch_job_launch_msg
 * IN/OUT launch_msg_ptr - batch_job_launch_msg in which job_id, step_id,
 *                         uid and nodes have already been set
 * IN job_ptr - pointer to job record
 * RET 0 or error code
 */
extern int make_batch_job_cred(batch_job_launch_msg_t *launch_msg_ptr,
			       struct job_record *job_ptr)
{
	slurm_cred_arg_t cred_arg;
	job_resources_t *job_resrcs_ptr;

	xassert(job_ptr->job_resrcs);
	job_resrcs_ptr = job_ptr->job_resrcs;

	memset(&cred_arg, 0, sizeof(slurm_cred_arg_t));

	cred_arg.jobid     = launch_msg_ptr->job_id;
	cred_arg.stepid    = launch_msg_ptr->step_id;
	cred_arg.uid       = launch_msg_ptr->uid;

	cred_arg.job_hostlist        = job_resrcs_ptr->nodes;
	cred_arg.job_core_bitmap     = job_resrcs_ptr->core_bitmap;
	cred_arg.job_mem_limit       = job_ptr->details->pn_min_memory;
	cred_arg.job_nhosts          = job_resrcs_ptr->nhosts;
	cred_arg.job_gres_list       = job_ptr->gres_list;
/*	cred_arg.step_gres_list      = NULL; */

#ifdef HAVE_FRONT_END
	xassert(job_ptr->batch_host);
	cred_arg.step_hostlist       = job_ptr->batch_host;
#else
	cred_arg.step_hostlist       = launch_msg_ptr->nodes;
#endif
	cred_arg.step_core_bitmap    = job_resrcs_ptr->core_bitmap;
	cred_arg.step_mem_limit      = job_ptr->details->pn_min_memory;

	cred_arg.cores_per_socket    = job_resrcs_ptr->cores_per_socket;
	cred_arg.sockets_per_node    = job_resrcs_ptr->sockets_per_node;
	cred_arg.sock_core_rep_count = job_resrcs_ptr->sock_core_rep_count;

	launch_msg_ptr->cred = slurm_cred_create(slurmctld_config.cred_ctx,
						 &cred_arg);

	if (launch_msg_ptr->cred)
		return SLURM_SUCCESS;
	error("slurm_cred_create failure for batch job %u", cred_arg.jobid);
	return SLURM_ERROR;
}

static void _depend_list_del(void *dep_ptr)
{
	xfree(dep_ptr);
}

/*
 * Copy a job's dependency list
 * IN depend_list_src - a job's depend_lst
 * RET copy of depend_list_src, must bee freed by caller
 */
extern List depended_list_copy(List depend_list_src)
{
	struct depend_spec *dep_src, *dep_dest;
	ListIterator iter;
	List depend_list_dest = NULL;

	if (!depend_list_src)
		return depend_list_dest;

	depend_list_dest = list_create(_depend_list_del);
	iter = list_iterator_create(depend_list_src);
	while ((dep_src = (struct depend_spec *) list_next(iter))) {
		dep_dest = xmalloc(sizeof(struct depend_spec));
		memcpy(dep_dest, dep_src, sizeof(struct depend_spec));
		list_append(depend_list_dest, dep_dest);
	}
	list_iterator_destroy(iter);
	return depend_list_dest;
}

/* Print a job's dependency information based upon job_ptr->depend_list */
extern void print_job_dependency(struct job_record *job_ptr)
{
	ListIterator depend_iter;
	struct depend_spec *dep_ptr;
	char *array_task_id, *dep_str;

	info("Dependency information for job %u", job_ptr->job_id);
	if ((job_ptr->details == NULL) ||
	    (job_ptr->details->depend_list == NULL))
		return;

	depend_iter = list_iterator_create(job_ptr->details->depend_list);
	while ((dep_ptr = list_next(depend_iter))) {
		if      (dep_ptr->depend_type == SLURM_DEPEND_SINGLETON) {
			info("  singleton");
			continue;
		}
		else if (dep_ptr->depend_type == SLURM_DEPEND_AFTER)
			dep_str = "after";
		else if (dep_ptr->depend_type == SLURM_DEPEND_AFTER_ANY)
			dep_str = "afterany";
		else if (dep_ptr->depend_type == SLURM_DEPEND_AFTER_NOT_OK)
			dep_str = "afternotok";
		else if (dep_ptr->depend_type == SLURM_DEPEND_AFTER_OK)
			dep_str = "afterok";
		else if (dep_ptr->depend_type == SLURM_DEPEND_EXPAND)
			dep_str = "expand";
		else
			dep_str = "unknown";
		if (dep_ptr->array_task_id == INFINITE)
			array_task_id = "_*";
		else
			array_task_id = "";
		info("  %s:%u%s", dep_str, dep_ptr->job_id, array_task_id);
	}
	list_iterator_destroy(depend_iter);
}

/*
 * Determine if a job's dependencies are met
 * RET: 0 = no dependencies
 *      1 = dependencies remain
 *      2 = failure (job completion code not per dependency), delete the job
 */
extern int test_job_dependency(struct job_record *job_ptr)
{
	ListIterator depend_iter, job_iterator;
	struct depend_spec *dep_ptr;
	bool failure = false, depends = false, expands = false;
 	List job_queue = NULL;
 	bool run_now;
	int count = 0;
	struct job_record *qjob_ptr, *djob_ptr;

	if ((job_ptr->details == NULL) ||
	    (job_ptr->details->depend_list == NULL))
		return 0;

	count = list_count(job_ptr->details->depend_list);
	depend_iter = list_iterator_create(job_ptr->details->depend_list);
	while ((dep_ptr = list_next(depend_iter))) {
		bool clear_dep = false;
		count--;
		if (dep_ptr->array_task_id == INFINITE) {
			/* Advance to latest element of this job array */
			dep_ptr->job_ptr = find_job_array_rec(dep_ptr->job_id,
							dep_ptr->array_task_id);
		}
		djob_ptr = dep_ptr->job_ptr;
 		if ((dep_ptr->depend_type == SLURM_DEPEND_SINGLETON) &&
 		    job_ptr->name) {
 			/* get user jobs with the same user and name */
 			job_queue = _build_user_job_list(job_ptr->user_id,
							 job_ptr->name);
 			run_now = true;
			job_iterator = list_iterator_create(job_queue);
			while ((qjob_ptr = (struct job_record *)
					   list_next(job_iterator))) {
				/* already running/suspended job or previously
				 * submitted pending job */
				if (IS_JOB_RUNNING(qjob_ptr) ||
				    IS_JOB_SUSPENDED(qjob_ptr) ||
				    (IS_JOB_PENDING(qjob_ptr) &&
				     (qjob_ptr->job_id < job_ptr->job_id))) {
					run_now = false;
					break;
 				}
 			}
			list_iterator_destroy(job_iterator);
			list_destroy(job_queue);
			/* job can run now, delete dependency */
 			if (run_now)
 				list_delete_item(depend_iter);
 			else
				depends = true;
		} else if ((djob_ptr == NULL) ||
			   (djob_ptr->magic != JOB_MAGIC) ||
			   ((djob_ptr->job_id != dep_ptr->job_id) &&
			    (djob_ptr->array_job_id != dep_ptr->job_id))){
			/* job is gone, dependency lifted */
			clear_dep = true;
		} else if (dep_ptr->depend_type == SLURM_DEPEND_AFTER) {
			if (!IS_JOB_PENDING(dep_ptr->job_ptr)) {
				clear_dep = true;
			} else
				depends = true;
		} else if (dep_ptr->depend_type == SLURM_DEPEND_AFTER_ANY) {
			if (IS_JOB_FINISHED(dep_ptr->job_ptr)) {
				clear_dep = true;
			} else
				depends = true;
		} else if (dep_ptr->depend_type == SLURM_DEPEND_AFTER_NOT_OK) {
			if (dep_ptr->job_ptr->job_state & JOB_SPECIAL_EXIT) {
				clear_dep = true;
			} else if (!IS_JOB_FINISHED(dep_ptr->job_ptr)) {
				depends = true;
			} else if (!IS_JOB_COMPLETE(dep_ptr->job_ptr)) {
				clear_dep = true;
			} else {
				failure = true;
				break;
			}
		} else if (dep_ptr->depend_type == SLURM_DEPEND_AFTER_OK) {
			if (!IS_JOB_FINISHED(dep_ptr->job_ptr))
				depends = true;
			else if (IS_JOB_COMPLETE(dep_ptr->job_ptr)) {
				clear_dep = true;
			} else {
				failure = true;
				break;
			}
		} else if (dep_ptr->depend_type == SLURM_DEPEND_EXPAND) {
			time_t now = time(NULL);
			expands = true;
			if (IS_JOB_PENDING(dep_ptr->job_ptr)) {
				depends = true;
			} else if (IS_JOB_FINISHED(dep_ptr->job_ptr)) {
				failure = true;
				break;
			} else if ((dep_ptr->job_ptr->end_time != 0) &&
				   (dep_ptr->job_ptr->end_time > now)) {
				job_ptr->time_limit = dep_ptr->job_ptr->
						      end_time - now;
				job_ptr->time_limit /= 60;  /* sec to min */
			}
			if (job_ptr->details && dep_ptr->job_ptr->details) {
				job_ptr->details->shared =
					dep_ptr->job_ptr->details->shared;
			}
		} else
			failure = true;
		if (clear_dep) {
			char *rmv_dep;
			if (dep_ptr->array_task_id == INFINITE) {
				rmv_dep = xstrdup_printf(":%u_*",
							 dep_ptr->job_id);
			} else if (dep_ptr->array_task_id != NO_VAL) {
				rmv_dep = xstrdup_printf(":%u_%u",
							dep_ptr->job_id,
							dep_ptr->array_task_id);
			} else {
				rmv_dep = xstrdup_printf(":%u",
							 dep_ptr->job_id);
			}
			xstrsubstitute(job_ptr->details->dependency,
				       rmv_dep, "");
			xfree(rmv_dep);
			list_delete_item(depend_iter);
		}
	}
	list_iterator_destroy(depend_iter);
	if (!depends && !expands && (count == 0))
		xfree(job_ptr->details->dependency);

	if (failure)
		return 2;
	if (depends)
		return 1;
	return 0;
}

/*
 * Parse a job dependency string and use it to establish a "depend_spec"
 * list of dependencies. We accept both old format (a single job ID) and
 * new format (e.g. "afterok:123:124,after:128").
 * IN job_ptr - job record to have dependency and depend_list updated
 * IN new_depend - new dependency description
 * RET returns an error code from slurm_errno.h
 */
extern int update_job_dependency(struct job_record *job_ptr, char *new_depend)
{
	int rc = SLURM_SUCCESS;
	uint16_t depend_type = 0;
	uint32_t job_id = 0;
	uint32_t array_task_id;
	char *tok = new_depend, *sep_ptr, *sep_ptr2 = NULL;
	List new_depend_list = NULL;
	struct depend_spec *dep_ptr;
	struct job_record *dep_job_ptr;
	char dep_buf[32];
	bool expand_cnt = 0;

	if (job_ptr->details == NULL)
		return EINVAL;

	/* Clear dependencies on NULL, "0", or empty dependency input */
	job_ptr->details->expanding_jobid = 0;
	if ((new_depend == NULL) || (new_depend[0] == '\0') ||
	    ((new_depend[0] == '0') && (new_depend[1] == '\0'))) {
		xfree(job_ptr->details->dependency);
		if (job_ptr->details->depend_list) {
			list_destroy(job_ptr->details->depend_list);
			job_ptr->details->depend_list = NULL;
		}
		return rc;

	}

	new_depend_list = list_create(_depend_list_del);

	/* validate new dependency string */
	while (rc == SLURM_SUCCESS) {

 		/* test singleton dependency flag */
 		if ( strncasecmp(tok, "singleton", 9) == 0 ) {
			depend_type = SLURM_DEPEND_SINGLETON;
			dep_ptr = xmalloc(sizeof(struct depend_spec));
			dep_ptr->depend_type = depend_type;
			/* dep_ptr->job_id = 0;		set by xmalloc */
			/* dep_ptr->job_ptr = NULL;	set by xmalloc */
			(void) list_append(new_depend_list, dep_ptr);
			if ( *(tok + 9 ) == ',' ) {
				tok += 10;
				continue;
			}
			else
				break;
 		}

		sep_ptr = strchr(tok, ':');
		if ((sep_ptr == NULL) && (job_id == 0)) {
			job_id = strtol(tok, &sep_ptr, 10);
			if ((sep_ptr != NULL) && (sep_ptr[0] == '_')) {
				if (sep_ptr[1] == '*') {
					array_task_id = INFINITE;
					sep_ptr++;
				} else {
					array_task_id = strtol(sep_ptr+1,
							       &sep_ptr, 10);
				}
			} else
				array_task_id = NO_VAL;
			if ((sep_ptr == NULL) || (sep_ptr[0] != '\0') ||
			    (job_id == 0) || (job_id == job_ptr->job_id)) {
				rc = ESLURM_DEPENDENCY;
				break;
			}
			/* old format, just a single job_id */
			if (array_task_id == NO_VAL) {
				dep_job_ptr = find_job_record(job_id);
				if (dep_job_ptr &&
				    (dep_job_ptr->array_job_id == job_id) &&
				    (dep_job_ptr->array_task_id != NO_VAL)) {
					array_task_id = INFINITE;
					snprintf(dep_buf, sizeof(dep_buf),
						 "afterany:%u_*", job_id);
				} else {
					snprintf(dep_buf, sizeof(dep_buf),
						 "afterany:%u", job_id);
				}
			} else {
				dep_job_ptr = find_job_array_rec(job_id,
								 array_task_id);
				snprintf(dep_buf, sizeof(dep_buf),
					 "afterany:%u_%u", job_id,
					 array_task_id);
			}
			if (!dep_job_ptr)	/* assume already done */
				break;
			new_depend = dep_buf;
			dep_ptr = xmalloc(sizeof(struct depend_spec));
			dep_ptr->array_task_id = array_task_id;
			dep_ptr->depend_type = SLURM_DEPEND_AFTER_ANY;
			if (array_task_id == NO_VAL)
				dep_ptr->job_id = dep_job_ptr->job_id;
			else
				dep_ptr->job_id = dep_job_ptr->array_job_id;
			dep_ptr->job_ptr = dep_job_ptr;
			(void) list_append(new_depend_list, dep_ptr);
			break;
		} else if (sep_ptr == NULL) {
			rc = ESLURM_DEPENDENCY;
			break;
		}

		if      (strncasecmp(tok, "afternotok", 10) == 0)
			depend_type = SLURM_DEPEND_AFTER_NOT_OK;
		else if (strncasecmp(tok, "afterany", 8) == 0)
			depend_type = SLURM_DEPEND_AFTER_ANY;
		else if (strncasecmp(tok, "afterok", 7) == 0)
			depend_type = SLURM_DEPEND_AFTER_OK;
		else if (strncasecmp(tok, "after", 5) == 0)
			depend_type = SLURM_DEPEND_AFTER;
		else if (strncasecmp(tok, "expand", 6) == 0) {
			if (!select_g_job_expand_allow()) {
				rc = ESLURM_DEPENDENCY;
				break;
			}
			depend_type = SLURM_DEPEND_EXPAND;
		} else {
			rc = ESLURM_DEPENDENCY;
			break;
		}
		sep_ptr++;	/* skip over ":" */
		while (rc == SLURM_SUCCESS) {
			job_id = strtol(sep_ptr, &sep_ptr2, 10);
			if ((sep_ptr2 != NULL) && (sep_ptr2[0] == '_')) {
				if (sep_ptr2[1] == '*') {
					array_task_id = INFINITE;
					sep_ptr++;
				} else {
					array_task_id = strtol(sep_ptr2+1,
							       &sep_ptr2, 10);
				}
			} else
				array_task_id = NO_VAL;
			if ((sep_ptr2 == NULL) ||
			    (job_id == 0) || (job_id == job_ptr->job_id) ||
			    ((sep_ptr2[0] != '\0') && (sep_ptr2[0] != ',') &&
			     (sep_ptr2[0] != ':'))) {
				rc = ESLURM_DEPENDENCY;
				break;
			}
			if (array_task_id == NO_VAL) {
				dep_job_ptr = find_job_record(job_id);
				if (dep_job_ptr &&
				    (dep_job_ptr->array_job_id == job_id) &&
				    (dep_job_ptr->array_task_id != NO_VAL)) {
					array_task_id = INFINITE;
				}
			} else
				dep_job_ptr = find_job_array_rec(job_id,
								 array_task_id);
			if ((depend_type == SLURM_DEPEND_EXPAND) &&
			    ((expand_cnt++ > 0) || (dep_job_ptr == NULL) ||
			     (!IS_JOB_RUNNING(dep_job_ptr))              ||
			     (dep_job_ptr->qos_id != job_ptr->qos_id)    ||
			     (dep_job_ptr->part_ptr == NULL)             ||
			     (job_ptr->part_ptr     == NULL)             ||
			     (dep_job_ptr->part_ptr != job_ptr->part_ptr))) {
				/* Expand only jobs in the same QOS and
				 * and partition */
				rc = ESLURM_DEPENDENCY;
				break;
			}
			if (depend_type == SLURM_DEPEND_EXPAND) {
				job_ptr->details->expanding_jobid = job_id;
				/* GRES configuration of this job must match
				 * the job being expanded */
				xfree(job_ptr->gres);
				job_ptr->gres = xstrdup(dep_job_ptr->gres);
				if (job_ptr->gres_list)
					list_destroy(job_ptr->gres_list);
				gres_plugin_job_state_validate(job_ptr->gres,
						&job_ptr->gres_list);
			}
			if (dep_job_ptr) {	/* job still active */
				dep_ptr = xmalloc(sizeof(struct depend_spec));
				dep_ptr->array_task_id = array_task_id;
				dep_ptr->depend_type = depend_type;
				dep_ptr->job_id  = dep_job_ptr->job_id;
				dep_ptr->job_ptr = dep_job_ptr;
				(void) list_append(new_depend_list, dep_ptr);
			}
			if (sep_ptr2[0] != ':')
				break;
			sep_ptr = sep_ptr2 + 1;	/* skip over ":" */
		}
		if (sep_ptr2 && (sep_ptr2[0] == ','))
			tok = sep_ptr2 + 1;
		else
			break;
	}

	if (rc == SLURM_SUCCESS) {
		/* test for circular dependencies (e.g. A -> B -> A) */
		(void) _scan_depend(NULL, job_ptr->job_id);
		if (_scan_depend(new_depend_list, job_ptr->job_id))
			rc = ESLURM_CIRCULAR_DEPENDENCY;
	}

	if (rc == SLURM_SUCCESS) {
		xfree(job_ptr->details->dependency);
		job_ptr->details->dependency = xstrdup(new_depend);
		if (job_ptr->details->depend_list)
			list_destroy(job_ptr->details->depend_list);
		job_ptr->details->depend_list = new_depend_list;
#if _DEBUG
		print_job_dependency(job_ptr);
#endif
	} else {
		list_destroy(new_depend_list);
	}
	return rc;
}

/* Return TRUE if job_id is found in dependency_list.
 * Pass NULL dependency list to clear the counter.
 * Execute recursively for each dependent job */
static bool _scan_depend(List dependency_list, uint32_t job_id)
{
	static time_t sched_update = 0;
	static int max_depend_depth = 10;
	static int job_counter = 0;
	bool rc = false;
	ListIterator iter;
	struct depend_spec *dep_ptr;

	if (sched_update != slurmctld_conf.last_update) {
		char *sched_params, *tmp_ptr;

		sched_params = slurm_get_sched_params();
		if (sched_params &&
		    (tmp_ptr = strstr(sched_params, "max_depend_depth="))) {
		/*                                   01234567890123456 */
			int i = atoi(tmp_ptr + 17);
			if (i < 0) {
				error("ignoring SchedulerParameters: "
				      "max_depend_depth value of %d", i);
			} else {
				      max_depend_depth = i;
			}
		}
		xfree(sched_params);
		sched_update = slurmctld_conf.last_update;
	}

	if (dependency_list == NULL) {
		job_counter = 0;
		return FALSE;
	} else if (job_counter++ >= max_depend_depth) {
		return FALSE;
	}

	xassert(job_id);
	iter = list_iterator_create(dependency_list);
	while (!rc && (dep_ptr = (struct depend_spec *) list_next(iter))) {
		if (dep_ptr->job_id == 0)	/* Singleton */
			continue;
		if (dep_ptr->job_id == job_id)
			rc = true;
		else if ((dep_ptr->job_id != dep_ptr->job_ptr->job_id) ||
			 (dep_ptr->job_ptr->magic != JOB_MAGIC))
			continue;	/* purged job, ptr not yet cleared */
		else if (!IS_JOB_FINISHED(dep_ptr->job_ptr) &&
			 dep_ptr->job_ptr->details &&
			 dep_ptr->job_ptr->details->depend_list) {
			rc = _scan_depend(dep_ptr->job_ptr->details->
					  depend_list, job_id);
			if (rc) {
				info("circular dependency: job %u is dependent "
				     "upon job %u", dep_ptr->job_id, job_id);
			}
		}
	}
	list_iterator_destroy(iter);
	return rc;
}

static void _pre_list_del(void *x)
{
	xfree(x);
}

/* If there are higher priority queued jobs in this job's partition, then
 * delay the job's expected initiation time as needed to run those jobs.
 * NOTE: This is only a rough estimate of the job's start time as it ignores
 * job dependencies, feature requirements, specific node requirements, etc. */
static void _delayed_job_start_time(struct job_record *job_ptr)
{
	uint32_t part_node_cnt, part_cpu_cnt, part_cpus_per_node;
	uint32_t job_size_cpus, job_size_nodes, job_time;
	uint64_t cume_space_time = 0;
	struct job_record *job_q_ptr;
	ListIterator job_iterator;

	if (job_ptr->part_ptr == NULL)
		return;
	part_node_cnt = job_ptr->part_ptr->total_nodes;
	part_cpu_cnt  = job_ptr->part_ptr->total_cpus;
	if (part_cpu_cnt > part_node_cnt)
		part_cpus_per_node = part_cpu_cnt / part_node_cnt;
	else
		part_cpus_per_node = 1;

	job_iterator = list_iterator_create(job_list);
	while ((job_q_ptr = (struct job_record *) list_next(job_iterator))) {
		if (!IS_JOB_PENDING(job_q_ptr) || !job_q_ptr->details ||
		    (job_q_ptr->part_ptr != job_ptr->part_ptr) ||
		    (job_q_ptr->priority < job_ptr->priority) ||
		    (job_q_ptr->job_id == job_ptr->job_id))
			continue;
		if (job_q_ptr->details->min_nodes == NO_VAL)
			job_size_nodes = 1;
		else
			job_size_nodes = job_q_ptr->details->min_nodes;
		if (job_q_ptr->details->min_cpus == NO_VAL)
			job_size_cpus = 1;
		else
			job_size_cpus = job_q_ptr->details->min_nodes;
		job_size_cpus = MAX(job_size_cpus,
				    (job_size_nodes * part_cpus_per_node));
		if (job_q_ptr->time_limit == NO_VAL)
			job_time = job_q_ptr->part_ptr->max_time;
		else
			job_time = job_q_ptr->time_limit;
		cume_space_time += job_size_cpus * job_time;
	}
	list_iterator_destroy(job_iterator);
	cume_space_time /= part_cpu_cnt;/* Factor out size */
	cume_space_time *= 60;		/* Minutes to seconds */
	debug2("Increasing estimated start of job %u by %"PRIu64" secs",
	       job_ptr->job_id, cume_space_time);
	job_ptr->start_time += cume_space_time;
}

/* Determine if a pending job will run using only the specified nodes
 * (in job_desc_msg->req_nodes), build response message and return
 * SLURM_SUCCESS on success. Otherwise return an error code. Caller
 * must free response message */
extern int job_start_data(job_desc_msg_t *job_desc_msg,
			  will_run_response_msg_t **resp)
{
	struct job_record *job_ptr;
	struct part_record *part_ptr;
	bitstr_t *avail_bitmap = NULL, *resv_bitmap = NULL;
	bitstr_t *exc_core_bitmap = NULL;
	uint32_t min_nodes, max_nodes, req_nodes;
	int i, rc = SLURM_SUCCESS;
	time_t now = time(NULL), start_res, orig_start_time = (time_t) 0;
	List preemptee_candidates = NULL, preemptee_job_list = NULL;

	job_ptr = find_job_record(job_desc_msg->job_id);
	if (job_ptr == NULL)
		return ESLURM_INVALID_JOB_ID;

	part_ptr = job_ptr->part_ptr;
	if (part_ptr == NULL)
		return ESLURM_INVALID_PARTITION_NAME;

	if ((job_ptr->details == NULL) || (!IS_JOB_PENDING(job_ptr)))
		return ESLURM_DISABLED;

	if ((job_desc_msg->req_nodes == NULL) ||
	    (job_desc_msg->req_nodes == '\0')) {
		/* assume all nodes available to job for testing */
		avail_bitmap = bit_alloc(node_record_count);
		bit_nset(avail_bitmap, 0, (node_record_count - 1));
	} else if (node_name2bitmap(job_desc_msg->req_nodes, false,
				    &avail_bitmap) != 0) {
		return ESLURM_INVALID_NODE_NAME;
	}

	/* Consider only nodes in this job's partition */
	if (part_ptr->node_bitmap)
		bit_and(avail_bitmap, part_ptr->node_bitmap);
	else
		rc = ESLURM_REQUESTED_PART_CONFIG_UNAVAILABLE;
	if (job_req_node_filter(job_ptr, avail_bitmap))
		rc = ESLURM_REQUESTED_PART_CONFIG_UNAVAILABLE;
	if (job_ptr->details->exc_node_bitmap) {
		bitstr_t *exc_node_mask = NULL;
		exc_node_mask = bit_copy(job_ptr->details->exc_node_bitmap);
		bit_not(exc_node_mask);
		bit_and(avail_bitmap, exc_node_mask);
		FREE_NULL_BITMAP(exc_node_mask);
	}
	if (job_ptr->details->req_node_bitmap) {
		if (!bit_super_set(job_ptr->details->req_node_bitmap,
				   avail_bitmap)) {
			rc = ESLURM_REQUESTED_PART_CONFIG_UNAVAILABLE;
		}
	}

	/* Enforce reservation: access control, time and nodes */
	if (job_ptr->details->begin_time)
		start_res = job_ptr->details->begin_time;
	else
		start_res = now;
	i = job_test_resv(job_ptr, &start_res, false, &resv_bitmap,
			  &exc_core_bitmap);
	if (i != SLURM_SUCCESS)
		return i;
	bit_and(avail_bitmap, resv_bitmap);
	FREE_NULL_BITMAP(resv_bitmap);

	/* Only consider nodes that are not DOWN or DRAINED */
	bit_and(avail_bitmap, avail_node_bitmap);

	if (rc == SLURM_SUCCESS) {
		/* On BlueGene systems don't adjust the min/max node limits
		   here.  We are working on midplane values. */
		min_nodes = MAX(job_ptr->details->min_nodes,
				part_ptr->min_nodes);
		if (job_ptr->details->max_nodes == 0)
			max_nodes = part_ptr->max_nodes;
		else
			max_nodes = MIN(job_ptr->details->max_nodes,
					part_ptr->max_nodes);
		max_nodes = MIN(max_nodes, 500000);	/* prevent overflows */
		if (!job_ptr->limit_set_max_nodes &&
		    job_ptr->details->max_nodes)
			req_nodes = max_nodes;
		else
			req_nodes = min_nodes;
		preemptee_candidates = slurm_find_preemptable_jobs(job_ptr);

		/* The orig_start is based upon the backfill scheduler data
		 * and considers all higher priority jobs. The logic below
		 * only considers currently running jobs, so the expected
		 * start time will almost certainly be earlier and not as
		 * accurate, but this algorithm is much faster. */
		orig_start_time = job_ptr->start_time;
		rc = select_g_job_test(job_ptr, avail_bitmap,
				       min_nodes, max_nodes, req_nodes,
				       SELECT_MODE_WILL_RUN,
				       preemptee_candidates,
				       &preemptee_job_list, exc_core_bitmap);
	}

	if (rc == SLURM_SUCCESS) {
		will_run_response_msg_t *resp_data;
		resp_data = xmalloc(sizeof(will_run_response_msg_t));
		resp_data->job_id     = job_ptr->job_id;
#ifdef HAVE_BG
		select_g_select_jobinfo_get(job_ptr->select_jobinfo,
					    SELECT_JOBDATA_NODE_CNT,
					    &resp_data->proc_cnt);

#else
		resp_data->proc_cnt = job_ptr->total_cpus;
#endif
		_delayed_job_start_time(job_ptr);
		resp_data->start_time = MAX(job_ptr->start_time,
					    orig_start_time);
		resp_data->start_time = MAX(resp_data->start_time, start_res);
		job_ptr->start_time   = 0;  /* restore pending job start time */
		resp_data->node_list  = bitmap2node_name(avail_bitmap);

		if (preemptee_job_list) {
			ListIterator preemptee_iterator;
			uint32_t *preemptee_jid;
			struct job_record *tmp_job_ptr;
			resp_data->preemptee_job_id=list_create(_pre_list_del);
			preemptee_iterator = list_iterator_create(
							preemptee_job_list);
			while ((tmp_job_ptr = (struct job_record *)
					list_next(preemptee_iterator))) {
				preemptee_jid = xmalloc(sizeof(uint32_t));
				(*preemptee_jid) = tmp_job_ptr->job_id;
				list_append(resp_data->preemptee_job_id,
					    preemptee_jid);
			}
			list_iterator_destroy(preemptee_iterator);
		}
		*resp = resp_data;
	} else {
		rc = ESLURM_REQUESTED_NODE_CONFIG_UNAVAILABLE;
	}

	if (preemptee_candidates)
		list_destroy(preemptee_candidates);
	if (preemptee_job_list)
		list_destroy(preemptee_job_list);
	FREE_NULL_BITMAP(avail_bitmap);
	return rc;
}

/*
 * epilog_slurmctld - execute the epilog_slurmctld for a job that has just
 *	terminated.
 * IN job_ptr - pointer to job that has been terminated
 * RET SLURM_SUCCESS(0) or error code
 */
extern int epilog_slurmctld(struct job_record *job_ptr)
{
	int rc;
	pthread_t thread_id_epilog;
	pthread_attr_t thread_attr_epilog;
	epilog_arg_t *epilog_arg;

	if ((slurmctld_conf.epilog_slurmctld == NULL) ||
	    (slurmctld_conf.epilog_slurmctld[0] == '\0'))
		return SLURM_SUCCESS;

	if (access(slurmctld_conf.epilog_slurmctld, X_OK) < 0) {
		error("Invalid EpilogSlurmctld: %m");
		return errno;
	}

	epilog_arg = xmalloc(sizeof(epilog_arg_t));
	epilog_arg->job_id = job_ptr->job_id;
	epilog_arg->epilog_slurmctld = xstrdup(slurmctld_conf.epilog_slurmctld);
	epilog_arg->my_env = _build_env(job_ptr);

	slurm_attr_init(&thread_attr_epilog);
	pthread_attr_setdetachstate(&thread_attr_epilog,
				    PTHREAD_CREATE_DETACHED);
	while (1) {
		rc = pthread_create(&thread_id_epilog,
				    &thread_attr_epilog,
				    _run_epilog, (void *) epilog_arg);
		if (rc == 0) {
			slurm_attr_destroy(&thread_attr_epilog);
			return SLURM_SUCCESS;
		}
		if (errno == EAGAIN)
			continue;
		error("pthread_create: %m");
		slurm_attr_destroy(&thread_attr_epilog);
		return errno;
	}
}

static char **_build_env(struct job_record *job_ptr)
{
	char **my_env, *name;
	char buf[32];
	int exit_code;
	int signal;

	my_env = xmalloc(sizeof(char *));
	my_env[0] = NULL;

	/* Set SPANK env vars first so that we can overrite as needed
	 * below. Prevent user hacking from setting SLURM_JOB_ID etc. */
	if (job_ptr->spank_job_env_size) {
		env_array_merge(&my_env,
				(const char **) job_ptr->spank_job_env);
	}

#ifdef HAVE_BG
	select_g_select_jobinfo_get(job_ptr->select_jobinfo,
				    SELECT_JOBDATA_BLOCK_ID, &name);
	setenvf(&my_env, "MPIRUN_PARTITION", "%s", name);
# ifdef HAVE_BGP
	{
		uint16_t conn_type = (uint16_t)NO_VAL;
		select_g_select_jobinfo_get(job_ptr->select_jobinfo,
					    SELECT_JOBDATA_CONN_TYPE,
					    &conn_type);
		if (conn_type > SELECT_SMALL) {
			/* SUBMIT_POOL over rides
			   HTC_SUBMIT_POOL */
			setenvf(&my_env, "SUBMIT_POOL", "%s", name);
		}
	}
# endif
	xfree(name);
#elif defined HAVE_ALPS_CRAY
	name = select_g_select_jobinfo_xstrdup(job_ptr->select_jobinfo,
						SELECT_PRINT_RESV_ID);
	setenvf(&my_env, "BASIL_RESERVATION_ID", "%s", name);
	xfree(name);
#endif
	setenvf(&my_env, "SLURM_JOB_ACCOUNT", "%s", job_ptr->account);
	if (job_ptr->details) {
		setenvf(&my_env, "SLURM_JOB_CONSTRAINTS",
			"%s", job_ptr->details->features);
	}
	setenvf(&my_env, "SLURM_JOB_DERIVED_EC", "%u",
		job_ptr->derived_ec);

	exit_code = signal = 0;
	if (WIFEXITED(job_ptr->exit_code)) {
		exit_code = WEXITSTATUS(job_ptr->exit_code);
	}
	if (WIFSIGNALED(job_ptr->exit_code)) {
		signal = WTERMSIG(job_ptr->exit_code);
	}
	sprintf(buf, "%d:%d", exit_code, signal);
	setenvf(&my_env, "SLURM_JOB_EXIT_CODE2", "%s", buf);

	setenvf(&my_env, "SLURM_JOB_EXIT_CODE", "%u", job_ptr->exit_code);
	setenvf(&my_env, "SLURM_JOB_GID", "%u", job_ptr->group_id);
	name = gid_to_string((uid_t) job_ptr->group_id);
	setenvf(&my_env, "SLURM_JOB_GROUP", "%s", name);
	xfree(name);
	setenvf(&my_env, "SLURM_JOBID", "%u", job_ptr->job_id);
	setenvf(&my_env, "SLURM_JOB_ID", "%u", job_ptr->job_id);
	setenvf(&my_env, "SLURM_JOB_NAME", "%s", job_ptr->name);
	setenvf(&my_env, "SLURM_JOB_NODELIST", "%s", job_ptr->nodes);
	setenvf(&my_env, "SLURM_JOB_PARTITION", "%s", job_ptr->partition);
	setenvf(&my_env, "SLURM_JOB_UID", "%u", job_ptr->user_id);
	name = uid_to_string((uid_t) job_ptr->user_id);
	setenvf(&my_env, "SLURM_JOB_USER", "%s", name);
	xfree(name);

	return my_env;
}

static void *_run_epilog(void *arg)
{
	epilog_arg_t *epilog_arg = (epilog_arg_t *) arg;
	pid_t cpid;
	int i, status, wait_rc;
	char *argv[2];

	argv[0] = epilog_arg->epilog_slurmctld;
	argv[1] = NULL;

	if ((cpid = fork()) < 0) {
		error("epilog_slurmctld fork error: %m");
		goto fini;
	}
	if (cpid == 0) {
#ifdef SETPGRP_TWO_ARGS
		setpgrp(0, 0);
#else
		setpgrp();
#endif
		execve(argv[0], argv, epilog_arg->my_env);
		exit(127);
	}

	while (1) {
		wait_rc = waitpid(cpid, &status, 0);
		if (wait_rc < 0) {
			if (errno == EINTR)
				continue;
			error("epilog_slurmctld waitpid error: %m");
			break;
		} else if (wait_rc > 0) {
			killpg(cpid, SIGKILL);	/* kill children too */
			break;
		}
	}
	if (status != 0) {
		error("epilog_slurmctld job %u epilog exit status %u:%u",
		      epilog_arg->job_id, WEXITSTATUS(status),
		      WTERMSIG(status));
	} else {
		debug2("epilog_slurmctld job %u epilog completed",
		       epilog_arg->job_id);
	}

 fini:	xfree(epilog_arg->epilog_slurmctld);
	for (i=0; epilog_arg->my_env[i]; i++)
		xfree(epilog_arg->my_env[i]);
	xfree(epilog_arg->my_env);
	xfree(epilog_arg);
	return NULL;
}

/*
 * prolog_slurmctld - execute the prolog_slurmctld for a job that has just
 *	been allocated resources.
 * IN job_ptr - pointer to job that will be initiated
 * RET SLURM_SUCCESS(0) or error code
 */
extern int prolog_slurmctld(struct job_record *job_ptr)
{
	int rc;
	pthread_t thread_id_prolog;
	pthread_attr_t thread_attr_prolog;

	if ((slurmctld_conf.prolog_slurmctld == NULL) ||
	    (slurmctld_conf.prolog_slurmctld[0] == '\0'))
		return SLURM_SUCCESS;

	if (access(slurmctld_conf.prolog_slurmctld, X_OK) < 0) {
		error("Invalid PrologSlurmctld: %m");
		return errno;
	}

	if (job_ptr->details)
		job_ptr->details->prolog_running = 1;

	slurm_attr_init(&thread_attr_prolog);
	pthread_attr_setdetachstate(&thread_attr_prolog,
				    PTHREAD_CREATE_DETACHED);
	while (1) {
		rc = pthread_create(&thread_id_prolog,
				    &thread_attr_prolog,
				    _run_prolog, (void *) job_ptr);
		if (rc == 0) {
			slurm_attr_destroy(&thread_attr_prolog);
			return SLURM_SUCCESS;
		}
		if (errno == EAGAIN)
			continue;
		error("pthread_create: %m");
		slurm_attr_destroy(&thread_attr_prolog);
		return errno;
	}
}

static void *_run_prolog(void *arg)
{
	struct job_record *job_ptr = (struct job_record *) arg;
	struct node_record *node_ptr;
	uint32_t job_id;
	pid_t cpid;
	int i, rc, status, wait_rc;
	char *argv[2], **my_env;
	/* Locks: Read config, job; Write nodes */
	slurmctld_lock_t config_read_lock = {
		READ_LOCK, READ_LOCK, WRITE_LOCK, NO_LOCK };
	bitstr_t *node_bitmap = NULL;
	time_t now = time(NULL);
	uint16_t resume_timeout = slurm_get_resume_timeout();

	lock_slurmctld(config_read_lock);
	argv[0] = xstrdup(slurmctld_conf.prolog_slurmctld);
	argv[1] = NULL;
	my_env = _build_env(job_ptr);
	job_id = job_ptr->job_id;
	if (job_ptr->node_bitmap) {
		node_bitmap = bit_copy(job_ptr->node_bitmap);
		for (i = 0, node_ptr = node_record_table_ptr;
		     i < node_record_count; i++, node_ptr++) {
			if (!bit_test(node_bitmap, i))
				continue;
			/* Allow time for possible reboot */
			node_ptr->last_response = now + resume_timeout;
		}
	}
	unlock_slurmctld(config_read_lock);

	if ((cpid = fork()) < 0) {
		error("prolog_slurmctld fork error: %m");
		goto fini;
	}
	if (cpid == 0) {
#ifdef SETPGRP_TWO_ARGS
		setpgrp(0, 0);
#else
		setpgrp();
#endif
		execve(argv[0], argv, my_env);
		exit(127);
	}

	while (1) {
		wait_rc = waitpid(cpid, &status, 0);
		if (wait_rc < 0) {
			if (errno == EINTR)
				continue;
			error("prolog_slurmctld waitpid error: %m");
			break;
		} else if (wait_rc > 0) {
			killpg(cpid, SIGKILL);	/* kill children too */
			break;
		}
	}
	if (status != 0) {
		bool kill_job = false;
		slurmctld_lock_t job_write_lock = {
			NO_LOCK, WRITE_LOCK, WRITE_LOCK, NO_LOCK };
		error("prolog_slurmctld job %u prolog exit status %u:%u",
		      job_id, WEXITSTATUS(status), WTERMSIG(status));
		lock_slurmctld(job_write_lock);
		if ((rc = job_requeue(0, job_id, -1, (uint16_t) NO_VAL,
				      false))) {
			info("unable to requeue job %u: %m", job_id);
			kill_job = true;
		}
		if (kill_job) {
			srun_user_message(job_ptr,
					  "PrologSlurmctld failed, job killed");
			(void) job_signal(job_id, SIGKILL, 0, 0, false);
		}

		unlock_slurmctld(job_write_lock);
	} else
		debug2("prolog_slurmctld job %u prolog completed", job_id);

 fini:	xfree(argv[0]);
	for (i=0; my_env[i]; i++)
		xfree(my_env[i]);
	xfree(my_env);
	lock_slurmctld(config_read_lock);
	if (job_ptr->job_id != job_id) {
		error("prolog_slurmctld job %u pointer invalid", job_id);
		job_ptr = find_job_record(job_id);
		if (job_ptr == NULL)
			error("prolog_slurmctld job %u now defunct", job_id);
	}
	if (job_ptr) {
		if (job_ptr->details)
			job_ptr->details->prolog_running = 0;
		if (job_ptr->batch_flag &&
		    (IS_JOB_RUNNING(job_ptr) || IS_JOB_SUSPENDED(job_ptr)))
			launch_job(job_ptr);
	}
	if (job_ptr && job_ptr->node_bitmap) {
		for (i=0; i<node_record_count; i++) {
			if (bit_test(job_ptr->node_bitmap, i) == 0)
				continue;
			node_record_table_ptr[i].node_state &=
				(~NODE_STATE_POWER_UP);
		}
	} else if (node_bitmap) {
		for (i=0; i<node_record_count; i++) {
			if (bit_test(node_bitmap, i) == 0)
				continue;
			node_record_table_ptr[i].node_state &=
				(~NODE_STATE_POWER_UP);
		}
	}
	unlock_slurmctld(config_read_lock);
	FREE_NULL_BITMAP(node_bitmap);

	return NULL;
}

/*
 * Copy a job's feature list
 * IN feature_list_src - a job's depend_lst
 * RET copy of depend_list_src, must be freed by caller
 */
extern List feature_list_copy(List feature_list_src)
{
	struct feature_record *feat_src, *feat_dest;
	ListIterator iter;
	List feature_list_dest = NULL;

	if (!feature_list_src)
		return feature_list_dest;

	feature_list_dest = list_create(_feature_list_delete);
	iter = list_iterator_create(feature_list_src);
	while ((feat_src = (struct feature_record *) list_next(iter))) {
		feat_dest = xmalloc(sizeof(struct feature_record));
		memcpy(feat_dest, feat_src, sizeof(struct feature_record));
		feat_dest->name = xstrdup(feat_src->name);
		list_append(feature_list_dest, feat_dest);
	}
	list_iterator_destroy(iter);
	return feature_list_dest;
}

/*
 * build_feature_list - Translate a job's feature string into a feature_list
 * IN  details->features
 * OUT details->feature_list
 * RET error code
 */
extern int build_feature_list(struct job_record *job_ptr)
{
	struct job_details *detail_ptr = job_ptr->details;
	char *tmp_requested, *str_ptr, *feature = NULL;
	int bracket = 0, count = 0, i;
	bool have_count = false, have_or = false;
	struct feature_record *feat;

	if (!detail_ptr || !detail_ptr->features)	/* no constraints */
		return SLURM_SUCCESS;
	if (detail_ptr->feature_list)		/* already processed */
		return SLURM_SUCCESS;

	tmp_requested = xstrdup(detail_ptr->features);
	detail_ptr->feature_list = list_create(_feature_list_delete);
	for (i=0; ; i++) {
		if (tmp_requested[i] == '*') {
			tmp_requested[i] = '\0';
			have_count = true;
			count = strtol(&tmp_requested[i+1], &str_ptr, 10);
			if ((feature == NULL) || (count <= 0)) {
				info("Job %u invalid constraint %s",
					job_ptr->job_id, detail_ptr->features);
				xfree(tmp_requested);
				return ESLURM_INVALID_FEATURE;
			}
			i = str_ptr - tmp_requested - 1;
		} else if (tmp_requested[i] == '&') {
			tmp_requested[i] = '\0';
			if (feature == NULL) {
				info("Job %u invalid constraint %s",
					job_ptr->job_id, detail_ptr->features);
				xfree(tmp_requested);
				return ESLURM_INVALID_FEATURE;
			}
			feat = xmalloc(sizeof(struct feature_record));
			feat->name = xstrdup(feature);
			feat->count = count;
			if (bracket)
				feat->op_code = FEATURE_OP_XAND;
			else
				feat->op_code = FEATURE_OP_AND;
			list_append(detail_ptr->feature_list, feat);
			feature = NULL;
			count = 0;
		} else if (tmp_requested[i] == '|') {
			tmp_requested[i] = '\0';
			have_or = true;
			if (feature == NULL) {
				info("Job %u invalid constraint %s",
					job_ptr->job_id, detail_ptr->features);
				xfree(tmp_requested);
				return ESLURM_INVALID_FEATURE;
			}
			feat = xmalloc(sizeof(struct feature_record));
			feat->name = xstrdup(feature);
			feat->count = count;
			if (bracket)
				feat->op_code = FEATURE_OP_XOR;
			else
				feat->op_code = FEATURE_OP_OR;
			list_append(detail_ptr->feature_list, feat);
			feature = NULL;
			count = 0;
		} else if (tmp_requested[i] == '[') {
			tmp_requested[i] = '\0';
			if ((feature != NULL) || bracket) {
				info("Job %u invalid constraint %s",
					job_ptr->job_id, detail_ptr->features);
				xfree(tmp_requested);
				return ESLURM_INVALID_FEATURE;
			}
			bracket++;
		} else if (tmp_requested[i] == ']') {
			tmp_requested[i] = '\0';
			if ((feature == NULL) || (bracket == 0)) {
				info("Job %u invalid constraint %s",
					job_ptr->job_id, detail_ptr->features);
				xfree(tmp_requested);
				return ESLURM_INVALID_FEATURE;
			}
			bracket = 0;
		} else if (tmp_requested[i] == '\0') {
			if (feature) {
				feat = xmalloc(sizeof(struct feature_record));
				feat->name = xstrdup(feature);
				feat->count = count;
				feat->op_code = FEATURE_OP_END;
				list_append(detail_ptr->feature_list, feat);
			}
			break;
		} else if (tmp_requested[i] == ',') {
			info("Job %u invalid constraint %s",
				job_ptr->job_id, detail_ptr->features);
			xfree(tmp_requested);
			return ESLURM_INVALID_FEATURE;
		} else if (feature == NULL) {
			feature = &tmp_requested[i];
		}
	}
	xfree(tmp_requested);
	if (have_count && have_or) {
		info("Job %u invalid constraint (OR with feature count): %s",
			job_ptr->job_id, detail_ptr->features);
		return ESLURM_INVALID_FEATURE;
	}

	return _valid_feature_list(job_ptr->job_id, detail_ptr->feature_list);
}

static void _feature_list_delete(void *x)
{
	struct feature_record *feature = (struct feature_record *)x;
	xfree(feature->name);
	xfree(feature);
}

static int _valid_feature_list(uint32_t job_id, List feature_list)
{
	ListIterator feat_iter;
	struct feature_record *feat_ptr;
	char *buf = NULL, tmp[16];
	int bracket = 0;
	int rc = SLURM_SUCCESS;

	if (feature_list == NULL) {
		debug2("Job %u feature list is empty", job_id);
		return rc;
	}

	feat_iter = list_iterator_create(feature_list);
	while ((feat_ptr = (struct feature_record *)list_next(feat_iter))) {
		if ((feat_ptr->op_code == FEATURE_OP_XOR) ||
		    (feat_ptr->op_code == FEATURE_OP_XAND)) {
			if (bracket == 0)
				xstrcat(buf, "[");
			bracket = 1;
		}
		xstrcat(buf, feat_ptr->name);
		if (rc == SLURM_SUCCESS)
			rc = _valid_node_feature(feat_ptr->name);
		if (feat_ptr->count) {
			snprintf(tmp, sizeof(tmp), "*%u", feat_ptr->count);
			xstrcat(buf, tmp);
		}
		if (bracket &&
		    ((feat_ptr->op_code != FEATURE_OP_XOR) &&
		     (feat_ptr->op_code != FEATURE_OP_XAND))) {
			xstrcat(buf, "]");
			bracket = 0;
		}
		if ((feat_ptr->op_code == FEATURE_OP_AND) ||
		    (feat_ptr->op_code == FEATURE_OP_XAND))
			xstrcat(buf, "&");
		else if ((feat_ptr->op_code == FEATURE_OP_OR) ||
			 (feat_ptr->op_code == FEATURE_OP_XOR))
			xstrcat(buf, "|");
	}
	list_iterator_destroy(feat_iter);
	if (rc == SLURM_SUCCESS)
		debug("Job %u feature list: %s", job_id, buf);
	else
		info("Job %u has invalid feature list: %s", job_id, buf);
	xfree(buf);
	return rc;
}

static int _valid_node_feature(char *feature)
{
	int rc = ESLURM_INVALID_FEATURE;
	struct features_record *feature_ptr;
	ListIterator feature_iter;

	/* Clear these nodes from the feature_list record,
	 * then restore as needed */
	feature_iter = list_iterator_create(feature_list);
	while ((feature_ptr = (struct features_record *)
			list_next(feature_iter))) {
		if (strcmp(feature_ptr->name, feature))
			continue;
		rc = SLURM_SUCCESS;
		break;
	}
	list_iterator_destroy(feature_iter);

	return rc;
}

/* If a job can run in multiple partitions, make sure that the one
 * actually used is first in the string. Needed for job state save/restore */
extern void rebuild_job_part_list(struct job_record *job_ptr)
{
	ListIterator part_iterator;
	struct part_record *part_ptr;

	if ((job_ptr->part_ptr_list == NULL) || (job_ptr->part_ptr == NULL))
		return;

	xfree(job_ptr->partition);
	job_ptr->partition = xstrdup(job_ptr->part_ptr->name);

	part_iterator = list_iterator_create(job_ptr->part_ptr_list);
	while ((part_ptr = (struct part_record *) list_next(part_iterator))) {
		if (part_ptr == job_ptr->part_ptr)
			continue;
		xstrcat(job_ptr->partition, ",");
		xstrcat(job_ptr->partition, part_ptr->name);
	}
	list_iterator_destroy(part_iterator);
}<|MERGE_RESOLUTION|>--- conflicted
+++ resolved
@@ -248,19 +248,11 @@
 			continue;
 
 		if (job_ptr->part_ptr_list) {
-<<<<<<< HEAD
-			part_iterator = list_iterator_create(job_ptr->
-							     part_ptr_list);
-				inx = 0;
-	      			while ((part_ptr = (struct part_record *)
-					list_next(part_iterator))) {
-=======
 			int inx = -1;
 			part_iterator = list_iterator_create(
 				job_ptr->part_ptr_list);
 			while ((part_ptr = (struct part_record *)
 				list_next(part_iterator))) {
->>>>>>> ef67f3b9
 				job_ptr->part_ptr = part_ptr;
 				reason = job_limits_check(&job_ptr, backfill);
 				if ((reason != WAIT_NO_REASON) &&
@@ -274,11 +266,6 @@
 				inx++;
 				if (reason != WAIT_NO_REASON)
 					continue;
-<<<<<<< HEAD
-				_job_queue_append(job_queue, job_ptr, part_ptr, 
-						  job_ptr->priority_array[inx]);
-				inx++;
-=======
 				if (job_ptr->priority_array) {
 					_job_queue_append(job_queue, job_ptr,
 							  part_ptr,
@@ -289,7 +276,6 @@
 							  part_ptr,
 							  job_ptr->priority);
 				}
->>>>>>> ef67f3b9
 			}
 			list_iterator_destroy(part_iterator);
 		} else {
@@ -1173,30 +1159,18 @@
 		return 1;
 
 	if (job_rec1->job_ptr->part_ptr_list &&
-<<<<<<< HEAD
-	    job_rec1->job_ptr->priority_array) {
-		p1 = job_rec1->priority;
-	}
-=======
 	    job_rec1->job_ptr->priority_array)
 		p1 = job_rec1->priority;
 	else
 		p1 = job_rec1->job_ptr->priority;
 
->>>>>>> ef67f3b9
 
 	if (job_rec2->job_ptr->part_ptr_list &&
-<<<<<<< HEAD
-	    job_rec2->job_ptr->priority_array) {
-		p2 = job_rec2->priority;
-	}
-=======
 	    job_rec2->job_ptr->priority_array)
 		p2 = job_rec2->priority;
 	else
 		p2 = job_rec2->job_ptr->priority;
 
->>>>>>> ef67f3b9
 
 	if (p1 < p2)
 		return 1;
