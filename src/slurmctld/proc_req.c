/*****************************************************************************\
 *  proc_req.c - process incoming messages to slurmctld
 *****************************************************************************
 *  Copyright (C) 2002-2007 The Regents of the University of California.
 *  Copyright (C) 2008-2011 Lawrence Livermore National Security.
 *  Produced at Lawrence Livermore National Laboratory (cf, DISCLAIMER).
 *  Written by Morris Jette <jette@llnl.gov>, et. al.
 *  CODE-OCEC-09-009. All rights reserved.
 *
 *  This file is part of SLURM, a resource management program.
 *  For details, see <http://slurm.schedmd.com/>.
 *  Please also read the included file: DISCLAIMER.
 *
 *  SLURM is free software; you can redistribute it and/or modify it under
 *  the terms of the GNU General Public License as published by the Free
 *  Software Foundation; either version 2 of the License, or (at your option)
 *  any later version.
 *
 *  In addition, as a special exception, the copyright holders give permission
 *  to link the code of portions of this program with the OpenSSL library under
 *  certain conditions as described in each individual source file, and
 *  distribute linked combinations including the two. You must obey the GNU
 *  General Public License in all respects for all of the code used other than
 *  OpenSSL. If you modify file(s) with this exception, you may extend this
 *  exception to your version of the file(s), but you are not obligated to do
 *  so. If you do not wish to do so, delete this exception statement from your
 *  version.  If you delete this exception statement from all source files in
 *  the program, then also delete it here.
 *
 *  SLURM is distributed in the hope that it will be useful, but WITHOUT ANY
 *  WARRANTY; without even the implied warranty of MERCHANTABILITY or FITNESS
 *  FOR A PARTICULAR PURPOSE.  See the GNU General Public License for more
 *  details.
 *
 *  You should have received a copy of the GNU General Public License along
 *  with SLURM; if not, write to the Free Software Foundation, Inc.,
 *  51 Franklin Street, Fifth Floor, Boston, MA 02110-1301  USA.
\*****************************************************************************/

#include "config.h"

#include <errno.h>
#include <pthread.h>
#include <signal.h>
#include <stdio.h>
#include <stdlib.h>
#include <string.h>

#if HAVE_SYS_PRCTL_H
#  include <sys/prctl.h>
#endif

#include "slurm/slurm_errno.h"

#include "src/common/assoc_mgr.h"
#include "src/common/checkpoint.h"
#include "src/common/daemonize.h"
#include "src/common/fd.h"
#include "src/common/forward.h"
#include "src/common/gres.h"
#include "src/common/hostlist.h"
#include "src/common/layouts_mgr.h"
#include "src/common/log.h"
#include "src/common/macros.h"
#include "src/common/node_select.h"
#include "src/common/pack.h"
#include "src/common/read_config.h"
#include "src/common/slurm_acct_gather.h"
#include "src/common/slurm_auth.h"
#include "src/common/slurm_cred.h"
#include "src/common/slurm_ext_sensors.h"
#include "src/common/slurm_priority.h"
#include "src/common/slurm_protocol_api.h"
#include "src/common/slurm_protocol_interface.h"
#include "src/common/slurm_topology.h"
#include "src/common/switch.h"
#include "src/common/xstring.h"

#include "src/slurmctld/agent.h"
#include "src/slurmctld/burst_buffer.h"
#include "src/slurmctld/fed_mgr.h"
#include "src/slurmctld/front_end.h"
#include "src/slurmctld/gang.h"
#include "src/slurmctld/job_scheduler.h"
#include "src/slurmctld/licenses.h"
#include "src/slurmctld/locks.h"
#include "src/slurmctld/power_save.h"
#include "src/slurmctld/powercapping.h"
#include "src/slurmctld/proc_req.h"
#include "src/slurmctld/read_config.h"
#include "src/slurmctld/reservation.h"
#include "src/slurmctld/sched_plugin.h"
#include "src/slurmctld/slurmctld.h"
#include "src/slurmctld/srun_comm.h"
#include "src/slurmctld/state_save.h"
#include "src/slurmctld/trigger_mgr.h"

#include "src/plugins/select/bluegene/bg_enums.h"

static pthread_mutex_t rpc_mutex = PTHREAD_MUTEX_INITIALIZER;
static int rpc_type_size = 0;	/* Size of rpc_type_* arrays */
static uint16_t *rpc_type_id = NULL;
static uint32_t *rpc_type_cnt = NULL;
static uint64_t *rpc_type_time = NULL;
static int rpc_user_size = 0;	/* Size of rpc_user_* arrays */
static uint32_t *rpc_user_id = NULL;
static uint32_t *rpc_user_cnt = NULL;
static uint64_t *rpc_user_time = NULL;

static pthread_mutex_t throttle_mutex = PTHREAD_MUTEX_INITIALIZER;
static pthread_cond_t throttle_cond = PTHREAD_COND_INITIALIZER;

static void         _fill_ctld_conf(slurm_ctl_conf_t * build_ptr);
static void         _kill_job_on_msg_fail(uint32_t job_id);
static int          _is_prolog_finished(uint32_t job_id);
static int	    _launch_batch_step(job_desc_msg_t *job_desc_msg,
				       uid_t uid, uint32_t *step_id,
				       uint16_t protocol_version);
static int          _make_step_cred(struct step_record *step_rec,
				    slurm_cred_t **slurm_cred,
				    uint16_t protocol_version);
static void         _throttle_fini(int *active_rpc_cnt);
static void         _throttle_start(int *active_rpc_cnt);

inline static void  _slurm_rpc_accounting_first_reg(slurm_msg_t *msg);
inline static void  _slurm_rpc_accounting_register_ctld(slurm_msg_t *msg);
inline static void  _slurm_rpc_accounting_update_msg(slurm_msg_t *msg);
inline static void  _slurm_rpc_allocate_resources(slurm_msg_t * msg);
inline static void  _slurm_rpc_block_info(slurm_msg_t * msg);
inline static void  _slurm_rpc_burst_buffer_info(slurm_msg_t * msg);
inline static void  _slurm_rpc_checkpoint(slurm_msg_t * msg);
inline static void  _slurm_rpc_checkpoint_comp(slurm_msg_t * msg);
inline static void  _slurm_rpc_checkpoint_task_comp(slurm_msg_t * msg);
inline static void  _slurm_rpc_delete_partition(slurm_msg_t * msg);
inline static void  _slurm_rpc_complete_job_allocation(slurm_msg_t * msg);
inline static void  _slurm_rpc_complete_batch_script(slurm_msg_t * msg,
						     bool *run_scheduler,
						     bool running_composite);
inline static void  _slurm_rpc_complete_prolog(slurm_msg_t * msg);
inline static void  _slurm_rpc_dump_conf(slurm_msg_t * msg);
inline static void  _slurm_rpc_dump_front_end(slurm_msg_t * msg);
inline static void  _slurm_rpc_dump_jobs(slurm_msg_t * msg);
inline static void  _slurm_rpc_dump_jobs_user(slurm_msg_t * msg);
inline static void  _slurm_rpc_dump_job_single(slurm_msg_t * msg);
inline static void  _slurm_rpc_dump_licenses(slurm_msg_t * msg);
inline static void  _slurm_rpc_dump_nodes(slurm_msg_t * msg);
inline static void  _slurm_rpc_dump_node_single(slurm_msg_t * msg);
inline static void  _slurm_rpc_dump_partitions(slurm_msg_t * msg);
inline static void  _slurm_rpc_dump_spank(slurm_msg_t * msg);
inline static void  _slurm_rpc_dump_stats(slurm_msg_t * msg);
inline static void  _slurm_rpc_end_time(slurm_msg_t * msg);
inline static void  _slurm_rpc_event_log(slurm_msg_t * msg);
inline static void  _slurm_rpc_epilog_complete(slurm_msg_t * msg,
					       bool *run_scheduler,
					       bool running_composite);
inline static void  _slurm_rpc_get_fed(slurm_msg_t *msg);
inline static void  _slurm_rpc_get_shares(slurm_msg_t *msg);
inline static void  _slurm_rpc_get_topo(slurm_msg_t * msg);
inline static void  _slurm_rpc_get_powercap(slurm_msg_t * msg);
inline static void  _slurm_rpc_get_priority_factors(slurm_msg_t *msg);
inline static void  _slurm_rpc_job_notify(slurm_msg_t * msg);
inline static void  _slurm_rpc_job_ready(slurm_msg_t * msg);
inline static void  _slurm_rpc_job_sbcast_cred(slurm_msg_t * msg);
inline static void  _slurm_rpc_job_step_kill(slurm_msg_t * msg);
inline static void  _slurm_rpc_job_step_create(slurm_msg_t * msg);
inline static void  _slurm_rpc_job_step_get_info(slurm_msg_t * msg);
inline static void  _slurm_rpc_job_will_run(slurm_msg_t * msg);
inline static void  _slurm_rpc_job_alloc_info(slurm_msg_t * msg);
inline static void  _slurm_rpc_job_alloc_info_lite(slurm_msg_t * msg);
inline static void  _slurm_rpc_kill_job2(slurm_msg_t *msg);
inline static void  _slurm_rpc_node_registration(slurm_msg_t *msg,
						 bool running_composite);
inline static void  _slurm_rpc_ping(slurm_msg_t * msg);
inline static void  _slurm_rpc_reboot_nodes(slurm_msg_t * msg);
inline static void  _slurm_rpc_reconfigure_controller(slurm_msg_t * msg);
inline static void  _slurm_rpc_resv_create(slurm_msg_t * msg);
inline static void  _slurm_rpc_resv_update(slurm_msg_t * msg);
inline static void  _slurm_rpc_resv_delete(slurm_msg_t * msg);
inline static void  _slurm_rpc_resv_show(slurm_msg_t * msg);
inline static void  _slurm_rpc_layout_show(slurm_msg_t * msg);
inline static void  _slurm_rpc_requeue(slurm_msg_t * msg);
inline static void  _slurm_rpc_takeover(slurm_msg_t * msg);
inline static void  _slurm_rpc_set_debug_flags(slurm_msg_t *msg);
inline static void  _slurm_rpc_set_debug_level(slurm_msg_t *msg);
inline static void  _slurm_rpc_set_schedlog_level(slurm_msg_t *msg);
inline static void  _slurm_rpc_shutdown_controller(slurm_msg_t * msg);
inline static void  _slurm_rpc_shutdown_controller_immediate(slurm_msg_t *
							     msg);
inline static void  _slurm_rpc_step_complete(slurm_msg_t * msg,
					     bool running_composite);
inline static void  _slurm_rpc_step_layout(slurm_msg_t * msg);
inline static void  _slurm_rpc_step_update(slurm_msg_t * msg);
inline static void  _slurm_rpc_submit_batch_job(slurm_msg_t * msg);
inline static void  _slurm_rpc_suspend(slurm_msg_t * msg);
inline static void  _slurm_rpc_top_job(slurm_msg_t * msg);
inline static void  _slurm_rpc_trigger_clear(slurm_msg_t * msg);
inline static void  _slurm_rpc_trigger_get(slurm_msg_t * msg);
inline static void  _slurm_rpc_trigger_set(slurm_msg_t * msg);
inline static void  _slurm_rpc_trigger_pull(slurm_msg_t * msg);
inline static void  _slurm_rpc_update_front_end(slurm_msg_t * msg);
inline static void  _slurm_rpc_update_job(slurm_msg_t * msg);
inline static void  _slurm_rpc_update_node(slurm_msg_t * msg);
inline static void  _slurm_rpc_update_layout(slurm_msg_t * msg);
inline static void  _slurm_rpc_update_partition(slurm_msg_t * msg);
inline static void  _slurm_rpc_update_powercap(slurm_msg_t * msg);
inline static void  _slurm_rpc_update_block(slurm_msg_t * msg);
inline static void  _update_cred_key(void);

static void  _slurm_rpc_composite_msg(slurm_msg_t *msg);
static void  _slurm_rpc_comp_msg_list(composite_msg_t * comp_msg,
				      bool *run_scheduler,
				      List msg_list_in,
				      struct timeval *start_tv,
				      int timeout);
static void  _slurm_rpc_assoc_mgr_info(slurm_msg_t * msg);

static void  _set_persist_thread_name(connection_arg_t *arg);

extern diag_stats_t slurmctld_diag_stats;

/*
 * slurmctld_req  - Process an individual RPC request
 * IN/OUT msg - the request message, data associated with the message is freed
 */
void slurmctld_req(slurm_msg_t *msg, connection_arg_t *arg)
{
	DEF_TIMERS;
	int i, rpc_type_index = -1, rpc_user_index = -1;
	uint32_t rpc_uid;

	/* Just to validate the cred */
	rpc_uid = (uint32_t) g_slurm_auth_get_uid(msg->auth_cred,
						  slurmctld_config.auth_info);
	if (g_slurm_auth_errno(msg->auth_cred) != SLURM_SUCCESS) {
		error("Bad authentication: %s",
		      g_slurm_auth_errstr(g_slurm_auth_errno(msg->auth_cred)));
		return;
	}
	slurm_mutex_lock(&rpc_mutex);
	if (rpc_type_size == 0) {
		rpc_type_size = 100;  /* Capture info for first 100 RPC types */
		rpc_type_id   = xmalloc(sizeof(uint16_t) * rpc_type_size);
		rpc_type_cnt  = xmalloc(sizeof(uint32_t) * rpc_type_size);
		rpc_type_time = xmalloc(sizeof(uint64_t) * rpc_type_size);
	}
	for (i = 0; i < rpc_type_size; i++) {
		if (rpc_type_id[i] == 0)
			rpc_type_id[i] = msg->msg_type;
		else if (rpc_type_id[i] != msg->msg_type)
			continue;
		rpc_type_index = i;
		break;
	}
	if (rpc_user_size == 0) {
		rpc_user_size = 200;  /* Capture info for first 200 RPC users */
		rpc_user_id   = xmalloc(sizeof(uint32_t) * rpc_user_size);
		rpc_user_cnt  = xmalloc(sizeof(uint32_t) * rpc_user_size);
		rpc_user_time = xmalloc(sizeof(uint64_t) * rpc_user_size);
	}
	for (i = 0; i < rpc_user_size; i++) {
		if ((rpc_user_id[i] == 0) && (i != 0))
			rpc_user_id[i] = rpc_uid;
		else if (rpc_user_id[i] != rpc_uid)
			continue;
		rpc_user_index = i;
		break;
	}
	slurm_mutex_unlock(&rpc_mutex);

	/* Debug the protocol layer.
	 */
	START_TIMER;
	if (slurmctld_conf.debug_flags & DEBUG_FLAG_PROTOCOL) {
		char *p;
		char inetbuf[64];

		p = rpc_num2string(msg->msg_type);
		slurm_print_slurm_addr(&arg->cli_addr,
					inetbuf,
					sizeof(inetbuf));
		info("%s: received opcode %s from %s", __func__, p, inetbuf);
	}

	switch (msg->msg_type) {
	case REQUEST_RESOURCE_ALLOCATION:
		_slurm_rpc_allocate_resources(msg);
		break;
	case REQUEST_BUILD_INFO:
		_slurm_rpc_dump_conf(msg);
		break;
	case REQUEST_JOB_INFO:
		_slurm_rpc_dump_jobs(msg);
		break;
	case REQUEST_JOB_USER_INFO:
		_slurm_rpc_dump_jobs_user(msg);
		break;
	case REQUEST_JOB_INFO_SINGLE:
		_slurm_rpc_dump_job_single(msg);
		break;
	case REQUEST_SHARE_INFO:
		_slurm_rpc_get_shares(msg);
		break;
	case REQUEST_PRIORITY_FACTORS:
		_slurm_rpc_get_priority_factors(msg);
		break;
	case REQUEST_JOB_END_TIME:
		_slurm_rpc_end_time(msg);
		break;
	case REQUEST_FED_INFO:
		_slurm_rpc_get_fed(msg);
		break;
	case REQUEST_FRONT_END_INFO:
		_slurm_rpc_dump_front_end(msg);
		break;
	case REQUEST_NODE_INFO:
		_slurm_rpc_dump_nodes(msg);
		break;
	case REQUEST_NODE_INFO_SINGLE:
		_slurm_rpc_dump_node_single(msg);
		break;
	case REQUEST_PARTITION_INFO:
		_slurm_rpc_dump_partitions(msg);
		break;
	case MESSAGE_EPILOG_COMPLETE:
		i = 0;
		_slurm_rpc_epilog_complete(msg, (bool *)&i, 0);
		break;
	case REQUEST_CANCEL_JOB_STEP:
		_slurm_rpc_job_step_kill(msg);
		break;
	case REQUEST_COMPLETE_JOB_ALLOCATION:
		_slurm_rpc_complete_job_allocation(msg);
		break;
	case REQUEST_COMPLETE_PROLOG:
		_slurm_rpc_complete_prolog(msg);
		break;
	case REQUEST_COMPLETE_BATCH_JOB:
	case REQUEST_COMPLETE_BATCH_SCRIPT:
		i = 0;
		_slurm_rpc_complete_batch_script(msg, (bool *)&i, 0);
		break;
	case REQUEST_JOB_STEP_CREATE:
		_slurm_rpc_job_step_create(msg);
		break;
	case REQUEST_JOB_STEP_INFO:
		_slurm_rpc_job_step_get_info(msg);
		break;
	case REQUEST_JOB_WILL_RUN:
		_slurm_rpc_job_will_run(msg);
		break;
	case MESSAGE_NODE_REGISTRATION_STATUS:
		_slurm_rpc_node_registration(msg, 0);
		break;
	case REQUEST_JOB_ALLOCATION_INFO:
		_slurm_rpc_job_alloc_info(msg);
		break;
	case REQUEST_JOB_ALLOCATION_INFO_LITE:
		_slurm_rpc_job_alloc_info_lite(msg);
		break;
	case REQUEST_JOB_SBCAST_CRED:
		_slurm_rpc_job_sbcast_cred(msg);
		break;
	case REQUEST_PING:
		_slurm_rpc_ping(msg);
		break;
	case REQUEST_RECONFIGURE:
		_slurm_rpc_reconfigure_controller(msg);
		break;
	case REQUEST_CONTROL:
		_slurm_rpc_shutdown_controller(msg);
		break;
	case REQUEST_TAKEOVER:
		_slurm_rpc_takeover(msg);
		break;
	case REQUEST_SHUTDOWN:
		_slurm_rpc_shutdown_controller(msg);
		break;
	case REQUEST_SHUTDOWN_IMMEDIATE:
		_slurm_rpc_shutdown_controller_immediate(msg);
		break;
	case REQUEST_SUBMIT_BATCH_JOB:
		_slurm_rpc_submit_batch_job(msg);
		break;
	case REQUEST_UPDATE_FRONT_END:
		_slurm_rpc_update_front_end(msg);
		break;
	case REQUEST_UPDATE_JOB:
		_slurm_rpc_update_job(msg);
		break;
	case REQUEST_UPDATE_NODE:
		_slurm_rpc_update_node(msg);
		break;
	case REQUEST_UPDATE_LAYOUT:
		_slurm_rpc_update_layout(msg);
		break;
	case REQUEST_CREATE_PARTITION:
	case REQUEST_UPDATE_PARTITION:
		_slurm_rpc_update_partition(msg);
		break;
	case REQUEST_UPDATE_POWERCAP:
		_slurm_rpc_update_powercap(msg);
		break;
	case REQUEST_DELETE_PARTITION:
		_slurm_rpc_delete_partition(msg);
		break;
	case REQUEST_CREATE_RESERVATION:
		_slurm_rpc_resv_create(msg);
		break;
	case REQUEST_UPDATE_RESERVATION:
		_slurm_rpc_resv_update(msg);
		break;
	case REQUEST_DELETE_RESERVATION:
		_slurm_rpc_resv_delete(msg);
		break;
	case REQUEST_UPDATE_BLOCK:
		_slurm_rpc_update_block(msg);
		break;
	case REQUEST_RESERVATION_INFO:
		_slurm_rpc_resv_show(msg);
		break;
	case REQUEST_LAYOUT_INFO:
		_slurm_rpc_layout_show(msg);
		break;
	case REQUEST_NODE_REGISTRATION_STATUS:
		error("slurmctld is talking with itself. "
		      "SlurmctldPort == SlurmdPort");
		slurm_send_rc_msg(msg, EINVAL);
		break;
	case REQUEST_CHECKPOINT:
		_slurm_rpc_checkpoint(msg);
		break;
	case REQUEST_CHECKPOINT_COMP:
		_slurm_rpc_checkpoint_comp(msg);
		break;
	case REQUEST_CHECKPOINT_TASK_COMP:
		_slurm_rpc_checkpoint_task_comp(msg);
		break;
	case REQUEST_SUSPEND:
		_slurm_rpc_suspend(msg);
		break;
	case REQUEST_TOP_JOB:
		_slurm_rpc_top_job(msg);
		break;
	case REQUEST_JOB_REQUEUE:
		_slurm_rpc_requeue(msg);
		break;
	case REQUEST_JOB_READY:
		_slurm_rpc_job_ready(msg);
		break;
	case REQUEST_BLOCK_INFO:
		_slurm_rpc_block_info(msg);
		break;
	case REQUEST_BURST_BUFFER_INFO:
		_slurm_rpc_burst_buffer_info(msg);
		break;
	case REQUEST_STEP_COMPLETE:
		_slurm_rpc_step_complete(msg, 0);
		break;
	case REQUEST_STEP_LAYOUT:
		_slurm_rpc_step_layout(msg);
		break;
	case REQUEST_UPDATE_JOB_STEP:
		_slurm_rpc_step_update(msg);
		break;
	case REQUEST_TRIGGER_SET:
		_slurm_rpc_trigger_set(msg);
		break;
	case REQUEST_TRIGGER_GET:
		_slurm_rpc_trigger_get(msg);
		break;
	case REQUEST_TRIGGER_CLEAR:
		_slurm_rpc_trigger_clear(msg);
		break;
	case REQUEST_TRIGGER_PULL:
		_slurm_rpc_trigger_pull(msg);
		break;
	case REQUEST_JOB_NOTIFY:
		_slurm_rpc_job_notify(msg);
		break;
	case REQUEST_SET_DEBUG_FLAGS:
		_slurm_rpc_set_debug_flags(msg);
		break;
	case REQUEST_SET_DEBUG_LEVEL:
		_slurm_rpc_set_debug_level(msg);
		break;
	case REQUEST_SET_SCHEDLOG_LEVEL:
		_slurm_rpc_set_schedlog_level(msg);
		break;
	case ACCOUNTING_UPDATE_MSG:
		_slurm_rpc_accounting_update_msg(msg);
		break;
	case ACCOUNTING_FIRST_REG:
		_slurm_rpc_accounting_first_reg(msg);
		break;
	case ACCOUNTING_REGISTER_CTLD:
		_slurm_rpc_accounting_register_ctld(msg);
		break;
	case REQUEST_TOPO_INFO:
		_slurm_rpc_get_topo(msg);
		break;
	case REQUEST_POWERCAP_INFO:
		_slurm_rpc_get_powercap(msg);
		break;
	case REQUEST_SPANK_ENVIRONMENT:
		_slurm_rpc_dump_spank(msg);
		break;
	case REQUEST_REBOOT_NODES:
		_slurm_rpc_reboot_nodes(msg);
		break;
	case REQUEST_STATS_INFO:
		_slurm_rpc_dump_stats(msg);
		break;
	case REQUEST_LICENSE_INFO:
		_slurm_rpc_dump_licenses(msg);
		break;
	case REQUEST_KILL_JOB:
		_slurm_rpc_kill_job2(msg);
		break;
	case MESSAGE_COMPOSITE:
		_slurm_rpc_composite_msg(msg);
		break;
	case REQUEST_ASSOC_MGR_INFO:
		_slurm_rpc_assoc_mgr_info(msg);
		break;
	case REQUEST_PERSIST_INIT:
		arg->persist = true;
		_set_persist_thread_name(arg);
		slurm_send_rc_msg(msg, SLURM_SUCCESS);
		break;
	case REQUEST_PERSIST_FINI:
		arg->persist = false;
		slurm_send_rc_msg(msg, SLURM_SUCCESS);
		break;
	case REQUEST_EVENT_LOG:
		_slurm_rpc_event_log(msg);
		break;
	default:
		error("invalid RPC msg_type=%u", msg->msg_type);
		slurm_send_rc_msg(msg, EINVAL);
		break;
	}

	END_TIMER;
	slurm_mutex_lock(&rpc_mutex);
	if (rpc_type_index >= 0) {
		rpc_type_cnt[rpc_type_index]++;
		rpc_type_time[rpc_type_index] += DELTA_TIMER;
	}
	if (rpc_user_index >= 0) {
		rpc_user_cnt[rpc_user_index]++;
		rpc_user_time[rpc_user_index] += DELTA_TIMER;
	}
	slurm_mutex_unlock(&rpc_mutex);
}

static void _set_persist_thread_name(connection_arg_t *arg)
{
#if HAVE_SYS_PRCTL_H
	if (slurmctld_conf.debug_flags & DEBUG_FLAG_FEDR) {
#ifdef NYI
		char *s_name = NULL;
#endif
		char ip[16];
		uint16_t port = 0;

		slurm_get_ip_str(&arg->cli_addr, &port, ip, sizeof(ip));
#ifndef NYI
		if (prctl(PR_SET_NAME, ip, NULL, NULL, NULL) < 0)
			error("%s: cannot set my name to %s %m",
			      __func__, ip);
#else
/* Trying to get the name of the sibling causes contention for the fed_mgr_lock
 * when using the ping_thread. e.g. One cluster tries to establish a persistent
 * connection with another cluster and at the same time the other cluster is in
 * the middle of the pinging the other cluster -- which has the lock. The
 * persistent connection request can't set the service connection's thread name
 * until the ping thread release the lock. If/when the ping thread is removed
 * this may be able to used again. */
		if ((s_name = fed_mgr_find_sibling_name_by_ip(ip))) {
			char tmp_name[16];
			snprintf(tmp_name, sizeof(tmp_name), "sib-%s", s_name);
			if (prctl(PR_SET_NAME, tmp_name, NULL, NULL, NULL) < 0)
				error("%s: cannot set my name to %s %m",
				      __func__, tmp_name);
			xfree(s_name);
		} else
			error("Didn't find fed sibling by ip '%s'", ip);
#endif
	}
#endif
}

/* These functions prevent certain RPCs from keeping the slurmctld write locks
 * constantly set, which can prevent other RPCs and system functions from being
 * processed. For example, a steady stream of batch submissions can prevent
 * squeue from responding or jobs from being scheduled. */
static void _throttle_start(int *active_rpc_cnt)
{
	slurm_mutex_lock(&throttle_mutex);
	while (1) {
		if (*active_rpc_cnt == 0) {
			(*active_rpc_cnt)++;
			break;
		}
#if 1
		slurm_cond_wait(&throttle_cond, &throttle_mutex);
#else
		/* While an RPC is being throttled due to a running RPC of the
		 * same type, do not count that thread against the daemon's
		 * thread limit. In extreme environments, this logic can result
		 * in the slurmctld spawning so many pthreads that it exhausts
		 * system resources and fails. */
		server_thread_decr();
		slurm_cond_wait(&throttle_cond, &throttle_mutex);
		server_thread_incr();
#endif
	}
	slurm_mutex_unlock(&throttle_mutex);
	if (LOTS_OF_AGENTS)
		usleep(1000);
	else
		usleep(1);
}
static void _throttle_fini(int *active_rpc_cnt)
{
	slurm_mutex_lock(&throttle_mutex);
	(*active_rpc_cnt)--;
	slurm_cond_broadcast(&throttle_cond);
	slurm_mutex_unlock(&throttle_mutex);
}

/*
 * _fill_ctld_conf - make a copy of current slurm configuration
 *	this is done with locks set so the data can change at other times
 * OUT conf_ptr - place to copy configuration to
 */
static void _fill_ctld_conf(slurm_ctl_conf_t * conf_ptr)
{
	char *licenses_used = get_licenses_used();  /* Do before config lock */
	slurm_ctl_conf_t *conf = slurm_conf_lock();

	memset(conf_ptr, 0, sizeof(slurm_ctl_conf_t));

	conf_ptr->last_update         = time(NULL);
	conf_ptr->accounting_storage_enforce =
		conf->accounting_storage_enforce;
	conf_ptr->accounting_storage_host =
		xstrdup(conf->accounting_storage_host);
	conf_ptr->accounting_storage_backup_host =
		xstrdup(conf->accounting_storage_backup_host);
	conf_ptr->accounting_storage_loc =
		xstrdup(conf->accounting_storage_loc);
	conf_ptr->accounting_storage_port = conf->accounting_storage_port;
	conf_ptr->accounting_storage_tres =
		xstrdup(conf->accounting_storage_tres);
	conf_ptr->accounting_storage_type =
		xstrdup(conf->accounting_storage_type);
	conf_ptr->accounting_storage_user =
		xstrdup(conf->accounting_storage_user);
	conf_ptr->acctng_store_job_comment = conf->acctng_store_job_comment;

	conf_ptr->acct_gather_conf = acct_gather_conf_values();
	conf_ptr->acct_gather_energy_type =
		xstrdup(conf->acct_gather_energy_type);
	conf_ptr->acct_gather_filesystem_type =
		xstrdup(conf->acct_gather_filesystem_type);
	conf_ptr->acct_gather_infiniband_type =
		xstrdup(conf->acct_gather_infiniband_type);
	conf_ptr->acct_gather_profile_type =
		xstrdup(conf->acct_gather_profile_type);
	conf_ptr->acct_gather_node_freq = conf->acct_gather_node_freq;

	conf_ptr->authinfo            = xstrdup(conf->authinfo);
	conf_ptr->authtype            = xstrdup(conf->authtype);

	conf_ptr->backup_addr         = xstrdup(conf->backup_addr);
	conf_ptr->backup_controller   = xstrdup(conf->backup_controller);
	conf_ptr->batch_start_timeout = conf->batch_start_timeout;
	conf_ptr->boot_time           = slurmctld_config.boot_time;
	conf_ptr->bb_type             = xstrdup(conf->bb_type);

	conf_ptr->checkpoint_type     = xstrdup(conf->checkpoint_type);
	conf_ptr->chos_loc            = xstrdup(conf->chos_loc);
	conf_ptr->cluster_name        = xstrdup(conf->cluster_name);
	conf_ptr->complete_wait       = conf->complete_wait;
	conf_ptr->control_addr        = xstrdup(conf->control_addr);
	conf_ptr->control_machine     = xstrdup(conf->control_machine);
	conf_ptr->core_spec_plugin    = xstrdup(conf->core_spec_plugin);
	conf_ptr->cpu_freq_def        = conf->cpu_freq_def;
	conf_ptr->cpu_freq_govs       = conf->cpu_freq_govs;
	conf_ptr->crypto_type         = xstrdup(conf->crypto_type);

	conf_ptr->def_mem_per_cpu     = conf->def_mem_per_cpu;
	conf_ptr->debug_flags         = conf->debug_flags;
	conf_ptr->disable_root_jobs   = conf->disable_root_jobs;

	conf_ptr->eio_timeout         = conf->eio_timeout;
	conf_ptr->enforce_part_limits = conf->enforce_part_limits;
	conf_ptr->epilog              = xstrdup(conf->epilog);
	conf_ptr->epilog_msg_time     = conf->epilog_msg_time;
	conf_ptr->epilog_slurmctld    = xstrdup(conf->epilog_slurmctld);
	ext_sensors_g_get_config(&conf_ptr->ext_sensors_conf);
	conf_ptr->ext_sensors_type    = xstrdup(conf->ext_sensors_type);
	conf_ptr->ext_sensors_freq    = conf->ext_sensors_freq;

	conf_ptr->fast_schedule       = conf->fast_schedule;
	conf_ptr->first_job_id        = conf->first_job_id;
	conf_ptr->fs_dampening_factor = conf->fs_dampening_factor;

	conf_ptr->gres_plugins        = xstrdup(conf->gres_plugins);
	conf_ptr->group_info          = conf->group_info;

	conf_ptr->inactive_limit      = conf->inactive_limit;

	conf_ptr->hash_val            = conf->hash_val;
	conf_ptr->health_check_interval = conf->health_check_interval;
	conf_ptr->health_check_node_state = conf->health_check_node_state;
	conf_ptr->health_check_program = xstrdup(conf->health_check_program);

	conf_ptr->job_acct_gather_freq  = xstrdup(conf->job_acct_gather_freq);
	conf_ptr->job_acct_gather_type  = xstrdup(conf->job_acct_gather_type);
	conf_ptr->job_acct_gather_params= xstrdup(conf->job_acct_gather_params);

	conf_ptr->job_ckpt_dir        = xstrdup(conf->job_ckpt_dir);
	conf_ptr->job_comp_host       = xstrdup(conf->job_comp_host);
	conf_ptr->job_comp_loc        = xstrdup(conf->job_comp_loc);
	conf_ptr->job_comp_port       = conf->job_comp_port;
	conf_ptr->job_comp_type       = xstrdup(conf->job_comp_type);
	conf_ptr->job_comp_user       = xstrdup(conf->job_comp_user);
	conf_ptr->job_container_plugin = xstrdup(conf->job_container_plugin);

	conf_ptr->job_credential_private_key =
		xstrdup(conf->job_credential_private_key);
	conf_ptr->job_credential_public_certificate =
		xstrdup(conf->job_credential_public_certificate);
	conf_ptr->job_file_append     = conf->job_file_append;
	conf_ptr->job_requeue         = conf->job_requeue;
	conf_ptr->job_submit_plugins  = xstrdup(conf->job_submit_plugins);

	conf_ptr->get_env_timeout     = conf->get_env_timeout;

	conf_ptr->keep_alive_time     = conf->keep_alive_time;
	conf_ptr->kill_wait           = conf->kill_wait;
	conf_ptr->kill_on_bad_exit    = conf->kill_on_bad_exit;

	conf_ptr->launch_params       = xstrdup(conf->launch_params);
	conf_ptr->launch_type         = xstrdup(conf->launch_type);
	conf_ptr->layouts             = xstrdup(conf->layouts);
	conf_ptr->licenses            = xstrdup(conf->licenses);
	conf_ptr->licenses_used       = licenses_used;
	conf_ptr->log_fmt             = conf->log_fmt;

	conf_ptr->mail_prog           = xstrdup(conf->mail_prog);
	conf_ptr->max_array_sz        = conf->max_array_sz;
	conf_ptr->max_job_cnt         = conf->max_job_cnt;
	conf_ptr->max_job_id          = conf->max_job_id;
	conf_ptr->max_mem_per_cpu     = conf->max_mem_per_cpu;
	conf_ptr->max_step_cnt        = conf->max_step_cnt;
	conf_ptr->max_tasks_per_node  = conf->max_tasks_per_node;
	conf_ptr->mcs_plugin          = xstrdup(conf->mcs_plugin);
	conf_ptr->mcs_plugin_params   = xstrdup(conf->mcs_plugin_params);
	conf_ptr->mem_limit_enforce   = conf->mem_limit_enforce;
	conf_ptr->min_job_age         = conf->min_job_age;
	conf_ptr->mpi_default         = xstrdup(conf->mpi_default);
	conf_ptr->mpi_params          = xstrdup(conf->mpi_params);
	conf_ptr->msg_aggr_params     = xstrdup(conf->msg_aggr_params);
	conf_ptr->msg_timeout         = conf->msg_timeout;

	conf_ptr->next_job_id         = get_next_job_id();
	conf_ptr->node_features_plugins = xstrdup(conf->node_features_plugins);
	conf_ptr->node_prefix         = xstrdup(conf->node_prefix);

	conf_ptr->over_time_limit     = conf->over_time_limit;

	conf_ptr->plugindir           = xstrdup(conf->plugindir);
	conf_ptr->plugstack           = xstrdup(conf->plugstack);
	conf_ptr->power_parameters    = xstrdup(conf->power_parameters);
	conf_ptr->power_plugin        = xstrdup(conf->power_plugin);

	conf_ptr->preempt_mode        = conf->preempt_mode;
	conf_ptr->preempt_type        = xstrdup(conf->preempt_type);
	conf_ptr->priority_decay_hl   = conf->priority_decay_hl;
	conf_ptr->priority_calc_period = conf->priority_calc_period;
	conf_ptr->priority_favor_small= conf->priority_favor_small;
	conf_ptr->priority_flags      = conf->priority_flags;
	conf_ptr->priority_max_age    = conf->priority_max_age;
	conf_ptr->priority_params     = xstrdup(conf->priority_params);
	conf_ptr->priority_reset_period = conf->priority_reset_period;
	conf_ptr->priority_type       = xstrdup(conf->priority_type);
	conf_ptr->priority_weight_age = conf->priority_weight_age;
	conf_ptr->priority_weight_fs  = conf->priority_weight_fs;
	conf_ptr->priority_weight_js  = conf->priority_weight_js;
	conf_ptr->priority_weight_part= conf->priority_weight_part;
	conf_ptr->priority_weight_qos = conf->priority_weight_qos;
	conf_ptr->priority_weight_tres = xstrdup(conf->priority_weight_tres);

	conf_ptr->private_data        = conf->private_data;
	conf_ptr->proctrack_type      = xstrdup(conf->proctrack_type);
	conf_ptr->prolog              = xstrdup(conf->prolog);
	conf_ptr->prolog_epilog_timeout = conf->prolog_epilog_timeout;
	conf_ptr->prolog_slurmctld    = xstrdup(conf->prolog_slurmctld);
	conf_ptr->prolog_flags        = conf->prolog_flags;
	conf_ptr->propagate_prio_process =
		slurmctld_conf.propagate_prio_process;
	conf_ptr->propagate_rlimits   = xstrdup(conf->propagate_rlimits);
	conf_ptr->propagate_rlimits_except = xstrdup(conf->
						     propagate_rlimits_except);

	conf_ptr->reboot_program      = xstrdup(conf->reboot_program);
	conf_ptr->reconfig_flags      = conf->reconfig_flags;
	conf_ptr->requeue_exit        = xstrdup(conf->requeue_exit);
	conf_ptr->requeue_exit_hold   = xstrdup(conf->requeue_exit_hold);
	conf_ptr->resume_program      = xstrdup(conf->resume_program);
	conf_ptr->resume_rate         = conf->resume_rate;
	conf_ptr->resume_timeout      = conf->resume_timeout;
	conf_ptr->resv_epilog         = xstrdup(conf->resv_epilog);
	conf_ptr->resv_over_run       = conf->resv_over_run;
	conf_ptr->resv_prolog         = xstrdup(conf->resv_prolog);
	conf_ptr->ret2service         = conf->ret2service;
	conf_ptr->route_plugin        = xstrdup(conf->route_plugin);

	conf_ptr->salloc_default_command = xstrdup(conf->
						   salloc_default_command);
	if (conf->sched_params)
		conf_ptr->sched_params = xstrdup(conf->sched_params);
	else
		conf_ptr->sched_params = slurm_sched_g_get_conf();
	conf_ptr->schedport           = conf->schedport;
	conf_ptr->schedrootfltr       = conf->schedrootfltr;
	conf_ptr->sched_logfile       = xstrdup(conf->sched_logfile);
	conf_ptr->sched_log_level     = conf->sched_log_level;
	conf_ptr->sched_time_slice    = conf->sched_time_slice;
	conf_ptr->schedtype           = xstrdup(conf->schedtype);
	conf_ptr->select_type         = xstrdup(conf->select_type);
	select_g_get_info_from_plugin(SELECT_CONFIG_INFO, NULL,
				      &conf_ptr->select_conf_key_pairs);
	conf_ptr->select_type_param   = conf->select_type_param;
	conf_ptr->slurm_user_id       = conf->slurm_user_id;
	conf_ptr->slurm_user_name     = xstrdup(conf->slurm_user_name);
	conf_ptr->slurmctld_debug     = conf->slurmctld_debug;
	conf_ptr->slurmctld_logfile   = xstrdup(conf->slurmctld_logfile);
	conf_ptr->slurmctld_pidfile   = xstrdup(conf->slurmctld_pidfile);
	conf_ptr->slurmctld_plugstack = xstrdup(conf->slurmctld_plugstack);
	conf_ptr->slurmctld_port      = conf->slurmctld_port;
	conf_ptr->slurmctld_port_count = conf->slurmctld_port_count;
	conf_ptr->slurmctld_timeout   = conf->slurmctld_timeout;
	conf_ptr->slurmd_debug        = conf->slurmd_debug;
	conf_ptr->slurmd_logfile      = xstrdup(conf->slurmd_logfile);
	conf_ptr->slurmd_pidfile      = xstrdup(conf->slurmd_pidfile);
	conf_ptr->slurmd_plugstack    = xstrdup(conf->slurmd_plugstack);
	conf_ptr->slurmd_port         = conf->slurmd_port;
	conf_ptr->slurmd_spooldir     = xstrdup(conf->slurmd_spooldir);
	conf_ptr->slurmd_timeout      = conf->slurmd_timeout;
	conf_ptr->slurmd_user_id      = conf->slurmd_user_id;
	conf_ptr->slurmd_user_name    = xstrdup(conf->slurmd_user_name);
	conf_ptr->slurm_conf          = xstrdup(conf->slurm_conf);
	conf_ptr->srun_epilog         = xstrdup(conf->srun_epilog);

	conf_ptr->srun_port_range = xmalloc(2 * sizeof(uint16_t));
	if (conf->srun_port_range) {
		conf_ptr->srun_port_range[0] = conf->srun_port_range[0];
		conf_ptr->srun_port_range[1] = conf->srun_port_range[1];
	} else {
		conf_ptr->srun_port_range[0] = 0;
		conf_ptr->srun_port_range[1] = 0;
	}

	conf_ptr->srun_prolog         = xstrdup(conf->srun_prolog);
	conf_ptr->state_save_location = xstrdup(conf->state_save_location);
	conf_ptr->suspend_exc_nodes   = xstrdup(conf->suspend_exc_nodes);
	conf_ptr->suspend_exc_parts   = xstrdup(conf->suspend_exc_parts);
	conf_ptr->suspend_program     = xstrdup(conf->suspend_program);
	conf_ptr->suspend_rate        = conf->suspend_rate;
	conf_ptr->suspend_time        = conf->suspend_time;
	conf_ptr->suspend_timeout     = conf->suspend_timeout;
	conf_ptr->switch_type         = xstrdup(conf->switch_type);

	conf_ptr->task_epilog         = xstrdup(conf->task_epilog);
	conf_ptr->task_prolog         = xstrdup(conf->task_prolog);
	conf_ptr->task_plugin         = xstrdup(conf->task_plugin);
	conf_ptr->task_plugin_param   = conf->task_plugin_param;
	conf_ptr->tcp_timeout         = conf->tcp_timeout;
	conf_ptr->tmp_fs              = xstrdup(conf->tmp_fs);
	conf_ptr->topology_param      = xstrdup(conf->topology_param);
	conf_ptr->topology_plugin     = xstrdup(conf->topology_plugin);
	conf_ptr->track_wckey         = conf->track_wckey;
	conf_ptr->tree_width          = conf->tree_width;

	conf_ptr->wait_time           = conf->wait_time;

	conf_ptr->use_pam             = conf->use_pam;
	conf_ptr->use_spec_resources  = conf->use_spec_resources;
	conf_ptr->unkillable_program  = xstrdup(conf->unkillable_program);
	conf_ptr->unkillable_timeout  = conf->unkillable_timeout;
	conf_ptr->version             = xstrdup(SLURM_VERSION_STRING);
	conf_ptr->vsize_factor        = conf->vsize_factor;

	slurm_conf_unlock();
	return;
}

/*
 * validate_slurm_user - validate that the uid is authorized to see
 *      privileged data (either user root or SlurmUser)
 * IN uid - user to validate
 * RET true if permitted to run, false otherwise
 */
extern bool validate_slurm_user(uid_t uid)
{
	if ((uid == 0) || (uid == getuid()))
		return true;
	else
		return false;
}

/*
 * validate_super_user - validate that the uid is authorized at the
 *      root, SlurmUser, or SLURMDB_ADMIN_SUPER_USER level
 * IN uid - user to validate
 * RET true if permitted to run, false otherwise
 */
extern bool validate_super_user(uid_t uid)
{
	if ((uid == 0) || (uid == getuid()) ||
	    assoc_mgr_get_admin_level(acct_db_conn, uid) >=
	    SLURMDB_ADMIN_SUPER_USER)
		return true;
	else
		return false;
}

/*
 * validate_operator - validate that the uid is authorized at the
 *      root, SlurmUser, or SLURMDB_ADMIN_OPERATOR level
 * IN uid - user to validate
 * RET true if permitted to run, false otherwise
 */
extern bool validate_operator(uid_t uid)
{
	if ((uid == 0) || (uid == getuid()) ||
	    assoc_mgr_get_admin_level(acct_db_conn, uid) >=
	    SLURMDB_ADMIN_OPERATOR)
		return true;
	else
		return false;
}

/* _kill_job_on_msg_fail - The request to create a job record successed,
 *	but the reply message to srun failed. We kill the job to avoid
 *	leaving it orphaned */
static void _kill_job_on_msg_fail(uint32_t job_id)
{
	/* Locks: Write job, write node */
	slurmctld_lock_t job_write_lock = {
		NO_LOCK, WRITE_LOCK, WRITE_LOCK, NO_LOCK, NO_LOCK };

	error("Job allocate response msg send failure, killing JobId=%u",
	      job_id);
	lock_slurmctld(job_write_lock);
	job_complete(job_id, 0, false, false, 0);
	unlock_slurmctld(job_write_lock);
}

/* create a credential for a given job step, return error code */
static int _make_step_cred(struct step_record *step_ptr,
			   slurm_cred_t **slurm_cred, uint16_t protocol_version)
{
	slurm_cred_arg_t cred_arg;
	struct job_record* job_ptr = step_ptr->job_ptr;
	job_resources_t *job_resrcs_ptr = job_ptr->job_resrcs;

	xassert(job_resrcs_ptr && job_resrcs_ptr->cpus);

	memset(&cred_arg, 0, sizeof(slurm_cred_arg_t));

	cred_arg.jobid    = job_ptr->job_id;
	cred_arg.stepid   = step_ptr->step_id;
	cred_arg.uid      = job_ptr->user_id;

	cred_arg.job_constraints = job_ptr->details->features;
	cred_arg.job_core_bitmap = job_resrcs_ptr->core_bitmap;
	cred_arg.job_core_spec   = job_ptr->details->core_spec;
	cred_arg.job_hostlist    = job_resrcs_ptr->nodes;
	cred_arg.job_mem_limit   = job_ptr->details->pn_min_memory;
	cred_arg.job_nhosts      = job_resrcs_ptr->nhosts;
	cred_arg.job_gres_list   = job_ptr->gres_list;
	cred_arg.step_gres_list  = step_ptr->gres_list;

	cred_arg.step_core_bitmap = step_ptr->core_bitmap_job;
#ifdef HAVE_FRONT_END
	xassert(job_ptr->batch_host);
	cred_arg.step_hostlist   = job_ptr->batch_host;
#else
	cred_arg.step_hostlist   = step_ptr->step_layout->node_list;
#endif
	if (step_ptr->pn_min_memory)
		cred_arg.step_mem_limit  = step_ptr->pn_min_memory;

	cred_arg.cores_per_socket    = job_resrcs_ptr->cores_per_socket;
	cred_arg.sockets_per_node    = job_resrcs_ptr->sockets_per_node;
	cred_arg.sock_core_rep_count = job_resrcs_ptr->sock_core_rep_count;

	*slurm_cred = slurm_cred_create(slurmctld_config.cred_ctx, &cred_arg,
					protocol_version);
	if (*slurm_cred == NULL) {
		error("slurm_cred_create error");
		return ESLURM_INVALID_JOB_CREDENTIAL;
	}

	return SLURM_SUCCESS;
}

/* _slurm_rpc_allocate_resources:  process RPC to allocate resources for
 *	a job */
static void _slurm_rpc_allocate_resources(slurm_msg_t * msg)
{
	static int active_rpc_cnt = 0;
	int i, error_code = SLURM_SUCCESS;
	slurm_msg_t response_msg;
	DEF_TIMERS;
	job_desc_msg_t *job_desc_msg = (job_desc_msg_t *) msg->data;
	resource_allocation_response_msg_t alloc_msg;
	/* Locks: Read config, read job, read node, read partition */
	slurmctld_lock_t job_read_lock = {
		READ_LOCK, READ_LOCK, READ_LOCK, READ_LOCK, NO_LOCK };
	/* Locks: Read config, write job, write node, read partition */
	slurmctld_lock_t job_write_lock = {
		READ_LOCK, WRITE_LOCK, WRITE_LOCK, READ_LOCK, NO_LOCK };
	uid_t uid = g_slurm_auth_get_uid(msg->auth_cred,
					 slurmctld_config.auth_info);
	int immediate = job_desc_msg->immediate;
	bool do_unlock = false;
	bool job_waiting = false;
	struct job_record *job_ptr = NULL;
	uint16_t port;	/* dummy value */
	slurm_addr_t resp_addr;
	char *err_msg = NULL;

	START_TIMER;

	/* Zero out the record as not all fields may be set.
	 */
	memset(&alloc_msg, 0, sizeof(resource_allocation_response_msg_t));

	if ((uid != job_desc_msg->user_id) && (!validate_slurm_user(uid))) {
		error_code = ESLURM_USER_ID_MISSING;
		error("Security violation, RESOURCE_ALLOCATE from uid=%d",
		      uid);
	}
	debug2("sched: Processing RPC: REQUEST_RESOURCE_ALLOCATION from uid=%d",
	       uid);

	/* do RPC call */
	if ((job_desc_msg->alloc_node == NULL) ||
	    (job_desc_msg->alloc_node[0] == '\0')) {
		error_code = ESLURM_INVALID_NODE_NAME;
		error("REQUEST_RESOURCE_ALLOCATE lacks alloc_node from uid=%d",
		      uid);
	}

	if (error_code == SLURM_SUCCESS) {
		/* Locks are for job_submit plugin use */
		lock_slurmctld(job_read_lock);
		error_code = validate_job_create_req(job_desc_msg,uid,&err_msg);
		unlock_slurmctld(job_read_lock);
	}

#if HAVE_ALPS_CRAY
	/*
	 * Catch attempts to nest salloc sessions. It is not possible to use an
	 * ALPS session which has the same alloc_sid, it fails even if PAGG
	 * container IDs are used.
	 */
	if (allocated_session_in_use(job_desc_msg)) {
		error_code = ESLURM_RESERVATION_BUSY;
		error("attempt to nest ALPS allocation on %s:%d by uid=%d",
			job_desc_msg->alloc_node, job_desc_msg->alloc_sid, uid);
	}
#endif
	if (!slurm_get_peer_addr(msg->conn_fd, &resp_addr)) {
		job_desc_msg->resp_host = xmalloc(16);
		slurm_get_ip_str(&resp_addr, &port,
				 job_desc_msg->resp_host, 16);
		dump_job_desc(job_desc_msg);
		if (error_code == SLURM_SUCCESS) {
			do_unlock = true;
			_throttle_start(&active_rpc_cnt);
			lock_slurmctld(job_write_lock);

			error_code = job_allocate(job_desc_msg, immediate,
						  false, NULL,
						  true, uid, &job_ptr,
						  &err_msg,
						  msg->protocol_version);
			/* unlock after finished using the job structure data */
			END_TIMER2("_slurm_rpc_allocate_resources");
		}
	} else if (errno)
		error_code = errno;
	else
		error_code = SLURM_ERROR;

	/* return result */
	if ((error_code == ESLURM_REQUESTED_PART_CONFIG_UNAVAILABLE) ||
	    (error_code == ESLURM_POWER_NOT_AVAIL) ||
	    (error_code == ESLURM_POWER_RESERVED) ||
	    (error_code == ESLURM_RESERVATION_NOT_USABLE) ||
	    (error_code == ESLURM_QOS_THRES) ||
	    (error_code == ESLURM_NODE_NOT_AVAIL) ||
	    (error_code == ESLURM_JOB_HELD))
		job_waiting = true;

	if ((error_code == SLURM_SUCCESS) ||
	    ((immediate == 0) && job_waiting)) {
		xassert(job_ptr);
		info("sched: _slurm_rpc_allocate_resources JobId=%u "
		     "NodeList=%s %s",job_ptr->job_id,
		     job_ptr->nodes, TIME_STR);

		/* send job_ID and node_name_ptr */
		if (job_ptr->job_resrcs && job_ptr->job_resrcs->cpu_array_cnt) {
			alloc_msg.num_cpu_groups = job_ptr->job_resrcs->
				cpu_array_cnt;
			alloc_msg.cpu_count_reps = xmalloc(sizeof(uint32_t) *
							   job_ptr->job_resrcs->
							   cpu_array_cnt);
			memcpy(alloc_msg.cpu_count_reps,
			       job_ptr->job_resrcs->cpu_array_reps,
			       (sizeof(uint32_t) * job_ptr->job_resrcs->
				cpu_array_cnt));
			alloc_msg.cpus_per_node  = xmalloc(sizeof(uint16_t) *
							   job_ptr->job_resrcs->
							   cpu_array_cnt);
			memcpy(alloc_msg.cpus_per_node,
			       job_ptr->job_resrcs->cpu_array_value,
			       (sizeof(uint16_t) * job_ptr->job_resrcs->
				cpu_array_cnt));
		}

		alloc_msg.error_code     = error_code;
		alloc_msg.job_id         = job_ptr->job_id;
		alloc_msg.node_cnt       = job_ptr->node_cnt;
		alloc_msg.node_list      = xstrdup(job_ptr->nodes);
		alloc_msg.partition      = xstrdup(job_ptr->partition);
		alloc_msg.alias_list     = xstrdup(job_ptr->alias_list);
		alloc_msg.select_jobinfo =
			select_g_select_jobinfo_copy(job_ptr->select_jobinfo);
		if (job_ptr->details) {
			alloc_msg.pn_min_memory = job_ptr->details->
						  pn_min_memory;

			if (job_ptr->details->mc_ptr) {
				alloc_msg.ntasks_per_board =
					job_ptr->details->mc_ptr->
					ntasks_per_board;
				alloc_msg.ntasks_per_core =
					job_ptr->details->mc_ptr->
					ntasks_per_core;
				alloc_msg.ntasks_per_socket =
					job_ptr->details->mc_ptr->
					ntasks_per_socket;
			}

			if (job_ptr->details->env_cnt) {
				alloc_msg.env_size = job_ptr->details->env_cnt;
				alloc_msg.environment =
					xmalloc(sizeof(char *) *
						alloc_msg.env_size);
				for (i = 0; i < alloc_msg.env_size; i++) {
					alloc_msg.environment[i] =
						xstrdup(job_ptr->details->
							env_sup[i]);
				}
			}
		} else {
			alloc_msg.pn_min_memory = 0;
			alloc_msg.ntasks_per_board = (uint16_t)NO_VAL;
			alloc_msg.ntasks_per_core = (uint16_t)NO_VAL;
			alloc_msg.ntasks_per_socket = (uint16_t)NO_VAL;
		}
		if (job_ptr->account)
			alloc_msg.account = xstrdup(job_ptr->account);
		if (job_ptr->qos_ptr) {
			slurmdb_qos_rec_t *qos;
			qos = (slurmdb_qos_rec_t *)job_ptr->qos_ptr;
			alloc_msg.qos = xstrdup(qos->name);
		}
		if (job_ptr->resv_name)
			alloc_msg.resv_name = xstrdup(job_ptr->resv_name);

		/* This check really isn't needed, but just doing it
		 * to be more complete.
		 */
		if (do_unlock) {
			unlock_slurmctld(job_write_lock);
			_throttle_fini(&active_rpc_cnt);
		}

		slurm_msg_t_init(&response_msg);
		response_msg.flags = msg->flags;
		response_msg.protocol_version = msg->protocol_version;
		response_msg.msg_type = RESPONSE_RESOURCE_ALLOCATION;
		response_msg.data = &alloc_msg;

		if (slurm_send_node_msg(msg->conn_fd, &response_msg) < 0)
			_kill_job_on_msg_fail(job_ptr->job_id);

		slurm_free_resource_allocation_response_msg_members(&alloc_msg);

		schedule_job_save();	/* has own locks */
		schedule_node_save();	/* has own locks */
	} else {	/* allocate error */
		if (do_unlock) {
			unlock_slurmctld(job_write_lock);
			_throttle_fini(&active_rpc_cnt);
		}
		info("_slurm_rpc_allocate_resources: %s ",
		     slurm_strerror(error_code));
		if (err_msg)
			slurm_send_rc_err_msg(msg, error_code, err_msg);
		else
			slurm_send_rc_msg(msg, error_code);
	}
	xfree(err_msg);
}

/* _slurm_rpc_dump_conf - process RPC for Slurm configuration information */
static void _slurm_rpc_dump_conf(slurm_msg_t * msg)
{
	DEF_TIMERS;
	slurm_msg_t response_msg;
	last_update_msg_t *last_time_msg = (last_update_msg_t *) msg->data;
	slurm_ctl_conf_info_msg_t config_tbl;
	/* Locks: Read config, partition*/
	slurmctld_lock_t config_read_lock = {
		READ_LOCK, NO_LOCK, NO_LOCK, READ_LOCK, NO_LOCK };
	uid_t uid = g_slurm_auth_get_uid(msg->auth_cred,
					 slurmctld_config.auth_info);

	START_TIMER;
	debug2("Processing RPC: REQUEST_BUILD_INFO from uid=%d",
	       uid);
	lock_slurmctld(config_read_lock);

	/* check to see if configuration data has changed */
	if ((last_time_msg->last_update - 1) >= slurmctld_conf.last_update) {
		unlock_slurmctld(config_read_lock);
		debug2("_slurm_rpc_dump_conf, no change");
		slurm_send_rc_msg(msg, SLURM_NO_CHANGE_IN_DATA);
	} else {
		_fill_ctld_conf(&config_tbl);
		unlock_slurmctld(config_read_lock);
		END_TIMER2("_slurm_rpc_dump_conf");

		/* init response_msg structure */
		slurm_msg_t_init(&response_msg);
		response_msg.flags = msg->flags;
		response_msg.protocol_version = msg->protocol_version;
		response_msg.address = msg->address;
		response_msg.msg_type = RESPONSE_BUILD_INFO;
		response_msg.data = &config_tbl;

		/* send message */
		slurm_send_node_msg(msg->conn_fd, &response_msg);
		free_slurm_conf(&config_tbl, false);
	}
}

/* _slurm_rpc_dump_jobs - process RPC for job state information */
static void _slurm_rpc_dump_jobs(slurm_msg_t * msg)
{
	DEF_TIMERS;
	char *dump;
	int dump_size;
	slurm_msg_t response_msg;
	job_info_request_msg_t *job_info_request_msg =
		(job_info_request_msg_t *) msg->data;
	/* Locks: Read config job, write partition (for hiding) */
	slurmctld_lock_t job_read_lock = {
		READ_LOCK, READ_LOCK, NO_LOCK, WRITE_LOCK, NO_LOCK };
	uid_t uid = g_slurm_auth_get_uid(msg->auth_cred,
					 slurmctld_config.auth_info);

	START_TIMER;
	debug3("Processing RPC: REQUEST_JOB_INFO from uid=%d", uid);
	lock_slurmctld(job_read_lock);

	if ((job_info_request_msg->last_update - 1) >= last_job_update) {
		unlock_slurmctld(job_read_lock);
		debug3("_slurm_rpc_dump_jobs, no change");
		slurm_send_rc_msg(msg, SLURM_NO_CHANGE_IN_DATA);
	} else {
		pack_all_jobs(&dump, &dump_size,
			      job_info_request_msg->show_flags,
			      g_slurm_auth_get_uid(msg->auth_cred,
						   slurmctld_config.auth_info),
			      NO_VAL, msg->protocol_version);
		unlock_slurmctld(job_read_lock);
		END_TIMER2("_slurm_rpc_dump_jobs");
#if 0
		info("_slurm_rpc_dump_jobs, size=%d %s", dump_size, TIME_STR);
#endif

		/* init response_msg structure */
		slurm_msg_t_init(&response_msg);
		response_msg.flags = msg->flags;
		response_msg.protocol_version = msg->protocol_version;
		response_msg.address = msg->address;
		response_msg.msg_type = RESPONSE_JOB_INFO;
		response_msg.data = dump;
		response_msg.data_size = dump_size;

		/* send message */
		slurm_send_node_msg(msg->conn_fd, &response_msg);
		xfree(dump);
	}
}

/* _slurm_rpc_dump_jobs - process RPC for job state information */
static void _slurm_rpc_dump_jobs_user(slurm_msg_t * msg)
{
	DEF_TIMERS;
	char *dump;
	int dump_size;
	slurm_msg_t response_msg;
	job_user_id_msg_t *job_info_request_msg =
		(job_user_id_msg_t *) msg->data;
	/* Locks: Read config job, write node (for hiding) */
	slurmctld_lock_t job_read_lock = {
		READ_LOCK, READ_LOCK, NO_LOCK, WRITE_LOCK, NO_LOCK };
	uid_t uid = g_slurm_auth_get_uid(msg->auth_cred,
					 slurmctld_config.auth_info);

	START_TIMER;
	debug3("Processing RPC: REQUEST_JOB_USER_INFO from uid=%d", uid);
	lock_slurmctld(job_read_lock);
	pack_all_jobs(&dump, &dump_size,
		      job_info_request_msg->show_flags,
		      g_slurm_auth_get_uid(msg->auth_cred,
					   slurmctld_config.auth_info),
		      job_info_request_msg->user_id, msg->protocol_version);
	unlock_slurmctld(job_read_lock);
	END_TIMER2("_slurm_rpc_dump_job_user");
#if 0
	info("_slurm_rpc_dump_user_jobs, size=%d %s", dump_size, TIME_STR);
#endif

	/* init response_msg structure */
	slurm_msg_t_init(&response_msg);
	response_msg.flags = msg->flags;
	response_msg.protocol_version = msg->protocol_version;
	response_msg.address = msg->address;
	response_msg.msg_type = RESPONSE_JOB_INFO;
	response_msg.data = dump;
	response_msg.data_size = dump_size;

	/* send message */
	slurm_send_node_msg(msg->conn_fd, &response_msg);
	xfree(dump);
}

/* _slurm_rpc_dump_job_single - process RPC for one job's state information */
static void _slurm_rpc_dump_job_single(slurm_msg_t * msg)
{
	DEF_TIMERS;
	char *dump = NULL;
	int dump_size, rc;
	slurm_msg_t response_msg;
	job_id_msg_t *job_id_msg = (job_id_msg_t *) msg->data;
	/* Locks: Read config, job, and node info */
	slurmctld_lock_t job_read_lock = {
		READ_LOCK, READ_LOCK, NO_LOCK, READ_LOCK, NO_LOCK };
	uid_t uid = g_slurm_auth_get_uid(msg->auth_cred,
					 slurmctld_config.auth_info);

	START_TIMER;
	debug3("Processing RPC: REQUEST_JOB_INFO_SINGLE from uid=%d", uid);
	lock_slurmctld(job_read_lock);

	rc = pack_one_job(&dump, &dump_size, job_id_msg->job_id,
			  job_id_msg->show_flags,
			  g_slurm_auth_get_uid(msg->auth_cred,
					       slurmctld_config.auth_info),
			  msg->protocol_version);
	unlock_slurmctld(job_read_lock);
	END_TIMER2("_slurm_rpc_dump_job_single");
#if 0
	info("_slurm_rpc_dump_job_single, size=%d %s", dump_size, TIME_STR);
#endif

	/* init response_msg structure */
	if (rc != SLURM_SUCCESS) {
		slurm_send_rc_msg(msg, rc);
	} else {
		slurm_msg_t_init(&response_msg);
		response_msg.flags = msg->flags;
		response_msg.protocol_version = msg->protocol_version;
		response_msg.address = msg->address;
		response_msg.msg_type = RESPONSE_JOB_INFO;
		response_msg.data = dump;
		response_msg.data_size = dump_size;
		slurm_send_node_msg(msg->conn_fd, &response_msg);
	}
	xfree(dump);
}

static void  _slurm_rpc_get_shares(slurm_msg_t *msg)
{
	DEF_TIMERS;
	shares_request_msg_t *req_msg = (shares_request_msg_t *) msg->data;
	shares_response_msg_t resp_msg;
	slurm_msg_t response_msg;

	uid_t uid = g_slurm_auth_get_uid(msg->auth_cred,
					 slurmctld_config.auth_info);

	START_TIMER;
	debug2("Processing RPC: REQUEST_SHARE_INFO from uid=%d", uid);

	memset(&resp_msg, 0, sizeof(shares_response_msg_t));
	assoc_mgr_get_shares(acct_db_conn, uid, req_msg, &resp_msg);

	slurm_msg_t_init(&response_msg);
	response_msg.flags = msg->flags;
	response_msg.protocol_version = msg->protocol_version;
	response_msg.address  = msg->address;
	response_msg.msg_type = RESPONSE_SHARE_INFO;
	response_msg.data     = &resp_msg;
	slurm_send_node_msg(msg->conn_fd, &response_msg);
	FREE_NULL_LIST(resp_msg.assoc_shares_list);
	/* don't free the resp_msg.tres_names */
	END_TIMER2("_slurm_rpc_get_share");
	debug2("_slurm_rpc_get_shares %s", TIME_STR);
}

static void  _slurm_rpc_get_priority_factors(slurm_msg_t *msg)
{
	DEF_TIMERS;
	priority_factors_request_msg_t *req_msg =
		(priority_factors_request_msg_t *) msg->data;
	priority_factors_response_msg_t resp_msg;
	slurm_msg_t response_msg;

	uid_t uid = g_slurm_auth_get_uid(msg->auth_cred,
					 slurmctld_config.auth_info);

	START_TIMER;
	debug2("Processing RPC: REQUEST_PRIORITY_FACTORS from uid=%d", uid);
	resp_msg.priority_factors_list = priority_g_get_priority_factors_list(
		req_msg, uid);
	slurm_msg_t_init(&response_msg);
	response_msg.flags = msg->flags;
	response_msg.protocol_version = msg->protocol_version;
	response_msg.address  = msg->address;
	response_msg.msg_type = RESPONSE_PRIORITY_FACTORS;
	response_msg.data     = &resp_msg;
	slurm_send_node_msg(msg->conn_fd, &response_msg);
	FREE_NULL_LIST(resp_msg.priority_factors_list);
	END_TIMER2("_slurm_rpc_get_priority_factors");
	debug2("_slurm_rpc_get_priority_factors %s", TIME_STR);
}

/* _slurm_rpc_end_time - Process RPC for job end time */
static void _slurm_rpc_end_time(slurm_msg_t * msg)
{
	DEF_TIMERS;
	job_alloc_info_msg_t *time_req_msg =
		(job_alloc_info_msg_t *) msg->data;
	srun_timeout_msg_t timeout_msg;
	slurm_msg_t response_msg;
	int rc;
	/* Locks: Read job */
	slurmctld_lock_t job_read_lock = {
		NO_LOCK, READ_LOCK, NO_LOCK, NO_LOCK, NO_LOCK };
	uid_t uid = g_slurm_auth_get_uid(msg->auth_cred,
					 slurmctld_config.auth_info);

	START_TIMER;
	debug2("Processing RPC: REQUEST_JOB_END_TIME from uid=%d", uid);
	lock_slurmctld(job_read_lock);
	rc = job_end_time(time_req_msg, &timeout_msg);
	unlock_slurmctld(job_read_lock);
	END_TIMER2("_slurm_rpc_end_time");

	if (rc != SLURM_SUCCESS) {
		slurm_send_rc_msg(msg, rc);
	} else {
		slurm_msg_t_init(&response_msg);
		response_msg.flags = msg->flags;
		response_msg.protocol_version = msg->protocol_version;
		response_msg.address  = msg->address;
		response_msg.msg_type = SRUN_TIMEOUT;
		response_msg.data     = &timeout_msg;
		slurm_send_node_msg(msg->conn_fd, &response_msg);
	}
	debug2("_slurm_rpc_end_time jobid=%u %s",
	       time_req_msg->job_id, TIME_STR);
}

/* _slurm_rpc_get_fd - process RPC for federation state information */
static void _slurm_rpc_get_fed(slurm_msg_t * msg)
{
	DEF_TIMERS;
	slurm_msg_t response_msg;
	slurmdb_federation_rec_t *fed = NULL;
	uid_t uid = g_slurm_auth_get_uid(msg->auth_cred, slurm_get_auth_info());

	START_TIMER;
	debug2("Processing RPC: REQUEST_FED_INFO from uid=%d", uid);

	fed_mgr_get_fed_info(&fed);

	slurm_msg_t_init(&response_msg);
	response_msg.flags = msg->flags;
	response_msg.protocol_version = msg->protocol_version;
	response_msg.address = msg->address;
	response_msg.msg_type = RESPONSE_FED_INFO;
	response_msg.data = fed;

	/* send message */
	slurm_send_node_msg(msg->conn_fd, &response_msg);

	slurmdb_destroy_federation_rec(fed);

	END_TIMER2("_slurm_rpc_get_fed");
	debug2("%s %s", __func__, TIME_STR);
}

/* _slurm_rpc_dump_front_end - process RPC for front_end state information */
static void _slurm_rpc_dump_front_end(slurm_msg_t * msg)
{
	DEF_TIMERS;
	char *dump = NULL;
	int dump_size = 0;
	slurm_msg_t response_msg;
	front_end_info_request_msg_t *front_end_req_msg =
		(front_end_info_request_msg_t *) msg->data;
	/* Locks: Read config, read node */
	slurmctld_lock_t node_read_lock = {
		READ_LOCK, NO_LOCK, NO_LOCK, READ_LOCK, NO_LOCK };
	uid_t uid = g_slurm_auth_get_uid(msg->auth_cred,
					 slurmctld_config.auth_info);

	START_TIMER;
	debug3("Processing RPC: REQUEST_FRONT_END_INFO from uid=%d", uid);
	lock_slurmctld(node_read_lock);

	if ((front_end_req_msg->last_update - 1) >= last_front_end_update) {
		unlock_slurmctld(node_read_lock);
		debug3("_slurm_rpc_dump_front_end, no change");
		slurm_send_rc_msg(msg, SLURM_NO_CHANGE_IN_DATA);
	} else {
		pack_all_front_end(&dump, &dump_size, uid,
				   msg->protocol_version);
		unlock_slurmctld(node_read_lock);
		END_TIMER2("_slurm_rpc_dump_front_end");
		debug2("_slurm_rpc_dump_front_end, size=%d %s",
		       dump_size, TIME_STR);

		/* init response_msg structure */
		slurm_msg_t_init(&response_msg);
		response_msg.flags = msg->flags;
		response_msg.protocol_version = msg->protocol_version;
		response_msg.address = msg->address;
		response_msg.msg_type = RESPONSE_FRONT_END_INFO;
		response_msg.data = dump;
		response_msg.data_size = dump_size;

		/* send message */
		slurm_send_node_msg(msg->conn_fd, &response_msg);
		xfree(dump);
	}
}

/* _slurm_rpc_dump_nodes - dump RPC for node state information */
static void _slurm_rpc_dump_nodes(slurm_msg_t * msg)
{
	DEF_TIMERS;
	char *dump;
	int dump_size;
	slurm_msg_t response_msg;
	node_info_request_msg_t *node_req_msg =
		(node_info_request_msg_t *) msg->data;
	/* Locks: Read config, write node (reset allocated CPU count in some
	 * select plugins), write part (for part_filter_set) */
	slurmctld_lock_t node_write_lock = {
<<<<<<< HEAD
		READ_LOCK, NO_LOCK, WRITE_LOCK, NO_LOCK, NO_LOCK };
=======
		READ_LOCK, NO_LOCK, WRITE_LOCK, WRITE_LOCK };
>>>>>>> 47749164
	uid_t uid = g_slurm_auth_get_uid(msg->auth_cred,
					 slurmctld_config.auth_info);

	START_TIMER;
	debug3("Processing RPC: REQUEST_NODE_INFO from uid=%d", uid);
	lock_slurmctld(node_write_lock);

	if ((slurmctld_conf.private_data & PRIVATE_DATA_NODES) &&
	    (!validate_operator(uid))) {
		unlock_slurmctld(node_write_lock);
		error("Security violation, REQUEST_NODE_INFO RPC from uid=%d",
		      uid);
		slurm_send_rc_msg(msg, ESLURM_ACCESS_DENIED);
		return;
	}

	select_g_select_nodeinfo_set_all();

	if ((node_req_msg->last_update - 1) >= last_node_update) {
		unlock_slurmctld(node_write_lock);
		debug3("_slurm_rpc_dump_nodes, no change");
		slurm_send_rc_msg(msg, SLURM_NO_CHANGE_IN_DATA);
	} else {
		pack_all_node(&dump, &dump_size, node_req_msg->show_flags,
			      uid, msg->protocol_version);
		unlock_slurmctld(node_write_lock);
		END_TIMER2("_slurm_rpc_dump_nodes");
#if 0
		info("_slurm_rpc_dump_nodes, size=%d %s", dump_size, TIME_STR);
#endif

		/* init response_msg structure */
		slurm_msg_t_init(&response_msg);
		response_msg.flags = msg->flags;
		response_msg.protocol_version = msg->protocol_version;
		response_msg.address = msg->address;
		response_msg.msg_type = RESPONSE_NODE_INFO;
		response_msg.data = dump;
		response_msg.data_size = dump_size;

		/* send message */
		slurm_send_node_msg(msg->conn_fd, &response_msg);
		xfree(dump);
	}
}

/* _slurm_rpc_dump_node_single - done RPC state information for one node */
static void _slurm_rpc_dump_node_single(slurm_msg_t * msg)
{
	DEF_TIMERS;
	char *dump;
	int dump_size;
	slurm_msg_t response_msg;
	node_info_single_msg_t *node_req_msg =
		(node_info_single_msg_t *) msg->data;
<<<<<<< HEAD
	/* Locks: Read config, read node */
	slurmctld_lock_t node_read_lock = {
		READ_LOCK, NO_LOCK, READ_LOCK, NO_LOCK, NO_LOCK };
=======
	/* Locks: Read config, read node, write part (for part_filter_set) */
	slurmctld_lock_t node_write_lock = {
		READ_LOCK, NO_LOCK, READ_LOCK, WRITE_LOCK };
>>>>>>> 47749164
	uid_t uid = g_slurm_auth_get_uid(msg->auth_cred,
					 slurmctld_config.auth_info);

	START_TIMER;
	debug3("Processing RPC: REQUEST_NODE_INFO_SINGLE from uid=%d", uid);
	lock_slurmctld(node_write_lock);

	if ((slurmctld_conf.private_data & PRIVATE_DATA_NODES) &&
	    (!validate_operator(uid))) {
		unlock_slurmctld(node_write_lock);
		error("Security violation, REQUEST_NODE_INFO_SINGLE RPC from "
		      "uid=%d", uid);
		slurm_send_rc_msg(msg, ESLURM_ACCESS_DENIED);
		return;
	}

#if 0
	/* This function updates each node's alloc_cpus count and too slow for
	 * our use here. Node write lock is needed if this function is used */
	select_g_select_nodeinfo_set_all();
#endif
	pack_one_node(&dump, &dump_size, node_req_msg->show_flags,
		      uid, node_req_msg->node_name, msg->protocol_version);
	unlock_slurmctld(node_write_lock);
	END_TIMER2("_slurm_rpc_dump_node_single");
#if 0
	info("_slurm_rpc_dump_node_single, name=%s size=%d %s",
	     node_req_msg->node_name, dump_size, TIME_STR);
#endif

	/* init response_msg structure */
	slurm_msg_t_init(&response_msg);
	response_msg.flags = msg->flags;
	response_msg.protocol_version = msg->protocol_version;
	response_msg.address = msg->address;
	response_msg.msg_type = RESPONSE_NODE_INFO;
	response_msg.data = dump;
	response_msg.data_size = dump_size;

	/* send message */
	slurm_send_node_msg(msg->conn_fd, &response_msg);
	xfree(dump);
}

/* _slurm_rpc_dump_partitions - process RPC for partition state information */
static void _slurm_rpc_dump_partitions(slurm_msg_t * msg)
{
	DEF_TIMERS;
	char *dump;
	int dump_size;
	slurm_msg_t response_msg;
	part_info_request_msg_t  *part_req_msg;

	/* Locks: Read configuration and partition */
	slurmctld_lock_t part_read_lock = {
		READ_LOCK, NO_LOCK, NO_LOCK, READ_LOCK, NO_LOCK };
	uid_t uid = g_slurm_auth_get_uid(msg->auth_cred,
					 slurmctld_config.auth_info);

	START_TIMER;
	debug2("Processing RPC: REQUEST_PARTITION_INFO uid=%d", uid);
	part_req_msg = (part_info_request_msg_t  *) msg->data;
	lock_slurmctld(part_read_lock);

	if ((slurmctld_conf.private_data & PRIVATE_DATA_PARTITIONS) &&
	    !validate_operator(uid)) {
		unlock_slurmctld(part_read_lock);
		debug2("Security violation, PARTITION_INFO RPC from uid=%d",
		       uid);
		slurm_send_rc_msg(msg, ESLURM_ACCESS_DENIED);
	} else if ((part_req_msg->last_update - 1) >= last_part_update) {
		unlock_slurmctld(part_read_lock);
		debug2("_slurm_rpc_dump_partitions, no change");
		slurm_send_rc_msg(msg, SLURM_NO_CHANGE_IN_DATA);
	} else {
		pack_all_part(&dump, &dump_size, part_req_msg->show_flags,
			      uid, msg->protocol_version);
		unlock_slurmctld(part_read_lock);
		END_TIMER2("_slurm_rpc_dump_partitions");
		debug2("_slurm_rpc_dump_partitions, size=%d %s",
		       dump_size, TIME_STR);

		/* init response_msg structure */
		slurm_msg_t_init(&response_msg);
		response_msg.flags = msg->flags;
		response_msg.protocol_version = msg->protocol_version;
		response_msg.address = msg->address;
		response_msg.msg_type = RESPONSE_PARTITION_INFO;
		response_msg.data = dump;
		response_msg.data_size = dump_size;

		/* send message */
		slurm_send_node_msg(msg->conn_fd, &response_msg);
		xfree(dump);
	}
}

/* _slurm_rpc_epilog_complete - process RPC noting the completion of
 * the epilog denoting the completion of a job it its entirety */
static void  _slurm_rpc_epilog_complete(slurm_msg_t *msg,
					bool *run_scheduler,
					bool running_composite)
{
	static int active_rpc_cnt = 0;
	static time_t config_update = 0;
	static bool defer_sched = false;
	DEF_TIMERS;
	/* Locks: Read configuration, write job, write node */
	slurmctld_lock_t job_write_lock = {
		READ_LOCK, WRITE_LOCK, WRITE_LOCK, NO_LOCK, NO_LOCK };
	uid_t uid = g_slurm_auth_get_uid(msg->auth_cred,
					 slurmctld_config.auth_info);
	epilog_complete_msg_t *epilog_msg =
		(epilog_complete_msg_t *) msg->data;
	struct job_record  *job_ptr;
	char jbuf[JBUFSIZ];

	START_TIMER;
	debug2("Processing RPC: MESSAGE_EPILOG_COMPLETE uid=%d", uid);
	if (!validate_slurm_user(uid)) {
		error("Security violation, EPILOG_COMPLETE RPC from uid=%d",
		      uid);
		return;
	}

	/* Only throttle on none composite messages, the lock should
	 * already be set earlier. */
	if (!running_composite) {
		if (config_update != slurmctld_conf.last_update) {
			char *sched_params = slurm_get_sched_params();
			defer_sched = (sched_params &&
				       strstr(sched_params, "defer"));
			xfree(sched_params);
			config_update = slurmctld_conf.last_update;
		}

		_throttle_start(&active_rpc_cnt);
		lock_slurmctld(job_write_lock);
	}

	if (slurmctld_conf.debug_flags & DEBUG_FLAG_ROUTE)
		info("_slurm_rpc_epilog_complete: "
		     "node_name = %s, job_id = %u", epilog_msg->node_name,
		     epilog_msg->job_id);

	if (job_epilog_complete(epilog_msg->job_id, epilog_msg->node_name,
				epilog_msg->return_code))
		*run_scheduler = true;

	job_ptr = find_job_record(epilog_msg->job_id);

	if (epilog_msg->return_code)
		error("%s: epilog error %s Node=%s Err=%s %s",
		      __func__, jobid2str(job_ptr, jbuf, sizeof(jbuf)),
		      epilog_msg->node_name,
		      slurm_strerror(epilog_msg->return_code), TIME_STR);
	else
		debug2("%s: %s Node=%s %s",
		       __func__, jobid2str(job_ptr, jbuf, sizeof(jbuf)),
		       epilog_msg->node_name, TIME_STR);

	if (!running_composite) {
		unlock_slurmctld(job_write_lock);
		_throttle_fini(&active_rpc_cnt);
	}

	END_TIMER2("_slurm_rpc_epilog_complete");

	/* Functions below provide their own locking */
	if (!running_composite && *run_scheduler) {
		/*
		 * In defer mode, avoid triggering the scheduler logic
		 * for every epilog complete message.
		 * As one epilog message is sent from every node of each
		 * job at termination, the number of simultaneous schedule
		 * calls can be very high for large machine or large number
		 * of managed jobs.
		 */
		if (!LOTS_OF_AGENTS && !defer_sched)
			(void) schedule(0);	/* Has own locking */
		schedule_node_save();		/* Has own locking */
		schedule_job_save();		/* Has own locking */
	}

	/* NOTE: RPC has no response */
}

/* _slurm_rpc_job_step_kill - process RPC to cancel an entire job or
 * an individual job step */
static void _slurm_rpc_job_step_kill(slurm_msg_t * msg)
{
	static int active_rpc_cnt = 0;
	int error_code = SLURM_SUCCESS;
	DEF_TIMERS;
	job_step_kill_msg_t *job_step_kill_msg =
		(job_step_kill_msg_t *) msg->data;
	/* Locks: Read config, write job, write node */
	slurmctld_lock_t job_write_lock = {
		READ_LOCK, WRITE_LOCK, WRITE_LOCK, NO_LOCK, NO_LOCK };
	uid_t uid = g_slurm_auth_get_uid(msg->auth_cred,
					 slurmctld_config.auth_info);
	struct job_record *job_ptr;

	START_TIMER;
	if (slurmctld_conf.debug_flags & DEBUG_FLAG_STEPS)
		info("Processing RPC: REQUEST_CANCEL_JOB_STEP uid=%d", uid);
	_throttle_start(&active_rpc_cnt);
	lock_slurmctld(job_write_lock);
	job_ptr = find_job_record(job_step_kill_msg->job_id);
	trace_job(job_ptr, __func__, "enter");

	/* do RPC call */
	if (job_step_kill_msg->job_step_id == SLURM_BATCH_SCRIPT) {
		/* NOTE: SLURM_BATCH_SCRIPT == NO_VAL */
		error_code = job_signal(job_step_kill_msg->job_id,
					job_step_kill_msg->signal,
					job_step_kill_msg->flags, uid,
					false);
		unlock_slurmctld(job_write_lock);
		_throttle_fini(&active_rpc_cnt);
		END_TIMER2("_slurm_rpc_job_step_kill");

		/* return result */
		if (error_code) {
			if (slurmctld_conf.debug_flags & DEBUG_FLAG_STEPS)
				info("Signal %u JobId=%u by UID=%u: %s",
				     job_step_kill_msg->signal,
				     job_step_kill_msg->job_id, uid,
				     slurm_strerror(error_code));
			slurm_send_rc_msg(msg, error_code);
		} else {
			if (job_step_kill_msg->signal == SIGKILL) {
				if (slurmctld_conf.debug_flags &
						DEBUG_FLAG_STEPS)
					info("%s: Cancel of JobId=%u by "
					     "UID=%u, %s",
					     __func__,
					     job_step_kill_msg->job_id, uid,
					     TIME_STR);
				slurmctld_diag_stats.jobs_canceled++;
			} else {
				if (slurmctld_conf.debug_flags &
						DEBUG_FLAG_STEPS)
					info("%s: Signal %u of JobId=%u by "
					     "UID=%u, %s",
					     __func__,
					     job_step_kill_msg->signal,
					     job_step_kill_msg->job_id, uid,
					     TIME_STR);
			}
			slurm_send_rc_msg(msg, SLURM_SUCCESS);

			/* Below function provides its own locking */
			schedule_job_save();
		}
	} else {
		error_code = job_step_signal(job_step_kill_msg->job_id,
					     job_step_kill_msg->job_step_id,
					     job_step_kill_msg->signal,
					     uid);
		unlock_slurmctld(job_write_lock);
		_throttle_fini(&active_rpc_cnt);
		END_TIMER2("_slurm_rpc_job_step_kill");

		/* return result */
		if (error_code) {
			if (slurmctld_conf.debug_flags & DEBUG_FLAG_STEPS)
				info("Signal %u of StepId=%u.%u by UID=%u: %s",
				     job_step_kill_msg->signal,
				     job_step_kill_msg->job_id,
				     job_step_kill_msg->job_step_id, uid,
				     slurm_strerror(error_code));
			slurm_send_rc_msg(msg, error_code);
		} else {
			if (job_step_kill_msg->signal == SIGKILL) {
				if (slurmctld_conf.debug_flags &
						DEBUG_FLAG_STEPS)
					info("%s: Cancel of StepId=%u.%u by "
					     "UID=%u %s", __func__,
					     job_step_kill_msg->job_id,
					     job_step_kill_msg->job_step_id,
					     uid, TIME_STR);
			} else {
				if (slurmctld_conf.debug_flags &
						DEBUG_FLAG_STEPS)
					info("%s: Signal %u of StepId=%u.%u "
					     "by UID=%u %s",
					     __func__,
					     job_step_kill_msg->signal,
					     job_step_kill_msg->job_id,
					     job_step_kill_msg->job_step_id,
					     uid, TIME_STR);
			}
			slurm_send_rc_msg(msg, SLURM_SUCCESS);

			/* Below function provides its own locking */
			schedule_job_save();
		}
	}
	trace_job(job_ptr, __func__, "return");
}

/* _slurm_rpc_complete_job_allocation - process RPC to note the
 *	completion of a job allocation */
static void _slurm_rpc_complete_job_allocation(slurm_msg_t * msg)
{
	static int active_rpc_cnt = 0;
	int error_code = SLURM_SUCCESS;
	DEF_TIMERS;
	complete_job_allocation_msg_t *comp_msg =
		(complete_job_allocation_msg_t *) msg->data;
	/* Locks: Write job, write node */
	slurmctld_lock_t job_write_lock = {
		NO_LOCK, WRITE_LOCK, WRITE_LOCK, NO_LOCK, NO_LOCK };
	uid_t uid = g_slurm_auth_get_uid(msg->auth_cred,
					 slurmctld_config.auth_info);
	struct job_record *job_ptr;
	char jbuf[JBUFSIZ];

	/* init */
	START_TIMER;
	debug2("Processing RPC: REQUEST_COMPLETE_JOB_ALLOCATION from "
	       "uid=%u, JobId=%u rc=%d",
	       uid, comp_msg->job_id, comp_msg->job_rc);

	_throttle_start(&active_rpc_cnt);
	lock_slurmctld(job_write_lock);
	job_ptr = find_job_record(comp_msg->job_id);
	trace_job(job_ptr, __func__, "enter");

	/* do RPC call */
	/* Mark job and/or job step complete */
	error_code = job_complete(comp_msg->job_id, uid,
				  false, false, comp_msg->job_rc);
	if (error_code)
		info("%s: %s error %s ",
		     __func__, jobid2str(job_ptr, jbuf, sizeof(jbuf)),
		     slurm_strerror(error_code));
	else
		debug2("%s: %s %s", __func__,
		       jobid2str(job_ptr, jbuf, sizeof(jbuf)),
		       TIME_STR);

	unlock_slurmctld(job_write_lock);
	_throttle_fini(&active_rpc_cnt);
	END_TIMER2("_slurm_rpc_complete_job_allocation");

	/* synchronize power layouts key/values */
	if ((powercap_get_cluster_current_cap() != 0) &&
	    (which_power_layout() == 2)) {
		layouts_entity_pull_kv("power", "Cluster", "CurrentSumPower");
	}

	/* return result */
	if (error_code) {
		slurm_send_rc_msg(msg, error_code);
	} else {
		slurmctld_diag_stats.jobs_completed++;
		slurm_send_rc_msg(msg, SLURM_SUCCESS);
		(void) schedule_job_save();	/* Has own locking */
		(void) schedule_node_save();	/* Has own locking */
	}

	trace_job(job_ptr, __func__, "return");
}

/* _slurm_rpc_complete_prolog - process RPC to note the
 *	completion of a prolog */
static void _slurm_rpc_complete_prolog(slurm_msg_t * msg)
{
	int error_code = SLURM_SUCCESS;
	DEF_TIMERS;
	complete_prolog_msg_t *comp_msg =
		(complete_prolog_msg_t *) msg->data;
	/* Locks: Write job, write node */
	slurmctld_lock_t job_write_lock = {
		NO_LOCK, WRITE_LOCK, NO_LOCK, NO_LOCK, NO_LOCK };

	/* init */
	START_TIMER;
	debug2("Processing RPC: REQUEST_COMPLETE_PROLOG from JobId=%u",
	       comp_msg->job_id);

	lock_slurmctld(job_write_lock);
	error_code = prolog_complete(comp_msg->job_id, comp_msg->prolog_rc);
	unlock_slurmctld(job_write_lock);

	END_TIMER2("_slurm_rpc_complete_prolog");

	/* return result */
	if (error_code) {
		info("_slurm_rpc_complete_prolog JobId=%u: %s ",
		     comp_msg->job_id, slurm_strerror(error_code));
		slurm_send_rc_msg(msg, error_code);
	} else {
		debug2("_slurm_rpc_complete_prolog JobId=%u %s",
		       comp_msg->job_id, TIME_STR);
		slurm_send_rc_msg(msg, SLURM_SUCCESS);
	}
}

/* _slurm_rpc_complete_batch - process RPC from slurmstepd to note the
 *	completion of a batch script */
static void _slurm_rpc_complete_batch_script(slurm_msg_t *msg,
					     bool *run_scheduler,
					     bool running_composite)
{
	static int active_rpc_cnt = 0;
	int error_code = SLURM_SUCCESS, i;
	DEF_TIMERS;
	complete_batch_script_msg_t *comp_msg =
		(complete_batch_script_msg_t *) msg->data;
	/* Locks: Write job, write node */
	slurmctld_lock_t job_write_lock = {
		NO_LOCK, WRITE_LOCK, WRITE_LOCK, NO_LOCK, NO_LOCK };
	uid_t uid = g_slurm_auth_get_uid(msg->auth_cred,
					 slurmctld_config.auth_info);
	bool job_requeue = false;
	bool dump_job = false, dump_node = false;
	struct job_record *job_ptr = NULL;
	char *msg_title = "node(s)";
	char *nodes = comp_msg->node_name;
#ifdef HAVE_BG
	update_block_msg_t block_desc;
	memset(&block_desc, 0, sizeof(update_block_msg_t));
#endif
	/* init */
	START_TIMER;
	debug2("Processing RPC: REQUEST_COMPLETE_BATCH_SCRIPT from "
	       "uid=%u JobId=%u",
	       uid, comp_msg->job_id);

	if (!validate_slurm_user(uid)) {
		error("A non superuser %u tried to complete batch job %u",
		      uid, comp_msg->job_id);
		/* Only the slurmstepd can complete a batch script */
		END_TIMER2("_slurm_rpc_complete_batch_script");
		return;
	}

	if (!running_composite) {
		_throttle_start(&active_rpc_cnt);
		lock_slurmctld(job_write_lock);
	}

	job_ptr = find_job_record(comp_msg->job_id);

	if (job_ptr && job_ptr->batch_host && comp_msg->node_name &&
	    xstrcmp(job_ptr->batch_host, comp_msg->node_name)) {
		/* This can be the result of the slurmd on the batch_host
		 * failing, but the slurmstepd continuing to run. Then the
		 * batch job is requeued and started on a different node.
		 * The end result is one batch complete RPC from each node. */
		error("Batch completion for job %u sent from wrong node "
		      "(%s rather than %s). "
		      "Was the job requeued due to node failure?",
		      comp_msg->job_id,
		      comp_msg->node_name, job_ptr->batch_host);
		if (!running_composite) {
			unlock_slurmctld(job_write_lock);
			_throttle_fini(&active_rpc_cnt);
		}
		slurm_send_rc_msg(msg, error_code);
		return;
	}

	/* Send batch step info to accounting, only if the job is
	 * still completing.
	 *
	 * When a job is requeued because of node failure, and there is no
	 * epilog, both EPILOG_COMPLETE and COMPLETE_BATCH_SCRIPT_COMPLETE
	 * messages are sent at the same time and receieved on different
	 * threads. EPILOG_COMPLETE will grab a new db_index for the job. So if
	 * COMPLETE_BATCH_SCRIPT happens after EPILOG_COMPLETE, then adding the
	 * batch step would happen on the new db instance -- which is incorrect.
	 * Rather than try to ensure that COMPLETE_BATCH_SCRIPT happens after
	 * EPILOG_COMPLETE, just throw away the batch step for node failures.
	 *
	 * NOTE: Do not use IS_JOB_PENDING since that doesn't take
	 * into account the COMPLETING FLAG which is valid, but not
	 * always set yet when the step exits normally.
	 */
	if (association_based_accounting && job_ptr
	    && (job_ptr->job_state != JOB_PENDING)) {
		struct step_record batch_step;
		memset(&batch_step, 0, sizeof(struct step_record));
		batch_step.job_ptr = job_ptr;
		batch_step.step_id = SLURM_BATCH_SCRIPT;
		batch_step.jobacct = comp_msg->jobacct;
		batch_step.exit_code = comp_msg->job_rc;
#ifdef HAVE_FRONT_END
		nodes = job_ptr->nodes;
#endif
		batch_step.gres = nodes;
		node_name2bitmap(batch_step.gres, false,
				 &batch_step.step_node_bitmap);
		batch_step.requid = -1;
		batch_step.start_time = job_ptr->start_time;
		batch_step.name = "batch";
		batch_step.select_jobinfo = job_ptr->select_jobinfo;

		step_set_alloc_tres(&batch_step, 1, false, false);

		jobacct_storage_g_step_start(acct_db_conn, &batch_step);
		jobacct_storage_g_step_complete(acct_db_conn, &batch_step);
		FREE_NULL_BITMAP(batch_step.step_node_bitmap);
		xfree(batch_step.tres_alloc_str);
	}

#ifdef HAVE_FRONT_END
	if (job_ptr && job_ptr->front_end_ptr)
		nodes = job_ptr->front_end_ptr->name;
	msg_title = "front_end";
#endif

	/* do RPC call */
	/* First set node DOWN if fatal error */
	if ((comp_msg->slurm_rc == ESLURM_ALREADY_DONE) ||
	    (comp_msg->slurm_rc == ESLURMD_CREDENTIAL_REVOKED)) {
		/* race condition on job termination, not a real error */
		info("slurmd error running JobId=%u from %s=%s: %s",
		     comp_msg->job_id,
		     msg_title, nodes,
		     slurm_strerror(comp_msg->slurm_rc));
		comp_msg->slurm_rc = SLURM_SUCCESS;
#ifdef HAVE_ALPS_CRAY
	} else if (comp_msg->slurm_rc == ESLURM_RESERVATION_NOT_USABLE) {
		/*
		 * Confirmation of ALPS reservation failed.
		 *
		 * This is non-fatal, it may be a transient error (e.g. ALPS
		 * temporary unavailable). Give job one more chance to run.
		 */
		error("ALPS reservation for JobId %u failed: %s",
			comp_msg->job_id, slurm_strerror(comp_msg->slurm_rc));
		dump_job = job_requeue = true;
#endif
	/* Handle non-fatal errors here. All others drain the node. */
	} else if ((comp_msg->slurm_rc == SLURM_COMMUNICATIONS_SEND_ERROR) ||
		   (comp_msg->slurm_rc == ESLURM_USER_ID_MISSING) ||
		   (comp_msg->slurm_rc == ESLURMD_UID_NOT_FOUND)  ||
		   (comp_msg->slurm_rc == ESLURMD_GID_NOT_FOUND)  ||
		   (comp_msg->slurm_rc == ESLURMD_INVALID_ACCT_FREQ)) {
		error("Slurmd error running JobId=%u on %s=%s: %s",
		      comp_msg->job_id, msg_title, nodes,
		      slurm_strerror(comp_msg->slurm_rc));
	} else if (comp_msg->slurm_rc != SLURM_SUCCESS) {
		error("slurmd error running JobId=%u on %s=%s: %s",
		      comp_msg->job_id,
		      msg_title, nodes,
		      slurm_strerror(comp_msg->slurm_rc));
		slurmctld_diag_stats.jobs_failed++;
		if (error_code == SLURM_SUCCESS) {
#ifdef HAVE_BG
			if (job_ptr) {
				select_g_select_jobinfo_get(
					job_ptr->select_jobinfo,
					SELECT_JOBDATA_BLOCK_ID,
					&block_desc.bg_block_id);
			}
#else
#ifdef HAVE_FRONT_END
			if (job_ptr && job_ptr->front_end_ptr) {
				update_front_end_msg_t update_node_msg;
				memset(&update_node_msg, 0,
				       sizeof(update_front_end_msg_t));
				update_node_msg.name = job_ptr->front_end_ptr->
						       name;
				update_node_msg.node_state = NODE_STATE_DRAIN;
				update_node_msg.reason =
					"batch job complete failure";
				error_code = update_front_end(&update_node_msg);
			}
#else
			error_code = drain_nodes(comp_msg->node_name,
						 "batch job complete failure",
						 getuid());
#endif	/* !HAVE_FRONT_END */
#endif	/* !HAVE_BG */
			if ((comp_msg->job_rc != SLURM_SUCCESS) && job_ptr &&
			    job_ptr->details && job_ptr->details->requeue)
				job_requeue = true;
			dump_job = true;
			dump_node = true;
		}
	}

	/* Mark job allocation complete */
	if (msg->msg_type == REQUEST_COMPLETE_BATCH_JOB)
		job_epilog_complete(comp_msg->job_id, comp_msg->node_name, 0);
	i = job_complete(comp_msg->job_id, uid, job_requeue, false,
			 comp_msg->job_rc);
	error_code = MAX(error_code, i);
	if (!running_composite) {
		unlock_slurmctld(job_write_lock);
		_throttle_fini(&active_rpc_cnt);
	}
#ifdef HAVE_BG
	if (block_desc.bg_block_id) {
		block_desc.reason = slurm_strerror(comp_msg->slurm_rc);
		block_desc.state = BG_BLOCK_ERROR_FLAG;
		i = select_g_update_block(&block_desc);
		error_code = MAX(error_code, i);
		xfree(block_desc.bg_block_id);
	}
#endif

	/* this has to be done after the job_complete */

	END_TIMER2("_slurm_rpc_complete_batch_script");

	/* synchronize power layouts key/values */
	if ((powercap_get_cluster_current_cap() != 0) &&
	    (which_power_layout() == 2)) {
		layouts_entity_pull_kv("power", "Cluster", "CurrentSumPower");
	}

	/* return result */
	if (error_code) {
		debug2("_slurm_rpc_complete_batch_script JobId=%u: %s ",
		       comp_msg->job_id,
		       slurm_strerror(error_code));
		slurm_send_rc_msg(msg, error_code);
	} else {
		debug2("_slurm_rpc_complete_batch_script JobId=%u %s",
		       comp_msg->job_id, TIME_STR);
		slurmctld_diag_stats.jobs_completed++;
		dump_job = true;
		if (replace_batch_job(msg, job_ptr, running_composite))
			*run_scheduler = true;
	}

	/* If running composite lets not call this to avoid deadlock */
	if (!running_composite && *run_scheduler)
		(void) schedule(0);		/* Has own locking */
	if (dump_job)
		(void) schedule_job_save();	/* Has own locking */
	if (dump_node)
		(void) schedule_node_save();	/* Has own locking */
}

/* _slurm_rpc_job_step_create - process RPC to create/register a job step
 *	with the step_mgr */
static void _slurm_rpc_job_step_create(slurm_msg_t * msg)
{
	static int active_rpc_cnt = 0;
	int error_code = SLURM_SUCCESS;
	DEF_TIMERS;
	slurm_msg_t resp;
	struct step_record *step_rec;
	job_step_create_response_msg_t job_step_resp;
	job_step_create_request_msg_t *req_step_msg =
		(job_step_create_request_msg_t *) msg->data;
	slurm_cred_t *slurm_cred = (slurm_cred_t *) NULL;
	/* Locks: Write jobs, read nodes */
	slurmctld_lock_t job_write_lock = {
		NO_LOCK, WRITE_LOCK, READ_LOCK, NO_LOCK, NO_LOCK };
	uid_t uid = g_slurm_auth_get_uid(msg->auth_cred,
					 slurmctld_config.auth_info);

	START_TIMER;
	if (slurmctld_conf.debug_flags & DEBUG_FLAG_STEPS)
		info("Processing RPC: REQUEST_JOB_STEP_CREATE from uid=%d",
				uid);

	dump_step_desc(req_step_msg);
	if (uid && (uid != req_step_msg->user_id)) {
		error("Security violation, JOB_STEP_CREATE RPC from uid=%d "
		      "to run as uid %u",
		      uid, req_step_msg->user_id);
		slurm_send_rc_msg(msg, ESLURM_USER_ID_MISSING);
		return;
	}

#if defined HAVE_FRONT_END && !defined HAVE_BGQ	&& !defined HAVE_ALPS_CRAY
	/* Limited job step support */
	/* Non-super users not permitted to run job steps on front-end.
	 * A single slurmd can not handle a heavy load. */
	if (!validate_slurm_user(uid)) {
		info("Attempt to execute job step by uid=%d", uid);
		slurm_send_rc_msg(msg, ESLURM_NO_STEPS);
		return;
	}
#endif

	_throttle_start(&active_rpc_cnt);
	lock_slurmctld(job_write_lock);
	error_code = step_create(req_step_msg, &step_rec, false,
				 msg->protocol_version);

	if (error_code == SLURM_SUCCESS) {
		error_code = _make_step_cred(step_rec, &slurm_cred,
					     step_rec->start_protocol_ver);
		ext_sensors_g_get_stepstartdata(step_rec);
	}
	END_TIMER2("_slurm_rpc_job_step_create");

	/* return result */
	if (error_code) {
		unlock_slurmctld(job_write_lock);
		_throttle_fini(&active_rpc_cnt);
		if (slurmctld_conf.debug_flags & DEBUG_FLAG_STEPS) {
			if ((error_code == ESLURM_PROLOG_RUNNING) ||
			    (error_code == ESLURM_DISABLED)) { /*job suspended*/
				debug("%s for suspended job %u: %s",
				      __func__,
				      req_step_msg->job_id,
				      slurm_strerror(error_code));
			} else {
				info("%s for job %u: %s",
				     __func__,
				     req_step_msg->job_id,
				     slurm_strerror(error_code));
			}
		}
		slurm_send_rc_msg(msg, error_code);
	} else {
		slurm_step_layout_t *layout = step_rec->step_layout;

		if (slurmctld_conf.debug_flags & DEBUG_FLAG_STEPS)
			info("sched: %s: StepId=%u.%u %s %s",
			     __func__,
			     step_rec->job_ptr->job_id, step_rec->step_id,
			     req_step_msg->node_list, TIME_STR);

		job_step_resp.job_step_id = step_rec->step_id;
		job_step_resp.resv_ports  = step_rec->resv_ports;
		job_step_resp.step_layout = layout;
#ifdef HAVE_FRONT_END
		if (step_rec->job_ptr->batch_host) {
			job_step_resp.step_layout->front_end =
				xstrdup(step_rec->job_ptr->batch_host);
		}
#endif
		job_step_resp.cred           = slurm_cred;
		job_step_resp.use_protocol_ver = step_rec->start_protocol_ver;
		job_step_resp.select_jobinfo = step_rec->select_jobinfo;
		job_step_resp.switch_job     = step_rec->switch_job;

		unlock_slurmctld(job_write_lock);
		_throttle_fini(&active_rpc_cnt);
		slurm_msg_t_init(&resp);
		resp.flags = msg->flags;
		resp.protocol_version = msg->protocol_version;
		resp.address = msg->address;
		resp.msg_type = RESPONSE_JOB_STEP_CREATE;
		resp.data = &job_step_resp;

		slurm_send_node_msg(msg->conn_fd, &resp);
		slurm_cred_destroy(slurm_cred);
		schedule_job_save();	/* Sets own locks */
	}
}

/* _slurm_rpc_job_step_get_info - process request for job step info */
static void _slurm_rpc_job_step_get_info(slurm_msg_t * msg)
{
	DEF_TIMERS;
	void *resp_buffer = NULL;
	int resp_buffer_size = 0;
	int error_code = SLURM_SUCCESS;
	job_step_info_request_msg_t *request =
		(job_step_info_request_msg_t *) msg->data;
	/* Locks: Read config, job, write partition (for filtering) */
	slurmctld_lock_t job_read_lock = {
		READ_LOCK, READ_LOCK, NO_LOCK, WRITE_LOCK, NO_LOCK };
	uid_t uid = g_slurm_auth_get_uid(msg->auth_cred,
					 slurmctld_config.auth_info);

	START_TIMER;
	if (slurmctld_conf.debug_flags & DEBUG_FLAG_STEPS)
		debug("Processing RPC: REQUEST_JOB_STEP_INFO from uid=%d", uid);

	lock_slurmctld(job_read_lock);

	if ((request->last_update - 1) >= last_job_update) {
		unlock_slurmctld(job_read_lock);
		if (slurmctld_conf.debug_flags & DEBUG_FLAG_STEPS)
			debug("%s, no change", __func__);
		error_code = SLURM_NO_CHANGE_IN_DATA;
	} else {
		Buf buffer = init_buf(BUF_SIZE);
		error_code = pack_ctld_job_step_info_response_msg(
			request->job_id, request->step_id,
			uid, request->show_flags, buffer,
			msg->protocol_version);
		unlock_slurmctld(job_read_lock);
		END_TIMER2("_slurm_rpc_job_step_get_info");
		if (error_code) {
			/* job_id:step_id not found or otherwise *\
			\* error message is printed elsewhere    */
			if (slurmctld_conf.debug_flags & DEBUG_FLAG_STEPS)
				debug("%s: %s",
					__func__, slurm_strerror(error_code));
			free_buf(buffer);
		} else {
			resp_buffer_size = get_buf_offset(buffer);
			resp_buffer = xfer_buf_data(buffer);
			if (slurmctld_conf.debug_flags & DEBUG_FLAG_STEPS)
				debug("%s size=%d %s",
					__func__, resp_buffer_size, TIME_STR);
		}
	}

	if (error_code)
		slurm_send_rc_msg(msg, error_code);
	else {
		slurm_msg_t response_msg;

		slurm_msg_t_init(&response_msg);
		response_msg.flags = msg->flags;
		response_msg.protocol_version = msg->protocol_version;
		response_msg.address = msg->address;
		response_msg.msg_type = RESPONSE_JOB_STEP_INFO;
		response_msg.data = resp_buffer;
		response_msg.data_size = resp_buffer_size;
		slurm_send_node_msg(msg->conn_fd, &response_msg);
		xfree(resp_buffer);
	}
}

static bool _is_valid_will_run_user(job_desc_msg_t *job_desc_msg, uid_t uid)
{
	char *account = NULL;

	if ((uid == job_desc_msg->user_id) || validate_operator(uid))
		return true;

	if (job_desc_msg->job_id != NO_VAL) {
		struct job_record *job_ptr;
		job_ptr = find_job_record(job_desc_msg->job_id);
		if (job_ptr)
			account = job_ptr->account;
	} else if (job_desc_msg->account)
		account = job_desc_msg->account;

	if (account && assoc_mgr_is_user_acct_coord(acct_db_conn, uid, account))
		return true;

	return false;
}

/* _slurm_rpc_job_will_run - process RPC to determine if job with given
 *	configuration can be initiated */
static void _slurm_rpc_job_will_run(slurm_msg_t * msg)
{
	/* init */
	DEF_TIMERS;
	int error_code = SLURM_SUCCESS;
	struct job_record *job_ptr = NULL;
	job_desc_msg_t *job_desc_msg = (job_desc_msg_t *) msg->data;
	/* Locks: Read config, read job, read node, read partition */
	slurmctld_lock_t job_read_lock = {
		READ_LOCK, READ_LOCK, READ_LOCK, READ_LOCK, NO_LOCK };
	/* Locks: Write job, read node, read partition */
	slurmctld_lock_t job_write_lock = {
		NO_LOCK, WRITE_LOCK, READ_LOCK, READ_LOCK, NO_LOCK };
	uid_t uid = g_slurm_auth_get_uid(msg->auth_cred,
					 slurmctld_config.auth_info);
	uint16_t port;	/* dummy value */
	slurm_addr_t resp_addr;
	will_run_response_msg_t *resp = NULL;
	char *err_msg = NULL;

	START_TIMER;
	debug2("Processing RPC: REQUEST_JOB_WILL_RUN from uid=%d", uid);

	/* do RPC call */
	if (!_is_valid_will_run_user(job_desc_msg, uid)) {
		error_code = ESLURM_USER_ID_MISSING;
		error("Security violation, JOB_WILL_RUN RPC from uid=%d", uid);
	}
	if ((job_desc_msg->alloc_node == NULL)
	    ||  (job_desc_msg->alloc_node[0] == '\0')) {
		error_code = ESLURM_INVALID_NODE_NAME;
		error("REQUEST_JOB_WILL_RUN lacks alloc_node from uid=%d", uid);
	}

	if (error_code == SLURM_SUCCESS) {
		/* Locks are for job_submit plugin use */
		lock_slurmctld(job_read_lock);
		error_code = validate_job_create_req(job_desc_msg,uid,&err_msg);
		unlock_slurmctld(job_read_lock);
	}

	if (!slurm_get_peer_addr(msg->conn_fd, &resp_addr)) {
		job_desc_msg->resp_host = xmalloc(16);
		slurm_get_ip_str(&resp_addr, &port,
				 job_desc_msg->resp_host, 16);
		dump_job_desc(job_desc_msg);
		if (error_code == SLURM_SUCCESS) {
			lock_slurmctld(job_write_lock);
			if (job_desc_msg->job_id == NO_VAL) {
				error_code = job_allocate(job_desc_msg, false,
							  true, &resp,
							  true, uid, &job_ptr,
							  &err_msg,
							  msg->protocol_version);
			} else {	/* existing job test */
				error_code = job_start_data(job_desc_msg,
							    &resp);
			}
			unlock_slurmctld(job_write_lock);
			END_TIMER2("_slurm_rpc_job_will_run");
		}
	} else if (errno)
		error_code = errno;
	else
		error_code = SLURM_ERROR;

	/* return result */
	if (error_code) {
		debug2("_slurm_rpc_job_will_run: %s",
		       slurm_strerror(error_code));
		if (err_msg)
			slurm_send_rc_err_msg(msg, error_code, err_msg);
		else
			slurm_send_rc_msg(msg, error_code);
	} else if (resp) {
		slurm_msg_t response_msg;
		/* init response_msg structure */
		slurm_msg_t_init(&response_msg);
		response_msg.flags = msg->flags;
		response_msg.protocol_version = msg->protocol_version;
		response_msg.address = msg->address;
		response_msg.msg_type = RESPONSE_JOB_WILL_RUN;
		response_msg.data = resp;
		slurm_send_node_msg(msg->conn_fd, &response_msg);
		slurm_free_will_run_response_msg(resp);
		debug2("_slurm_rpc_job_will_run success %s", TIME_STR);
	} else {
		debug2("_slurm_rpc_job_will_run success %s", TIME_STR);
		if (job_desc_msg->job_id == NO_VAL)
			slurm_send_rc_msg(msg, SLURM_SUCCESS);
	}
	xfree(err_msg);
}

static void _slurm_rpc_event_log(slurm_msg_t * msg)
{
	uid_t uid = g_slurm_auth_get_uid(msg->auth_cred,
					 slurmctld_config.auth_info);
	slurm_event_log_msg_t *event_log_msg;
	int error_code = SLURM_SUCCESS;

	event_log_msg = (slurm_event_log_msg_t *) msg->data;
	if (!validate_slurm_user(uid)) {
		error_code = ESLURM_USER_ID_MISSING;
		error("Security violation, NODE_REGISTER RPC from uid=%d", uid);
	} else if (event_log_msg->level == LOG_LEVEL_ERROR) {
		error("%s", event_log_msg->string);
	} else if (event_log_msg->level == LOG_LEVEL_INFO) {
		info("%s", event_log_msg->string);
	} else if (event_log_msg->level == LOG_LEVEL_VERBOSE) {
		verbose("%s", event_log_msg->string);
	} else if (event_log_msg->level == LOG_LEVEL_DEBUG) {
		debug("%s", event_log_msg->string);
	} else if (event_log_msg->level == LOG_LEVEL_DEBUG2) {
		debug2("%s", event_log_msg->string);
	} else if (event_log_msg->level == LOG_LEVEL_DEBUG3) {
		debug3("%s", event_log_msg->string);
	} else if (event_log_msg->level == LOG_LEVEL_DEBUG4) {
		debug4("%s", event_log_msg->string);
	} else if (event_log_msg->level == LOG_LEVEL_DEBUG5) {
		debug5("%s", event_log_msg->string);
	} else {
		error_code = EINVAL;
		error("Invalid message level: %u", event_log_msg->level);
		error("%s", event_log_msg->string);
	}
	slurm_send_rc_msg(msg, error_code);
}

/* _slurm_rpc_node_registration - process RPC to determine if a node's
 *	actual configuration satisfies the configured specification */
static void _slurm_rpc_node_registration(slurm_msg_t * msg,
					 bool running_composite)
{
	/* init */
	DEF_TIMERS;
	int error_code = SLURM_SUCCESS;
	bool newly_up = false;
	slurm_node_registration_status_msg_t *node_reg_stat_msg =
		(slurm_node_registration_status_msg_t *) msg->data;
	/* Locks: Read config, write job, write node */
	slurmctld_lock_t job_write_lock = {
		READ_LOCK, WRITE_LOCK, WRITE_LOCK, NO_LOCK, NO_LOCK };
	uid_t uid = g_slurm_auth_get_uid(msg->auth_cred,
					 slurmctld_config.auth_info);

	START_TIMER;
	debug2("Processing RPC: MESSAGE_NODE_REGISTRATION_STATUS from uid=%d",
	       uid);
	if (!validate_slurm_user(uid)) {
		error_code = ESLURM_USER_ID_MISSING;
		error("Security violation, NODE_REGISTER RPC from uid=%d", uid);
	}

	if (msg->protocol_version != SLURM_PROTOCOL_VERSION)
		info("Node %s appears to have a different version "
		     "of Slurm than ours.  Please update at your earliest "
		     "convenience.", node_reg_stat_msg->node_name);

	if (error_code == SLURM_SUCCESS) {
		/* do RPC call */
		if (!(slurmctld_conf.debug_flags & DEBUG_FLAG_NO_CONF_HASH) &&
		    (node_reg_stat_msg->hash_val != NO_VAL) &&
		    (node_reg_stat_msg->hash_val != slurm_get_hash_val())) {
			error("Node %s appears to have a different slurm.conf "
			      "than the slurmctld.  This could cause issues "
			      "with communication and functionality.  "
			      "Please review both files and make sure they "
			      "are the same.  If this is expected ignore, and "
			      "set DebugFlags=NO_CONF_HASH in your slurm.conf.",
			      node_reg_stat_msg->node_name);
		}
		if (!running_composite)
			lock_slurmctld(job_write_lock);
#ifdef HAVE_FRONT_END		/* Operates only on front-end */
		error_code = validate_nodes_via_front_end(node_reg_stat_msg,
							  msg->protocol_version,
							  &newly_up);
#else
		validate_jobs_on_node(node_reg_stat_msg);
		error_code = validate_node_specs(node_reg_stat_msg,
						 msg->protocol_version,
						 &newly_up);
#endif
		if (!running_composite)
			unlock_slurmctld(job_write_lock);
		END_TIMER2("_slurm_rpc_node_registration");
		if (newly_up) {
			queue_job_scheduler();
		}
	}

	/* return result */
	if (error_code) {
		error("_slurm_rpc_node_registration node=%s: %s",
		      node_reg_stat_msg->node_name,
		      slurm_strerror(error_code));
		slurm_send_rc_msg(msg, error_code);
	} else {
		debug2("_slurm_rpc_node_registration complete for %s %s",
		       node_reg_stat_msg->node_name, TIME_STR);
		slurm_send_rc_msg(msg, SLURM_SUCCESS);
	}
}

/* _slurm_rpc_job_alloc_info - process RPC to get details on existing job */
static void _slurm_rpc_job_alloc_info(slurm_msg_t * msg)
{
	int error_code = SLURM_SUCCESS;
	slurm_msg_t response_msg;
	struct job_record *job_ptr;
	DEF_TIMERS;
	job_alloc_info_msg_t *job_info_msg =
		(job_alloc_info_msg_t *) msg->data;
	job_alloc_info_response_msg_t job_info_resp_msg;
	/* Locks: Read config, job, read node */
	slurmctld_lock_t job_read_lock = {
		READ_LOCK, READ_LOCK, READ_LOCK, NO_LOCK, NO_LOCK };
	uid_t uid = g_slurm_auth_get_uid(msg->auth_cred,
					 slurmctld_config.auth_info);

	START_TIMER;
	debug2("Processing RPC: REQUEST_JOB_ALLOCATION_INFO from uid=%d", uid);

	/* do RPC call */
	lock_slurmctld(job_read_lock);
	error_code = job_alloc_info(uid, job_info_msg->job_id, &job_ptr);
	END_TIMER2("_slurm_rpc_job_alloc_info");

	/* return result */
	if (error_code || (job_ptr == NULL) || (job_ptr->job_resrcs == NULL)) {
		unlock_slurmctld(job_read_lock);
		debug2("_slurm_rpc_job_alloc_info: JobId=%u, uid=%u: %s",
		       job_info_msg->job_id, uid,
		       slurm_strerror(error_code));
		slurm_send_rc_msg(msg, error_code);
	} else {
		info("_slurm_rpc_job_alloc_info JobId=%u NodeList=%s %s",
		     job_info_msg->job_id, job_ptr->nodes, TIME_STR);

		/* send job_ID  and node_name_ptr */
		job_info_resp_msg.num_cpu_groups = job_ptr->job_resrcs->
			cpu_array_cnt;
		job_info_resp_msg.cpu_count_reps =
			xmalloc(sizeof(uint32_t) *
				job_ptr->job_resrcs->cpu_array_cnt);
		memcpy(job_info_resp_msg.cpu_count_reps,
		       job_ptr->job_resrcs->cpu_array_reps,
		       (sizeof(uint32_t) * job_ptr->job_resrcs->cpu_array_cnt));
		job_info_resp_msg.cpus_per_node  =
			xmalloc(sizeof(uint16_t) *
				job_ptr->job_resrcs->cpu_array_cnt);
		memcpy(job_info_resp_msg.cpus_per_node,
		       job_ptr->job_resrcs->cpu_array_value,
		       (sizeof(uint16_t) * job_ptr->job_resrcs->cpu_array_cnt));
		job_info_resp_msg.error_code     = error_code;
		job_info_resp_msg.job_id         = job_info_msg->job_id;
		job_info_resp_msg.node_addr      =
			xmalloc(sizeof(slurm_addr_t) * job_ptr->node_cnt);
		memcpy(job_info_resp_msg.node_addr, job_ptr->node_addr,
		       (sizeof(slurm_addr_t) * job_ptr->node_cnt));
		job_info_resp_msg.node_cnt       = job_ptr->node_cnt;
		job_info_resp_msg.node_list      = xstrdup(job_ptr->nodes);
		job_info_resp_msg.select_jobinfo =
			select_g_select_jobinfo_copy(job_ptr->select_jobinfo);
		unlock_slurmctld(job_read_lock);

		slurm_msg_t_init(&response_msg);
		response_msg.flags = msg->flags;
		response_msg.protocol_version = msg->protocol_version;
		response_msg.msg_type    = RESPONSE_JOB_ALLOCATION_INFO;
		response_msg.data        = &job_info_resp_msg;

		slurm_send_node_msg(msg->conn_fd, &response_msg);
		select_g_select_jobinfo_free(job_info_resp_msg.select_jobinfo);
		xfree(job_info_resp_msg.cpu_count_reps);
		xfree(job_info_resp_msg.cpus_per_node);
		xfree(job_info_resp_msg.node_addr);
		xfree(job_info_resp_msg.node_list);
	}
}

/* _slurm_rpc_job_alloc_info_lite - process RPC to get minor details
   on existing job */
static void _slurm_rpc_job_alloc_info_lite(slurm_msg_t * msg)
{
	int error_code = SLURM_SUCCESS, i, j;
	slurm_msg_t response_msg;
	struct job_record *job_ptr;
	DEF_TIMERS;
	job_alloc_info_msg_t *job_info_msg =
		(job_alloc_info_msg_t *) msg->data;
	resource_allocation_response_msg_t job_info_resp_msg;
	/* Locks: Read config, job, read node */
	slurmctld_lock_t job_read_lock = {
		READ_LOCK, READ_LOCK, READ_LOCK, NO_LOCK, NO_LOCK };
	uid_t uid = g_slurm_auth_get_uid(msg->auth_cred,
					 slurmctld_config.auth_info);

	START_TIMER;
	debug2("Processing RPC: REQUEST_JOB_ALLOCATION_INFO_LITE from uid=%d",
	       uid);

	/* do RPC call */
	lock_slurmctld(job_read_lock);
	error_code = job_alloc_info(uid, job_info_msg->job_id, &job_ptr);
	END_TIMER2("_slurm_rpc_job_alloc_info_lite");

	/* return result */
	if (error_code || (job_ptr == NULL) || (job_ptr->job_resrcs == NULL)) {
		unlock_slurmctld(job_read_lock);
		debug2("_slurm_rpc_job_alloc_info_lite: JobId=%u, uid=%u: %s",
		       job_info_msg->job_id, uid, slurm_strerror(error_code));
		slurm_send_rc_msg(msg, error_code);
	} else {
		debug("_slurm_rpc_job_alloc_info_lite JobId=%u NodeList=%s %s",
		      job_info_msg->job_id, job_ptr->nodes, TIME_STR);

		bzero(&job_info_resp_msg,
		      sizeof(resource_allocation_response_msg_t));

		/* send job_ID and node_name_ptr */
		if (bit_equal(job_ptr->node_bitmap,
			      job_ptr->job_resrcs->node_bitmap)) {
			job_info_resp_msg.num_cpu_groups = job_ptr->job_resrcs->
				cpu_array_cnt;
			job_info_resp_msg.cpu_count_reps =
				xmalloc(sizeof(uint32_t) *
					job_ptr->job_resrcs->
					cpu_array_cnt);
			memcpy(job_info_resp_msg.cpu_count_reps,
			       job_ptr->job_resrcs->cpu_array_reps,
			       (sizeof(uint32_t) *
				job_ptr->job_resrcs->cpu_array_cnt));
			job_info_resp_msg.cpus_per_node  =
				xmalloc(sizeof(uint16_t) *
					job_ptr->job_resrcs->
					cpu_array_cnt);
			memcpy(job_info_resp_msg.cpus_per_node,
			       job_ptr->job_resrcs->cpu_array_value,
			       (sizeof(uint16_t) *
				job_ptr->job_resrcs->cpu_array_cnt));
		} else {
			/* Job has changed size, rebuild CPU count info */
			job_info_resp_msg.num_cpu_groups = job_ptr->node_cnt;
			job_info_resp_msg.cpu_count_reps =
				xmalloc(sizeof(uint32_t) *
					job_ptr->node_cnt);
			job_info_resp_msg.cpus_per_node =
				xmalloc(sizeof(uint32_t) *
					job_ptr->node_cnt);
			for (i=0, j=-1; i<job_ptr->job_resrcs->nhosts; i++) {
				if (job_ptr->job_resrcs->cpus[i] == 0)
					continue;
				if ((j == -1) ||
				    (job_info_resp_msg.cpus_per_node[j] !=
				     job_ptr->job_resrcs->cpus[i])) {
					j++;
					job_info_resp_msg.cpus_per_node[j] =
						job_ptr->job_resrcs->cpus[i];
					job_info_resp_msg.cpu_count_reps[j] = 1;
				} else {
					job_info_resp_msg.cpu_count_reps[j]++;
				}
			}
			job_info_resp_msg.num_cpu_groups = j + 1;
		}
		job_info_resp_msg.account        = xstrdup(job_ptr->account);
		job_info_resp_msg.alias_list     = xstrdup(job_ptr->alias_list);
		job_info_resp_msg.error_code     = error_code;
		job_info_resp_msg.job_id         = job_info_msg->job_id;
		job_info_resp_msg.node_cnt       = job_ptr->node_cnt;
		job_info_resp_msg.node_list      = xstrdup(job_ptr->nodes);
		job_info_resp_msg.partition      = xstrdup(job_ptr->partition);
		if (job_ptr->qos_ptr) {
			slurmdb_qos_rec_t *qos;
			qos = (slurmdb_qos_rec_t *)job_ptr->qos_ptr;
			job_info_resp_msg.qos = xstrdup(qos->name);
		}
		job_info_resp_msg.resv_name      = xstrdup(job_ptr->resv_name);
		job_info_resp_msg.select_jobinfo =
			select_g_select_jobinfo_copy(job_ptr->select_jobinfo);
		if (job_ptr->details->env_cnt) {
			job_info_resp_msg.env_size = job_ptr->details->env_cnt;
			job_info_resp_msg.environment =
				xmalloc(sizeof(char *) *
				        job_info_resp_msg.env_size);
			for (i = 0; i < job_info_resp_msg.env_size; i++) {
				job_info_resp_msg.environment[i] =
					xstrdup(job_ptr->details->env_sup[i]);
			}
		}
		unlock_slurmctld(job_read_lock);

		slurm_msg_t_init(&response_msg);
		response_msg.flags = msg->flags;
		response_msg.protocol_version = msg->protocol_version;
		response_msg.msg_type    = RESPONSE_JOB_ALLOCATION_INFO_LITE;
		response_msg.data        = &job_info_resp_msg;

		slurm_send_node_msg(msg->conn_fd, &response_msg);

		slurm_free_resource_allocation_response_msg_members(
			&job_info_resp_msg);
	}
}

/* _slurm_rpc_job_sbcast_cred - process RPC to get details on existing job
 *	plus sbcast credential */
static void _slurm_rpc_job_sbcast_cred(slurm_msg_t * msg)
{
#ifdef HAVE_FRONT_END
	slurm_send_rc_msg(msg, ESLURM_NOT_SUPPORTED);
#else
	int error_code = SLURM_SUCCESS;
	slurm_msg_t response_msg;
	struct job_record *job_ptr = NULL;
	struct step_record *step_ptr;
	char *node_list = NULL;
	struct node_record *node_ptr;
	slurm_addr_t *node_addr = NULL;
	hostlist_t host_list = NULL;
	char *this_node_name;
	int node_inx = 0;
	uint32_t node_cnt;
	DEF_TIMERS;
	step_alloc_info_msg_t *job_info_msg =
		(step_alloc_info_msg_t *) msg->data;
	job_sbcast_cred_msg_t job_info_resp_msg;
	sbcast_cred_t *sbcast_cred;
	/* Locks: Read config, job, read node */
	slurmctld_lock_t job_read_lock = {
		READ_LOCK, READ_LOCK, READ_LOCK, NO_LOCK, NO_LOCK };
	uid_t uid = g_slurm_auth_get_uid(msg->auth_cred,
					 slurmctld_config.auth_info);

	START_TIMER;
	debug2("Processing RPC: REQUEST_JOB_SBCAST_CRED from uid=%d", uid);

	/* do RPC call */
	lock_slurmctld(job_read_lock);
	error_code = job_alloc_info(uid, job_info_msg->job_id, &job_ptr);
	if (job_ptr && (job_info_msg->step_id != NO_VAL)) {
		step_ptr = find_step_record(job_ptr, job_info_msg->step_id);
		if (!step_ptr) {
			job_ptr = NULL;
			error_code = ESLURM_INVALID_JOB_ID;
		} else if (step_ptr->step_layout &&
			   (step_ptr->step_layout->node_cnt !=
			    job_ptr->node_cnt)) {
			node_cnt  = step_ptr->step_layout->node_cnt;
			node_list = step_ptr->step_layout->node_list;
			if ((host_list = hostlist_create(node_list)) == NULL) {
				fatal("hostlist_create error for %s: %m",
				      node_list);
				return;	/* Avoid CLANG false positive */
			}
			node_addr = xmalloc(sizeof(slurm_addr_t) * node_cnt);
			while ((this_node_name = hostlist_shift(host_list))) {
				if ((node_ptr = find_node_record(this_node_name))) {
					memcpy(&node_addr[node_inx++],
					       &node_ptr->slurm_addr,
					       sizeof(slurm_addr_t));
				} else {
					error("Invalid node %s in Step=%u.%u",
					      this_node_name, job_ptr->job_id,
					      step_ptr->step_id);
				}
				free(this_node_name);
			}
			hostlist_destroy(host_list);
		}
	}
	if (job_ptr && !node_addr) {
		node_addr = job_ptr->node_addr;
		node_cnt  = job_ptr->node_cnt;
		node_list = job_ptr->nodes;
		node_addr = xmalloc(sizeof(slurm_addr_t) * node_cnt);
		memcpy(node_addr, job_ptr->node_addr,
		       (sizeof(slurm_addr_t) * node_cnt));
	}
	END_TIMER2("_slurm_rpc_job_alloc_info");

	/* return result */
	if (error_code || (job_ptr == NULL)) {
		unlock_slurmctld(job_read_lock);
		debug2("_slurm_rpc_job_sbcast_cred: JobId=%u, uid=%u: %s",
		       job_info_msg->job_id, uid,
		       slurm_strerror(error_code));
		slurm_send_rc_msg(msg, error_code);
	} else if ((sbcast_cred =
		    create_sbcast_cred(slurmctld_config.cred_ctx,
				       job_ptr->job_id, node_list,
				       job_ptr->end_time)) == NULL){
		unlock_slurmctld(job_read_lock);
		error("_slurm_rpc_job_sbcast_cred JobId=%u cred create error",
		      job_info_msg->job_id);
		slurm_send_rc_msg(msg, SLURM_ERROR);
	} else {
		if (job_ptr && (job_info_msg->step_id != NO_VAL)) {
			info("_slurm_rpc_job_sbcast_cred Job=%u NodeList=%s %s",
			     job_info_msg->job_id, node_list, TIME_STR);
		} else {
			info("_slurm_rpc_job_sbcast_cred Step=%u.%u "
			     "NodeList=%s %s",
			     job_info_msg->job_id, job_info_msg->step_id,
			     node_list, TIME_STR);
		}

		job_info_resp_msg.job_id         = job_ptr->job_id;
		job_info_resp_msg.node_addr      = node_addr;
		job_info_resp_msg.node_cnt       = node_cnt;
		job_info_resp_msg.node_list      = xstrdup(node_list);
		job_info_resp_msg.sbcast_cred    = sbcast_cred;
		unlock_slurmctld(job_read_lock);

		slurm_msg_t_init(&response_msg);
		response_msg.flags = msg->flags;
		response_msg.protocol_version = msg->protocol_version;
		response_msg.msg_type    = RESPONSE_JOB_SBCAST_CRED;
		response_msg.data        = &job_info_resp_msg;

		slurm_send_node_msg(msg->conn_fd, &response_msg);
		/* job_info_resp_msg.node_addr is pointer,
		 * xfree(node_addr) is below */
		xfree(job_info_resp_msg.node_list);
		delete_sbcast_cred(sbcast_cred);
	}
	xfree(node_addr);
#endif
}

/* _slurm_rpc_ping - process ping RPC */
static void _slurm_rpc_ping(slurm_msg_t * msg)
{
	/* We could authenticate here, if desired */

	/* return result */
	slurm_send_rc_msg(msg, SLURM_SUCCESS);
}


/* _slurm_rpc_reconfigure_controller - process RPC to re-initialize
 *	slurmctld from configuration file
 * Anything you add to this function must be added to the
 * slurm_reconfigure function inside controller.c try
 * to keep these in sync.
 */
static void _slurm_rpc_reconfigure_controller(slurm_msg_t * msg)
{
	int error_code = SLURM_SUCCESS;
	static bool in_progress = false;
	DEF_TIMERS;
	/* Locks: Write configuration, job, node and partition */
	slurmctld_lock_t config_write_lock = {
		WRITE_LOCK, WRITE_LOCK, WRITE_LOCK, WRITE_LOCK, NO_LOCK };
	uid_t uid = g_slurm_auth_get_uid(msg->auth_cred,
					 slurmctld_config.auth_info);

	START_TIMER;
	info("Processing RPC: REQUEST_RECONFIGURE from uid=%d", uid);
	if (!validate_super_user(uid)) {
		error("Security violation, RECONFIGURE RPC from uid=%d", uid);
		error_code = ESLURM_USER_ID_MISSING;
	}
	if (in_progress || slurmctld_config.shutdown_time)
		error_code = EINPROGRESS;

	/* do RPC call */
	if (error_code == SLURM_SUCCESS) {
		debug("sched: begin reconfiguration");
		lock_slurmctld(config_write_lock);
		in_progress = true;
		error_code = read_slurm_conf(1, true);
		if (error_code == SLURM_SUCCESS) {
			_update_cred_key();
			set_slurmctld_state_loc();
			msg_to_slurmd(REQUEST_RECONFIGURE);
		}
		in_progress = false;
		slurm_sched_g_partition_change();      /* notify sched plugin */
		unlock_slurmctld(config_write_lock);
		assoc_mgr_set_missing_uids();
		start_power_mgr(&slurmctld_config.thread_id_power);
		trigger_reconfig();
	}
	END_TIMER2("_slurm_rpc_reconfigure_controller");

	/* return result */
	if (error_code) {
		error("_slurm_rpc_reconfigure_controller: %s",
		      slurm_strerror(error_code));
		slurm_send_rc_msg(msg, error_code);
	} else {
		info("_slurm_rpc_reconfigure_controller: completed %s",
		     TIME_STR);
		slurm_send_rc_msg(msg, SLURM_SUCCESS);
		acct_storage_g_reconfig(acct_db_conn, 0);
		priority_g_reconfig(false);	/* notify priority plugin too */
		save_all_state();		/* has its own locks */
		queue_job_scheduler();
	}
}

/* _slurm_rpc_takeover - process takeover RPC */
static void _slurm_rpc_takeover(slurm_msg_t * msg)
{
	int error_code = SLURM_SUCCESS;
	uid_t uid = g_slurm_auth_get_uid(msg->auth_cred,
					 slurmctld_config.auth_info);

	/* We could authenticate here, if desired */
	if (!validate_super_user(uid)) {
		error("Security violation, TAKEOVER RPC from uid=%d", uid);
		error_code = ESLURM_USER_ID_MISSING;
	} else {
		/* takeover is not possible in controller mode */
		/* return success */
		info("Performing RPC: REQUEST_TAKEOVER : "
		     "already in controller mode - skipping");
	}

	slurm_send_rc_msg(msg, error_code);

}

/* _slurm_rpc_shutdown_controller - process RPC to shutdown slurmctld */
static void _slurm_rpc_shutdown_controller(slurm_msg_t * msg)
{
	int error_code = SLURM_SUCCESS, i;
	uint16_t options = 0;
	shutdown_msg_t *shutdown_msg = (shutdown_msg_t *) msg->data;
	uid_t uid = g_slurm_auth_get_uid(msg->auth_cred,
					 slurmctld_config.auth_info);
	/* Locks: Read node */
	slurmctld_lock_t node_read_lock = {
		NO_LOCK, NO_LOCK, READ_LOCK, NO_LOCK, NO_LOCK };

	if (!validate_super_user(uid)) {
		error("Security violation, SHUTDOWN RPC from uid=%d", uid);
		error_code = ESLURM_USER_ID_MISSING;
	}
	if (error_code);
	else if (msg->msg_type == REQUEST_CONTROL) {
		info("Performing RPC: REQUEST_CONTROL");
		/* resume backup mode */
		slurmctld_config.resume_backup = true;
	} else {
		info("Performing RPC: REQUEST_SHUTDOWN");
		options = shutdown_msg->options;
	}

	/* do RPC call */
	if (error_code)
		;
	else if (options == 1)
		info("performing immeditate shutdown without state save");
	else if (slurmctld_config.shutdown_time)
		debug2("shutdown RPC issued when already in progress");
	else {
		if ((msg->msg_type == REQUEST_SHUTDOWN) &&
		    (options == 0)) {
			/* This means (msg->msg_type != REQUEST_CONTROL) */
			lock_slurmctld(node_read_lock);
			msg_to_slurmd(REQUEST_SHUTDOWN);
			unlock_slurmctld(node_read_lock);
		}
		if (slurmctld_config.thread_id_sig)	/* signal clean-up */
			pthread_kill(slurmctld_config.thread_id_sig, SIGTERM);
		else {
			error("thread_id_sig undefined, hard shutdown");
			slurmctld_config.shutdown_time = time(NULL);
			/* send REQUEST_SHUTDOWN_IMMEDIATE RPC */
			slurmctld_shutdown();
		}
	}

	if (msg->msg_type == REQUEST_CONTROL) {
		/* Wait for workload to dry up before sending reply.
		 * One thread should remain, this one. */
		for (i = 1; i < (CONTROL_TIMEOUT * 10); i++) {
			if (slurmctld_config.server_thread_count <= 1)
				break;
			usleep(100000);
		}
		if (slurmctld_config.server_thread_count > 1)
			error("REQUEST_CONTROL reply with %d active threads",
			      slurmctld_config.server_thread_count);
		/* save_all_state();	performed by _slurmctld_background */
	}


	slurm_send_rc_msg(msg, error_code);
	if ((error_code == SLURM_SUCCESS) && (options == 1) &&
	    (slurmctld_config.thread_id_sig))
		pthread_kill(slurmctld_config.thread_id_sig, SIGABRT);
}

/* _slurm_rpc_shutdown_controller_immediate - process RPC to shutdown
 *	slurmctld */
static void _slurm_rpc_shutdown_controller_immediate(slurm_msg_t * msg)
{
	int error_code = SLURM_SUCCESS;
	uid_t uid = g_slurm_auth_get_uid(msg->auth_cred,
					 slurmctld_config.auth_info);

	if (!validate_super_user(uid)) {
		error("Security violation, SHUTDOWN_IMMEDIATE RPC from uid=%d",
		      uid);
		error_code = ESLURM_USER_ID_MISSING;
	}

	/* do RPC call */
	/* No op: just used to knock loose accept RPC thread */
	if (error_code == SLURM_SUCCESS)
		debug("Performing RPC: REQUEST_SHUTDOWN_IMMEDIATE");
}

/* _slurm_rpc_step_complete - process step completion RPC to note the
 *      completion of a job step on at least some nodes.
 *	If the job step is complete, it may
 *	represent the termination of an entire job */
static void _slurm_rpc_step_complete(slurm_msg_t *msg, bool running_composite)
{
	static int active_rpc_cnt = 0;
	int error_code = SLURM_SUCCESS, rc, rem;
	uint32_t step_rc;
	DEF_TIMERS;
	step_complete_msg_t *req = (step_complete_msg_t *)msg->data;
	/* Locks: Write job, write node */
	slurmctld_lock_t job_write_lock = {
		NO_LOCK, WRITE_LOCK, WRITE_LOCK, NO_LOCK, NO_LOCK };
	uid_t uid = g_slurm_auth_get_uid(msg->auth_cred,
					 slurmctld_config.auth_info);
	bool dump_job = false, dump_node = false;

	/* init */
	START_TIMER;
	if (slurmctld_conf.debug_flags & DEBUG_FLAG_STEPS)
		info("Processing RPC: REQUEST_STEP_COMPLETE for %u.%u "
		     "nodes %u-%u rc=%u uid=%d",
		     req->job_id, req->job_step_id, req->range_first,
		     req->range_last, req->step_rc, uid);

	if (!running_composite) {
		_throttle_start(&active_rpc_cnt);
		lock_slurmctld(job_write_lock);
	}

	rc = step_partial_comp(req, uid, &rem, &step_rc);

	if (rc || rem) {	/* some error or not totally done */
		/* Note: Error printed within step_partial_comp */
		if (!running_composite) {
			unlock_slurmctld(job_write_lock);
			_throttle_fini(&active_rpc_cnt);
		}
		slurm_send_rc_msg(msg, rc);
		if (!rc)	/* partition completion */
			schedule_job_save();	/* Has own locking */
		return;
	}

	if (req->job_step_id == SLURM_BATCH_SCRIPT) {
		/* FIXME: test for error, possibly cause batch job requeue */
		error_code = job_complete(req->job_id, uid, false,
					  false, step_rc);
		if (!running_composite) {
			unlock_slurmctld(job_write_lock);
			_throttle_fini(&active_rpc_cnt);
		}
		END_TIMER2("_slurm_rpc_step_complete");

		/* return result */
		if (error_code) {
			if (slurmctld_conf.debug_flags & DEBUG_FLAG_STEPS)
				info("%s JobId=%u: %s", __func__,
				     req->job_id, slurm_strerror(error_code));
			slurm_send_rc_msg(msg, error_code);
		} else {
			if (slurmctld_conf.debug_flags & DEBUG_FLAG_STEPS)
				info("sched: %s JobId=%u: %s", __func__,
				     req->job_id, TIME_STR);
			slurm_send_rc_msg(msg, SLURM_SUCCESS);
			dump_job = true;
		}
	} else {
		error_code = job_step_complete(req->job_id, req->job_step_id,
					       uid, false, step_rc);
		if (!running_composite) {
			unlock_slurmctld(job_write_lock);
			_throttle_fini(&active_rpc_cnt);
		}
		END_TIMER2("_slurm_rpc_step_complete");

		/* return result */
		if (error_code) {
			if (slurmctld_conf.debug_flags & DEBUG_FLAG_STEPS)
				info("%s 1 StepId=%u.%u %s", __func__,
				     req->job_id, req->job_step_id,
				     slurm_strerror(error_code));
			slurm_send_rc_msg(msg, error_code);
		} else {
			if (slurmctld_conf.debug_flags & DEBUG_FLAG_STEPS)
				info("sched: %s StepId=%u.%u %s", __func__,
				     req->job_id, req->job_step_id, TIME_STR);
			slurm_send_rc_msg(msg, SLURM_SUCCESS);
			dump_job = true;
		}
	}
	if (dump_job)
		(void) schedule_job_save();	/* Has own locking */
	if (dump_node)
		(void) schedule_node_save();	/* Has own locking */
}

/* _slurm_rpc_step_layout - return the step layout structure for
 *      a job step, if it currently exists
 */
static void _slurm_rpc_step_layout(slurm_msg_t *msg)
{
	int error_code = SLURM_SUCCESS;
	slurm_msg_t response_msg;
	DEF_TIMERS;
	job_step_id_msg_t *req = (job_step_id_msg_t *)msg->data;
	slurm_step_layout_t *step_layout = NULL;
	/* Locks: Read config job, write node */
	slurmctld_lock_t job_read_lock = {
		READ_LOCK, READ_LOCK, READ_LOCK, NO_LOCK, NO_LOCK };
	uid_t uid = g_slurm_auth_get_uid(msg->auth_cred,
					 slurmctld_config.auth_info);
	struct job_record *job_ptr = NULL;
	struct step_record *step_ptr = NULL;

	START_TIMER;
	debug2("Processing RPC: REQUEST_STEP_LAYOUT, from uid=%d", uid);

	lock_slurmctld(job_read_lock);
	error_code = job_alloc_info(uid, req->job_id, &job_ptr);
	END_TIMER2("_slurm_rpc_step_layout");
	/* return result */
	if (error_code || (job_ptr == NULL)) {
		unlock_slurmctld(job_read_lock);
		if (error_code == ESLURM_ACCESS_DENIED) {
			error("Security vioation, REQUEST_STEP_LAYOUT for "
			      "JobId=%u from uid=%u", req->job_id, uid);
		} else {
			if (slurmctld_conf.debug_flags & DEBUG_FLAG_STEPS)
				info("%s: JobId=%u, uid=%u: %s", __func__,
				     req->job_id, uid,
				     slurm_strerror(error_code));
		}
		slurm_send_rc_msg(msg, error_code);
		return;
	}

	step_ptr = find_step_record(job_ptr, req->step_id);
	if (!step_ptr) {
		unlock_slurmctld(job_read_lock);
		if (slurmctld_conf.debug_flags & DEBUG_FLAG_STEPS)
			info("%s: JobId=%u.%u Not Found", __func__,
			     req->job_id, req->step_id);
		slurm_send_rc_msg(msg, ESLURM_INVALID_JOB_ID);
		return;
	}
	step_layout = slurm_step_layout_copy(step_ptr->step_layout);
#ifdef HAVE_FRONT_END
	if (job_ptr->batch_host)
		step_layout->front_end = xstrdup(job_ptr->batch_host);
#endif
	unlock_slurmctld(job_read_lock);

	slurm_msg_t_init(&response_msg);
	response_msg.flags = msg->flags;
	response_msg.protocol_version = msg->protocol_version;
	response_msg.msg_type    = RESPONSE_STEP_LAYOUT;
	response_msg.data        = step_layout;

	slurm_send_node_msg(msg->conn_fd, &response_msg);
	slurm_step_layout_destroy(step_layout);
}

/* _slurm_rpc_step_update - update a job step
 */
static void _slurm_rpc_step_update(slurm_msg_t *msg)
{
	DEF_TIMERS;
	step_update_request_msg_t *req =
		(step_update_request_msg_t *) msg->data;
	/* Locks: Write job */
	slurmctld_lock_t job_write_lock = {
		NO_LOCK, WRITE_LOCK, NO_LOCK, NO_LOCK, NO_LOCK };
	uid_t uid = g_slurm_auth_get_uid(msg->auth_cred,
					 slurmctld_config.auth_info);
	int rc;

	START_TIMER;
	if (slurmctld_conf.debug_flags & DEBUG_FLAG_STEPS)
		info("Processing RPC: REQUEST_STEP_UPDATE, from uid=%d", uid);

	lock_slurmctld(job_write_lock);
	rc = update_step(req, uid);
	unlock_slurmctld(job_write_lock);
	END_TIMER2("_slurm_rpc_step_update");

	slurm_send_rc_msg(msg, rc);
}

/* _slurm_rpc_submit_batch_job - process RPC to submit a batch job */
static void _slurm_rpc_submit_batch_job(slurm_msg_t * msg)
{
	static int active_rpc_cnt = 0;
	int error_code = SLURM_SUCCESS;
	DEF_TIMERS;
	uint32_t step_id = 0;
	struct job_record *job_ptr = NULL;
	slurm_msg_t response_msg;
	submit_response_msg_t submit_msg;
	job_desc_msg_t *job_desc_msg = (job_desc_msg_t *) msg->data;
	/* Locks: Read config, read job, read node, read partition */
	slurmctld_lock_t job_read_lock = {
		READ_LOCK, READ_LOCK, READ_LOCK, READ_LOCK, NO_LOCK };
	/* Locks: Write job, read node, read partition */
	slurmctld_lock_t job_write_lock = {
		NO_LOCK, WRITE_LOCK, READ_LOCK, READ_LOCK, NO_LOCK };
	uid_t uid = g_slurm_auth_get_uid(msg->auth_cred,
					 slurmctld_config.auth_info);
	char *err_msg = NULL;

	START_TIMER;
	debug2("Processing RPC: REQUEST_SUBMIT_BATCH_JOB from uid=%d", uid);

	slurm_msg_t_init(&response_msg);
	response_msg.flags = msg->flags;
	response_msg.protocol_version = msg->protocol_version;

	/* do RPC call */
	if ( (uid != job_desc_msg->user_id) && (!validate_super_user(uid)) ) {
		/* NOTE: Super root can submit a batch job for any user */
		error_code = ESLURM_USER_ID_MISSING;
		error("Security violation, SUBMIT_JOB from uid=%d", uid);
	}
	if ((job_desc_msg->alloc_node == NULL) ||
	    (job_desc_msg->alloc_node[0] == '\0')) {
		error_code = ESLURM_INVALID_NODE_NAME;
		error("REQUEST_SUBMIT_BATCH_JOB lacks alloc_node from uid=%d", uid);
	}

	if (error_code == SLURM_SUCCESS) {
		/* Locks are for job_submit plugin use */
		lock_slurmctld(job_read_lock);
		error_code = validate_job_create_req(job_desc_msg,uid,&err_msg);
		unlock_slurmctld(job_read_lock);
	}

	dump_job_desc(job_desc_msg);
	if (error_code == SLURM_SUCCESS) {
		_throttle_start(&active_rpc_cnt);
		lock_slurmctld(job_write_lock);
		START_TIMER;	/* Restart after we have locks */
		if (job_desc_msg->job_id != SLURM_BATCH_SCRIPT) {
			job_ptr = find_job_record(job_desc_msg->job_id);
			if (job_ptr && IS_JOB_FINISHED(job_ptr)) {
				if (IS_JOB_COMPLETING(job_ptr)) {
					info("Attempt to re-use active "
					     "job id %u", job_ptr->job_id);
					slurm_send_rc_msg(
						msg,
						ESLURM_DUPLICATE_JOB_ID);
					unlock_slurmctld(job_write_lock);
					_throttle_fini(&active_rpc_cnt);
					goto fini;
				}
				job_ptr = NULL;	/* OK to re-use job id */
			}
		} else
			job_ptr = NULL;

		if (job_ptr) {	/* Active job allocation */
#if defined HAVE_FRONT_END && !defined HAVE_BGQ	&& !defined HAVE_ALPS_CRAY
			/* Limited job step support */
			/* Non-super users not permitted to run job steps on
			 * front-end. A single slurmd can not handle a heavy
			 * load. */
			if (!validate_slurm_user(uid)) {
				info("Attempt to execute batch job step by "
				     "uid=%d", uid);
				slurm_send_rc_msg(msg, ESLURM_NO_STEPS);
				unlock_slurmctld(job_write_lock);
				_throttle_fini(&active_rpc_cnt);
				goto fini;
			}
#endif

			if (job_ptr->user_id != uid) {
				error("Security violation, uid=%d attempting "
				      "to execute a step within job %u owned "
				      "by user %u",
				      uid, job_ptr->job_id,
				      job_ptr->user_id);
				slurm_send_rc_msg(msg, ESLURM_USER_ID_MISSING);
				unlock_slurmctld(job_write_lock);
				_throttle_fini(&active_rpc_cnt);
				goto fini;
			}
			if (job_ptr->details &&
			    job_ptr->details->prolog_running) {
				slurm_send_rc_msg(msg, EAGAIN);
				unlock_slurmctld(job_write_lock);
				_throttle_fini(&active_rpc_cnt);
				goto fini;
			}

			error_code = _launch_batch_step(job_desc_msg, uid,
							&step_id,
							msg->protocol_version);
			unlock_slurmctld(job_write_lock);
			_throttle_fini(&active_rpc_cnt);
			END_TIMER2("_slurm_rpc_submit_batch_job");

			if (error_code != SLURM_SUCCESS) {
				info("_launch_batch_step: %s",
				     slurm_strerror(error_code));
				slurm_send_rc_msg(msg, error_code);
			} else {
				info("_launch_batch_step StepId=%u.%u %s",
				     job_desc_msg->job_id, step_id,
				     TIME_STR);
				submit_msg.job_id     = job_desc_msg->job_id;
				submit_msg.step_id    = step_id;
				submit_msg.error_code = error_code;
				response_msg.msg_type =
					RESPONSE_SUBMIT_BATCH_JOB;

				response_msg.data = &submit_msg;
				slurm_send_node_msg(msg->conn_fd,
						    &response_msg);
				schedule_job_save();
			}
			goto fini;
		}

		/* Create new job allocation */
		error_code = job_allocate(job_desc_msg,
					  job_desc_msg->immediate, false,
					  NULL, 0, uid, &job_ptr, &err_msg,
					  msg->protocol_version);
		unlock_slurmctld(job_write_lock);
		_throttle_fini(&active_rpc_cnt);
		END_TIMER2("_slurm_rpc_submit_batch_job");
		if (job_desc_msg->immediate && (error_code != SLURM_SUCCESS))
			error_code = ESLURM_CAN_NOT_START_IMMEDIATELY;
	}

	/* return result */
	if ((error_code != SLURM_SUCCESS) &&
	    (error_code != ESLURM_JOB_HELD) &&
	    (error_code != ESLURM_NODE_NOT_AVAIL) &&
	    (error_code != ESLURM_QOS_THRES) &&
	    (error_code != ESLURM_RESERVATION_NOT_USABLE) &&
	    (error_code != ESLURM_REQUESTED_PART_CONFIG_UNAVAILABLE) &&
	    (error_code != ESLURM_POWER_NOT_AVAIL) &&
	    (error_code != ESLURM_POWER_RESERVED)) {
		info("_slurm_rpc_submit_batch_job: %s",
		     slurm_strerror(error_code));
		if (err_msg)
			slurm_send_rc_err_msg(msg, error_code, err_msg);
		else
			slurm_send_rc_msg(msg, error_code);
	} else if (!job_ptr) {	/* Mostly to avoid CLANG error */
		fatal("job_allocate failed to allocate job, rc=%d",error_code);
	} else {
		info("_slurm_rpc_submit_batch_job JobId=%u %s",
		     job_ptr->job_id, TIME_STR);
		/* send job_ID */
		submit_msg.job_id     = job_ptr->job_id;
		submit_msg.step_id    = SLURM_BATCH_SCRIPT;
		submit_msg.error_code = error_code;
		response_msg.msg_type = RESPONSE_SUBMIT_BATCH_JOB;
		response_msg.data = &submit_msg;
		slurm_send_node_msg(msg->conn_fd, &response_msg);

		schedule_job_save();	/* Has own locks */
		schedule_node_save();	/* Has own locks */
		queue_job_scheduler();
	}

fini:	xfree(err_msg);
}

/* _slurm_rpc_update_job - process RPC to update the configuration of a
 * job (e.g. priority)
 */
static void _slurm_rpc_update_job(slurm_msg_t * msg)
{
	int error_code;
	DEF_TIMERS;
	job_desc_msg_t *job_desc_msg = (job_desc_msg_t *) msg->data;
	/* Locks: Write job, read node, read partition */
	slurmctld_lock_t job_write_lock = {
		NO_LOCK, WRITE_LOCK, READ_LOCK, READ_LOCK, NO_LOCK };
	uid_t uid = g_slurm_auth_get_uid(msg->auth_cred,
					 slurmctld_config.auth_info);

	START_TIMER;
	debug2("Processing RPC: REQUEST_UPDATE_JOB from uid=%d", uid);

	/* do RPC call */
	dump_job_desc(job_desc_msg);
	/* Insure everything that may be written to database is lower case */
	xstrtolower(job_desc_msg->account);
	xstrtolower(job_desc_msg->wckey);
	lock_slurmctld(job_write_lock);
	if (job_desc_msg->job_id_str)
		error_code = update_job_str(msg, uid);
	else
		error_code = update_job(msg, uid);
	unlock_slurmctld(job_write_lock);
	END_TIMER2("_slurm_rpc_update_job");

	/* return result */
	if (error_code) {
		info("_slurm_rpc_update_job JobId=%s uid=%d: %s",
		     job_desc_msg->job_id_str, uid, slurm_strerror(error_code));
	} else {
		info("_slurm_rpc_update_job complete JobId=%s uid=%d %s",
		     job_desc_msg->job_id_str, uid, TIME_STR);
		/* Below functions provide their own locking */
		schedule_job_save();
		schedule_node_save();
		queue_job_scheduler();
	}
}

/*
 * slurm_drain_nodes - process a request to drain a list of nodes,
 *	no-op for nodes already drained or draining
 * node_list IN - list of nodes to drain
 * reason IN - reason to drain the nodes
 * reason_uid IN - who set the reason
 * RET SLURM_SUCCESS or error code
 * NOTE: This is utilzed by plugins and not via RPC and it sets its
 *	own locks.
 */
extern int slurm_drain_nodes(char *node_list, char *reason, uint32_t reason_uid)
{
	int error_code;
	DEF_TIMERS;
	/* Locks: Write  node */
	slurmctld_lock_t node_write_lock = {
		NO_LOCK, NO_LOCK, WRITE_LOCK, NO_LOCK, NO_LOCK };

	START_TIMER;
	lock_slurmctld(node_write_lock);
	error_code = drain_nodes(node_list, reason, reason_uid);
	unlock_slurmctld(node_write_lock);
	END_TIMER2("slurm_drain_nodes");

	return error_code;
}

/*
 * slurm_fail_job - terminate a job due to a launch failure
 *      no-op for jobs already terminated
 * job_id IN - slurm job id
 * IN job_state - desired job state (JOB_BOOT_FAIL, JOB_NODE_FAIL, etc.)
 * RET SLURM_SUCCESS or error code
 * NOTE: This is utilzed by plugins and not via RPC and it sets its
 *      own locks.
 */
extern int slurm_fail_job(uint32_t job_id, uint32_t job_state)
{
	int error_code;
	DEF_TIMERS;
	/* Locks: Write job and node */
	slurmctld_lock_t job_write_lock = {
		NO_LOCK, WRITE_LOCK, WRITE_LOCK, NO_LOCK, NO_LOCK };

	START_TIMER;
	lock_slurmctld(job_write_lock);
	error_code = job_fail(job_id, job_state);
	unlock_slurmctld(job_write_lock);
	END_TIMER2("slurm_fail_job");

	return error_code;
}

/*
 * _slurm_rpc_update_front_end - process RPC to update the configuration of a
 *	front_end node (e.g. UP/DOWN)
 */
static void _slurm_rpc_update_front_end(slurm_msg_t * msg)
{
	int error_code = SLURM_SUCCESS;
	DEF_TIMERS;
	update_front_end_msg_t *update_front_end_msg_ptr =
		(update_front_end_msg_t *) msg->data;
	/* Locks: write node */
	slurmctld_lock_t node_write_lock = {
		NO_LOCK, NO_LOCK, WRITE_LOCK, NO_LOCK, NO_LOCK };
	uid_t uid = g_slurm_auth_get_uid(msg->auth_cred,
					 slurmctld_config.auth_info);

	START_TIMER;
	debug2("Processing RPC: REQUEST_UPDATE_FRONT_END from uid=%d", uid);
	if (!validate_super_user(uid)) {
		error_code = ESLURM_USER_ID_MISSING;
		error("Security violation, UPDATE_FRONT_END RPC from uid=%d",
		      uid);
	}

	if (error_code == SLURM_SUCCESS) {
		/* do RPC call */
		lock_slurmctld(node_write_lock);
		error_code = update_front_end(update_front_end_msg_ptr);
		unlock_slurmctld(node_write_lock);
		END_TIMER2("_slurm_rpc_update_front_end");
	}

	/* return result */
	if (error_code) {
		info("_slurm_rpc_update_front_end for %s: %s",
		     update_front_end_msg_ptr->name,
		     slurm_strerror(error_code));
		slurm_send_rc_msg(msg, error_code);
	} else {
		debug2("_slurm_rpc_update_front_end complete for %s %s",
		       update_front_end_msg_ptr->name, TIME_STR);
		slurm_send_rc_msg(msg, SLURM_SUCCESS);
	}
}

/*
 * _slurm_rpc_update_node - process RPC to update the configuration of a
 *	node (e.g. UP/DOWN)
 */
static void _slurm_rpc_update_node(slurm_msg_t * msg)
{
	int error_code = SLURM_SUCCESS;
	DEF_TIMERS;
	update_node_msg_t *update_node_msg_ptr =
		(update_node_msg_t *) msg->data;
	/* Locks: Write job and write node */
	slurmctld_lock_t node_write_lock = {
		NO_LOCK, WRITE_LOCK, WRITE_LOCK, NO_LOCK, NO_LOCK };
	uid_t uid = g_slurm_auth_get_uid(msg->auth_cred,
					 slurmctld_config.auth_info);

	START_TIMER;
	debug2("Processing RPC: REQUEST_UPDATE_NODE from uid=%d", uid);
	if (!validate_super_user(uid)) {
		error_code = ESLURM_USER_ID_MISSING;
		error("Security violation, UPDATE_NODE RPC from uid=%d", uid);
	}

	if (error_code == SLURM_SUCCESS) {
		/* do RPC call */
		lock_slurmctld(node_write_lock);
		error_code = update_node(update_node_msg_ptr);
		unlock_slurmctld(node_write_lock);
		END_TIMER2("_slurm_rpc_update_node");
	}

	/* return result */
	if (error_code) {
		info("_slurm_rpc_update_node for %s: %s",
		     update_node_msg_ptr->node_names,
		     slurm_strerror(error_code));
		slurm_send_rc_msg(msg, error_code);
	} else {
		debug2("_slurm_rpc_update_node complete for %s %s",
		       update_node_msg_ptr->node_names, TIME_STR);
		slurm_send_rc_msg(msg, SLURM_SUCCESS);
	}

	/* Below functions provide their own locks */
	schedule_node_save();
	queue_job_scheduler();
	trigger_reconfig();
}

/*
 * _slurm_rpc_update_layout - process RPC to update the configuration of a
 *	layout (e.g. params of entities)
 */
static void _slurm_rpc_update_layout(slurm_msg_t * msg)
{
	int error_code = SLURM_SUCCESS;
	Buf buffer;
	DEF_TIMERS;
	update_layout_msg_t *msg_ptr = (update_layout_msg_t *) msg->data;
	int shrink_size;

	/* Locks: Write job and write node */
	uid_t uid = g_slurm_auth_get_uid(msg->auth_cred,
					 slurmctld_config.auth_info);

	START_TIMER;
	debug2("Processing RPC: REQUEST_UPDATE_LAYOUT from uid=%d", uid);
	if (!validate_super_user(uid)) {
		error_code = ESLURM_USER_ID_MISSING;
		error("Security violation, UPDATE_LAYOUT RPC from uid=%d", uid);
	}

	if (error_code == SLURM_SUCCESS) {
		/* do RPC call */
		buffer = init_buf(BUF_SIZE);
		packstr(msg_ptr->arg, buffer);
		shrink_size = (int)get_buf_offset(buffer) - size_buf(buffer);
		set_buf_offset(buffer, 0);
		grow_buf(buffer, shrink_size);	/* Shrink actually */
		error_code = layouts_update_layout(msg_ptr->layout, buffer);
		free_buf(buffer);
		END_TIMER2("_slurm_rpc_update_node");
	}

	/* return result */
	if (error_code) {
		info("_slurm_rpc_update_layout for %s: %s",
		     msg_ptr->layout, slurm_strerror(error_code));
		slurm_send_rc_msg(msg, error_code);
	} else {
		debug2("_slurm_rpc_update_layout complete for %s %s",
		       msg_ptr->layout, TIME_STR);
		slurm_send_rc_msg(msg, SLURM_SUCCESS);
	}
}

/* _slurm_rpc_update_partition - process RPC to update the configuration
 *	of a partition (e.g. UP/DOWN) */
static void _slurm_rpc_update_partition(slurm_msg_t * msg)
{
	int error_code = SLURM_SUCCESS;
	DEF_TIMERS;
	update_part_msg_t *part_desc_ptr = (update_part_msg_t *) msg->data;
	/* Locks: Read config, write job, read node, write partition
	 * NOTE: job write lock due to gang scheduler support */
	slurmctld_lock_t part_write_lock = {
		READ_LOCK, WRITE_LOCK, READ_LOCK, WRITE_LOCK, NO_LOCK };
	uid_t uid = g_slurm_auth_get_uid(msg->auth_cred,
					 slurmctld_config.auth_info);

	START_TIMER;
	debug2("Processing RPC: REQUEST_UPDATE_PARTITION from uid=%d", uid);
	if (!validate_super_user(uid)) {
		error_code = ESLURM_USER_ID_MISSING;
		error("Security violation, UPDATE_PARTITION RPC from uid=%d",
		      uid);
	}

	if (error_code == SLURM_SUCCESS) {
		/* do RPC call */
		if (msg->msg_type == REQUEST_CREATE_PARTITION) {
			lock_slurmctld(part_write_lock);
			error_code = update_part(part_desc_ptr, true);
			unlock_slurmctld(part_write_lock);
		} else {
			lock_slurmctld(part_write_lock);
			error_code = update_part(part_desc_ptr, false);
			unlock_slurmctld(part_write_lock);
		}
		END_TIMER2("_slurm_rpc_update_partition");
	}

	/* return result */
	if (error_code) {
		info("_slurm_rpc_update_partition partition=%s: %s",
		     part_desc_ptr->name, slurm_strerror(error_code));
		slurm_send_rc_msg(msg, error_code);
	} else {
		debug2("_slurm_rpc_update_partition complete for %s %s",
		       part_desc_ptr->name, TIME_STR);
		slurm_send_rc_msg(msg, SLURM_SUCCESS);

		schedule_part_save();		/* Has its locking */
		queue_job_scheduler();
	}
}

/* _slurm_rpc_update_powercap - process RPC to update the powercap */
static void _slurm_rpc_update_powercap(slurm_msg_t * msg)
{
	int error_code = SLURM_SUCCESS;
	DEF_TIMERS;
	bool valid_cap = false;
	uint32_t min, max, orig_cap;
	update_powercap_msg_t *ptr = (update_powercap_msg_t *) msg->data;

	/* Locks: write configuration, read node */
	slurmctld_lock_t config_write_lock = {
		WRITE_LOCK, NO_LOCK, READ_LOCK, NO_LOCK, NO_LOCK };
	uid_t uid = g_slurm_auth_get_uid(msg->auth_cred,
					 slurmctld_config.auth_info);

	START_TIMER;
	debug2("Processing RPC: REQUEST_UPDATE_POWERCAP from uid=%d", uid);
	if (!validate_super_user(uid)) {
		error_code = ESLURM_USER_ID_MISSING;
		error("Security violation, UPDATE_POWERCAP RPC from uid=%d",
		      uid);
	}

	if (error_code == SLURM_SUCCESS) {
		/* do RPC call */
		lock_slurmctld(config_write_lock);
		if (ptr->power_cap == 0 ||
		    ptr->power_cap == INFINITE) {
			valid_cap = true;
		} else if (!power_layout_ready()) {
			/* Not using layouts/power framework */
			valid_cap = true;
		} else {
			/* we need to set a cap if 
			 * the current value is 0 in order to
			 * enable the capping system and get 
			 * the min and max values */
			orig_cap = powercap_get_cluster_current_cap();
			powercap_set_cluster_cap(INFINITE);
			min = powercap_get_cluster_min_watts();
			max = powercap_get_cluster_max_watts();
			if (min <= ptr->power_cap && max >= ptr->power_cap)
				valid_cap = true;
			else
				powercap_set_cluster_cap(orig_cap);
		}
		if (valid_cap)
			powercap_set_cluster_cap(ptr->power_cap);
		else
			error_code = ESLURM_INVALID_POWERCAP;
		unlock_slurmctld(config_write_lock);
		END_TIMER2("_slurm_rpc_update_powercap");
	}

	/* return result */
	if (error_code) {
		info("_slurm_rpc_update_powercap: %s",
		     slurm_strerror(error_code));
		slurm_send_rc_msg(msg, error_code);
	} else {
		debug2("_slurm_rpc_update_powercap complete %s", TIME_STR);
		slurm_send_rc_msg(msg, SLURM_SUCCESS);

		/* NOTE: These functions provide their own locks */
		schedule(0);
		save_all_state();
	}
}

/* _slurm_rpc_delete_partition - process RPC to delete a partition */
static void _slurm_rpc_delete_partition(slurm_msg_t * msg)
{
	/* init */
	int error_code = SLURM_SUCCESS;
	DEF_TIMERS;
	delete_part_msg_t *part_desc_ptr = (delete_part_msg_t *) msg->data;
	/* Locks: write job, read node, write partition */
	slurmctld_lock_t part_write_lock = {
		NO_LOCK, WRITE_LOCK, READ_LOCK, WRITE_LOCK, NO_LOCK };
	uid_t uid = g_slurm_auth_get_uid(msg->auth_cred,
					 slurmctld_config.auth_info);

	START_TIMER;
	debug2("Processing RPC: REQUEST_DELETE_PARTITION from uid=%d", uid);
	if (!validate_super_user(uid)) {
		error_code = ESLURM_USER_ID_MISSING;
		error("Security violation, DELETE_PARTITION RPC from uid=%d",
		      uid);
	}

	if (error_code == SLURM_SUCCESS) {
		/* do RPC call */
		lock_slurmctld(part_write_lock);
		error_code = delete_partition(part_desc_ptr);
		unlock_slurmctld(part_write_lock);
		END_TIMER2("_slurm_rpc_delete_partition");
	}

	/* return result */
	if (error_code) {
		info("_slurm_rpc_delete_partition partition=%s: %s",
		     part_desc_ptr->name, slurm_strerror(error_code));
		slurm_send_rc_msg(msg, error_code);
	} else {
		info("_slurm_rpc_delete_partition complete for %s %s",
		     part_desc_ptr->name, TIME_STR);
		slurm_send_rc_msg(msg, SLURM_SUCCESS);

		save_all_state();	/* Has own locking */
		queue_job_scheduler();
	}
}

/* _slurm_rpc_resv_create - process RPC to create a reservation */
static void _slurm_rpc_resv_create(slurm_msg_t * msg)
{
	int error_code = SLURM_SUCCESS;
	DEF_TIMERS;
	resv_desc_msg_t *resv_desc_ptr = (resv_desc_msg_t *)
		msg->data;
	/* Locks: write node, read partition */
	slurmctld_lock_t node_write_lock = {
		NO_LOCK, NO_LOCK, WRITE_LOCK, READ_LOCK, NO_LOCK };
	uid_t uid = g_slurm_auth_get_uid(msg->auth_cred,
					 slurmctld_config.auth_info);

	START_TIMER;
	debug2("Processing RPC: REQUEST_CREATE_RESERVATION from uid=%d", uid);
	if (!validate_operator(uid)) {
		error_code = ESLURM_USER_ID_MISSING;
		error("Security violation, CREATE_RESERVATION RPC from uid=%d",
		      uid);
	}

	if (error_code == SLURM_SUCCESS) {
		/* do RPC call */
		lock_slurmctld(node_write_lock);
		error_code = create_resv(resv_desc_ptr);
		unlock_slurmctld(node_write_lock);
		END_TIMER2("_slurm_rpc_resv_create");
	}

	/* return result */
	if (error_code) {
		if (resv_desc_ptr->name) {
			info("_slurm_rpc_resv_create reservation=%s: %s",
			     resv_desc_ptr->name, slurm_strerror(error_code));
		} else {
			info("_slurm_rpc_resv_create: %s",
			     slurm_strerror(error_code));
		}
		slurm_send_rc_msg(msg, error_code);
	} else {
		slurm_msg_t response_msg;
		reservation_name_msg_t resv_resp_msg;

		debug2("_slurm_rpc_resv_create complete for %s %s",
		       resv_desc_ptr->name, TIME_STR);
		/* send reservation name */
		slurm_msg_t_init(&response_msg);
		response_msg.flags = msg->flags;
		response_msg.protocol_version = msg->protocol_version;
		resv_resp_msg.name    = resv_desc_ptr->name;
		response_msg.msg_type = RESPONSE_CREATE_RESERVATION;
		response_msg.data     = &resv_resp_msg;
		slurm_send_node_msg(msg->conn_fd, &response_msg);

		queue_job_scheduler();
	}
}

/* _slurm_rpc_resv_update - process RPC to update a reservation */
static void _slurm_rpc_resv_update(slurm_msg_t * msg)
{
	int error_code = SLURM_SUCCESS;
	DEF_TIMERS;
	resv_desc_msg_t *resv_desc_ptr = (resv_desc_msg_t *)
		msg->data;
	/* Locks: write node, read partition */
	slurmctld_lock_t node_write_lock = {
		NO_LOCK, NO_LOCK, WRITE_LOCK, READ_LOCK, NO_LOCK };
	uid_t uid = g_slurm_auth_get_uid(msg->auth_cred,
					 slurmctld_config.auth_info);

	START_TIMER;
	debug2("Processing RPC: REQUEST_UPDATE_RESERVATION from uid=%d", uid);
	if (!validate_operator(uid)) {
		error_code = ESLURM_USER_ID_MISSING;
		error("Security violation, UPDATE_RESERVATION RPC from uid=%d",
		      uid);
	}

	if (error_code == SLURM_SUCCESS) {
		/* do RPC call */
		lock_slurmctld(node_write_lock);
		error_code = update_resv(resv_desc_ptr);
		unlock_slurmctld(node_write_lock);
		END_TIMER2("_slurm_rpc_resv_update");
	}

	/* return result */
	if (error_code) {
		info("_slurm_rpc_resv_update reservation=%s: %s",
		     resv_desc_ptr->name, slurm_strerror(error_code));
		slurm_send_rc_msg(msg, error_code);
	} else {
		debug2("_slurm_rpc_resv_update complete for %s %s",
		       resv_desc_ptr->name, TIME_STR);
		slurm_send_rc_msg(msg, SLURM_SUCCESS);

		queue_job_scheduler();
	}
}

/* _slurm_rpc_resv_delete - process RPC to delete a reservation */
static void _slurm_rpc_resv_delete(slurm_msg_t * msg)
{
	/* init */
	int error_code = SLURM_SUCCESS;
	DEF_TIMERS;
	reservation_name_msg_t *resv_desc_ptr = (reservation_name_msg_t *)
		msg->data;
	/* Locks: read job, write node */
	slurmctld_lock_t node_write_lock = {
		NO_LOCK, READ_LOCK, WRITE_LOCK, NO_LOCK, NO_LOCK };
	uid_t uid = g_slurm_auth_get_uid(msg->auth_cred,
					 slurmctld_config.auth_info);

	START_TIMER;
	debug2("Processing RPC: REQUEST_DELETE_RESERVATION from uid=%d", uid);
	if (!validate_operator(uid)) {
		error_code = ESLURM_USER_ID_MISSING;
		error("Security violation, DELETE_RESERVATION RPC from uid=%d",
		      uid);
	} else if (!resv_desc_ptr->name) {
		error_code = ESLURM_INVALID_PARTITION_NAME;
		error("Invalid DELETE_RESERVATION RPC from uid=%d, name is null",
		      uid);
	}

	if (error_code == SLURM_SUCCESS) {
		/* do RPC call */
		lock_slurmctld(node_write_lock);
		error_code = delete_resv(resv_desc_ptr);
		unlock_slurmctld(node_write_lock);
		END_TIMER2("_slurm_rpc_resv_delete");
	}

	/* return result */
	if (error_code) {
		info("_slurm_rpc_delete_reservation partition=%s: %s",
		     resv_desc_ptr->name, slurm_strerror(error_code));
		slurm_send_rc_msg(msg, error_code);
	} else {
		info("_slurm_rpc_delete_reservation complete for %s %s",
		     resv_desc_ptr->name, TIME_STR);
		slurm_send_rc_msg(msg, SLURM_SUCCESS);

		queue_job_scheduler();
	}
}

/* _slurm_rpc_resv_show - process RPC to dump reservation info */
static void _slurm_rpc_resv_show(slurm_msg_t * msg)
{
	resv_info_request_msg_t *resv_req_msg = (resv_info_request_msg_t *)
		msg->data;
	DEF_TIMERS;
	/* Locks: read node */
	slurmctld_lock_t node_read_lock = {
		NO_LOCK, NO_LOCK, READ_LOCK, NO_LOCK, NO_LOCK };
	uid_t uid = g_slurm_auth_get_uid(msg->auth_cred,
					 slurmctld_config.auth_info);
	slurm_msg_t response_msg;
	char *dump;
	int dump_size;

	START_TIMER;
	debug2("Processing RPC: REQUEST_RESERVATION_INFO from uid=%d", uid);
	if ((resv_req_msg->last_update - 1) >= last_resv_update) {
		debug2("_slurm_rpc_resv_show, no change");
		slurm_send_rc_msg(msg, SLURM_NO_CHANGE_IN_DATA);
	} else {
		lock_slurmctld(node_read_lock);
		show_resv(&dump, &dump_size, uid, msg->protocol_version);
		unlock_slurmctld(node_read_lock);
		END_TIMER2("_slurm_rpc_resv_show");

		/* init response_msg structure */
		slurm_msg_t_init(&response_msg);
		response_msg.flags = msg->flags;
		response_msg.protocol_version = msg->protocol_version;
		response_msg.address = msg->address;
		response_msg.msg_type = RESPONSE_RESERVATION_INFO;
		response_msg.data = dump;
		response_msg.data_size = dump_size;

		/* send message */
		slurm_send_node_msg(msg->conn_fd, &response_msg);
		xfree(dump);
	}
}

/* _slurm_rpc_layout_show - process RPC to dump layout info */
static void _slurm_rpc_layout_show(slurm_msg_t * msg)
{
	layout_info_request_msg_t *layout_req_msg = (layout_info_request_msg_t *)
		msg->data;
	DEF_TIMERS;
	slurm_msg_t response_msg;
	char *dump;
	int dump_size;
	static int high_buffer_size = (1024 * 1024);
	Buf buffer = init_buf(high_buffer_size);

	START_TIMER;
	debug2("Processing RPC: REQUEST_LAYOUT_INFO");
	if (layout_req_msg->layout_type == NULL) {
		dump = slurm_get_layouts();
		pack32((uint32_t) 2, buffer);	/* 1 record + trailing \n */
		packstr(dump, buffer);
		packstr("\n", buffer); /* to be consistent with
					* layouts internal prints */
		xfree(dump);
	} else {
		if ( layouts_pack_layout(layout_req_msg->layout_type,
					 layout_req_msg->entities,
					 layout_req_msg->type,
					 layout_req_msg->flags,
					 buffer) != SLURM_SUCCESS) {
			debug2("%s: unable to get layout[%s]",
			       __func__, layout_req_msg->layout_type);
			slurm_send_rc_msg(msg, SLURM_NO_CHANGE_IN_DATA);
			free_buf(buffer);
			return;
		}
	}

	dump_size = get_buf_offset(buffer);
	high_buffer_size = MAX(high_buffer_size, dump_size);
	dump = xfer_buf_data(buffer);
	END_TIMER2("_slurm_rpc_resv_show");

	/* init response_msg structure */
	slurm_msg_t_init(&response_msg);
	response_msg.flags = msg->flags;
	response_msg.protocol_version = msg->protocol_version;
	response_msg.address = msg->address;
	response_msg.msg_type = RESPONSE_LAYOUT_INFO;
	response_msg.data = dump;
	response_msg.data_size = dump_size;

	/* send message */
	slurm_send_node_msg(msg->conn_fd, &response_msg);
	xfree(dump);
}

/* _slurm_rpc_update_block - process RPC to update the configuration
 *	of a block (e.g. FREE/ERROR/DELETE) */
static void _slurm_rpc_update_block(slurm_msg_t * msg)
{
	int error_code = SLURM_SUCCESS;
	DEF_TIMERS;
	update_block_msg_t *block_desc_ptr = (update_block_msg_t *) msg->data;
	uid_t uid = g_slurm_auth_get_uid(msg->auth_cred,
					 slurmctld_config.auth_info);
	char *name = NULL;
	START_TIMER;

	debug2("Processing RPC: REQUEST_UPDATE_BLOCK from uid=%d", uid);
	if (!validate_super_user(uid)) {
		error_code = ESLURM_USER_ID_MISSING;
		error("Security violation, UPDATE_BLOCK RPC from uid=%d", uid);
		if (block_desc_ptr->bg_block_id) {
			name = block_desc_ptr->bg_block_id;
		} else if (block_desc_ptr->mp_str) {
			name = block_desc_ptr->mp_str;
		}
	}

	if (error_code == SLURM_SUCCESS) {
		/* do RPC call */
		if (block_desc_ptr->bg_block_id) {
			error_code = select_g_update_block(block_desc_ptr);
			END_TIMER2("_slurm_rpc_update_block");
			name = block_desc_ptr->bg_block_id;
		} else if (block_desc_ptr->mp_str) {
			error_code = select_g_update_sub_node(block_desc_ptr);
			END_TIMER2("_slurm_rpc_update_subbp");
			name = block_desc_ptr->mp_str;
		} else {
			error("Unknown update for blocks");
			error_code = SLURM_ERROR;
			END_TIMER2("_slurm_rpc_update_block");
		}
	}

	/* return result */
	if (error_code) {
		info("_slurm_rpc_update_block %s: %s",
		     name,
		     slurm_strerror(error_code));
		slurm_send_rc_msg(msg, error_code);
	} else {
		debug2("_slurm_rpc_update_block complete for %s %s",
		       name, TIME_STR);
		slurm_send_rc_msg(msg, SLURM_SUCCESS);
	}
}

/* determine of nodes are ready for the job */
static void _slurm_rpc_job_ready(slurm_msg_t * msg)
{
	int error_code, result;
	job_id_msg_t *id_msg = (job_id_msg_t *) msg->data;
	DEF_TIMERS;
	/* Locks: read job */
	slurmctld_lock_t job_read_lock = {
		NO_LOCK, READ_LOCK, NO_LOCK, NO_LOCK, NO_LOCK };
	slurm_msg_t response_msg;
	return_code_msg_t rc_msg;

	START_TIMER;
	lock_slurmctld(job_read_lock);
	error_code = job_node_ready(id_msg->job_id, &result);
	unlock_slurmctld(job_read_lock);
	END_TIMER2("_slurm_rpc_job_ready");

	if (error_code) {
		debug2("_slurm_rpc_job_ready: %s",
		       slurm_strerror(error_code));
		slurm_send_rc_msg(msg, error_code);
	} else {
		debug2("_slurm_rpc_job_ready(%u)=%d %s", id_msg->job_id,
		       result, TIME_STR);
		slurm_msg_t_init(&response_msg);
		response_msg.flags = msg->flags;
		response_msg.protocol_version = msg->protocol_version;
		response_msg.address = msg->address;
		rc_msg.return_code = result;
		response_msg.data = &rc_msg;
		if(_is_prolog_finished(id_msg->job_id)) {
			response_msg.msg_type = RESPONSE_JOB_READY;
		} else {
			response_msg.msg_type = RESPONSE_PROLOG_EXECUTING;
		}
		slurm_send_node_msg(msg->conn_fd, &response_msg);
	}
}

/* Check if prolog has already finished */
static int _is_prolog_finished(uint32_t job_id) {
	int is_running = 0;
	struct job_record  *job_ptr;

	slurmctld_lock_t job_read_lock = {
		NO_LOCK, READ_LOCK, NO_LOCK, NO_LOCK, NO_LOCK };
	lock_slurmctld(job_read_lock);
	job_ptr = find_job_record(job_id);
	if (job_ptr) {
		is_running = (job_ptr->state_reason != WAIT_PROLOG);
	}
	unlock_slurmctld(job_read_lock);
	return is_running;
}

/* get node select info plugin */
static void  _slurm_rpc_block_info(slurm_msg_t * msg)
{
	int error_code = SLURM_SUCCESS;
	Buf buffer = NULL;
	block_info_request_msg_t *sel_req_msg =
		(block_info_request_msg_t *) msg->data;
	slurm_msg_t response_msg;
	/* Locks: read config */
	slurmctld_lock_t config_read_lock = {
		READ_LOCK, NO_LOCK, NO_LOCK, NO_LOCK, NO_LOCK };
	DEF_TIMERS;
	uid_t uid = g_slurm_auth_get_uid(msg->auth_cred,
					 slurmctld_config.auth_info);

	START_TIMER;
	debug2("Processing RPC: REQUEST_BLOCK_INFO from uid=%d", uid);
	lock_slurmctld(config_read_lock);
	if ((slurmctld_conf.private_data & PRIVATE_DATA_NODES) &&
	    !validate_operator(uid)) {
		error_code = ESLURM_ACCESS_DENIED;
		error("Security violation, REQUEST_BLOCK_INFO RPC from uid=%d",
		      uid);
	}
	unlock_slurmctld(config_read_lock);
	if (error_code == SLURM_SUCCESS) {
		error_code = select_g_pack_select_info(
			sel_req_msg->last_update, sel_req_msg->show_flags,
			&buffer, msg->protocol_version);
	}
	END_TIMER2("_slurm_rpc_block_info");

	if (error_code) {
		debug3("_slurm_rpc_block_info: %s",
		       slurm_strerror(error_code));
		slurm_send_rc_msg(msg, error_code);
	} else {
		/* init response_msg structure */
		slurm_msg_t_init(&response_msg);
		response_msg.flags = msg->flags;
		response_msg.protocol_version = msg->protocol_version;
		response_msg.address = msg->address;
		response_msg.msg_type = RESPONSE_BLOCK_INFO;
		response_msg.data = get_buf_data(buffer);
		response_msg.data_size = get_buf_offset(buffer);
		/* send message */
		slurm_send_node_msg(msg->conn_fd, &response_msg);

		if (buffer)
			free_buf(buffer);
	}
}

/* get node select info plugin */
static void  _slurm_rpc_burst_buffer_info(slurm_msg_t * msg)
{
	uid_t uid = g_slurm_auth_get_uid(msg->auth_cred,
					 slurmctld_config.auth_info);
	void *resp_buffer = NULL;
	int resp_buffer_size = 0;
	int error_code = SLURM_SUCCESS;
	Buf buffer;
	DEF_TIMERS;

	START_TIMER;
	debug2("Processing RPC: REQUEST_BURST_BUFFER_INFO from uid=%d", uid);

	buffer = init_buf(BUF_SIZE);
	if (validate_super_user(uid))
		uid = 0;
	error_code = bb_g_state_pack(uid, buffer, msg->protocol_version);
	END_TIMER2(__func__);

	if (error_code) {
		debug("_slurm_rpc_burst_buffer_info: %s",
		       slurm_strerror(error_code));
		slurm_send_rc_msg(msg, error_code);
	} else {
		slurm_msg_t response_msg;

		resp_buffer_size = get_buf_offset(buffer);
		resp_buffer = xfer_buf_data(buffer);
		slurm_msg_t_init(&response_msg);
		response_msg.flags = msg->flags;
		response_msg.protocol_version = msg->protocol_version;
		response_msg.address = msg->address;
		response_msg.msg_type = RESPONSE_BURST_BUFFER_INFO;
		response_msg.data = resp_buffer;
		response_msg.data_size = resp_buffer_size;
		slurm_send_node_msg(msg->conn_fd, &response_msg);
		xfree(resp_buffer);
	}
}

/* Reset the job credential key based upon configuration parameters.
 * NOTE: READ lock_slurmctld config before entry */
static void _update_cred_key(void)
{
	slurm_cred_ctx_key_update(slurmctld_config.cred_ctx,
				  slurmctld_conf.job_credential_private_key);
}

inline static void _slurm_rpc_suspend(slurm_msg_t * msg)
{
	int error_code = SLURM_SUCCESS;
	DEF_TIMERS;
	suspend_msg_t *sus_ptr = (suspend_msg_t *) msg->data;
	/* Locks: write job and node */
	slurmctld_lock_t job_write_lock = {
		NO_LOCK, WRITE_LOCK, WRITE_LOCK, NO_LOCK, NO_LOCK };
	uid_t uid = g_slurm_auth_get_uid(msg->auth_cred,
					 slurmctld_config.auth_info);
	char *op;

	START_TIMER;
	switch (sus_ptr->op) {
	case SUSPEND_JOB:
		op = "suspend";
		break;
	case RESUME_JOB:
		op = "resume";
		break;
	default:
		op = "unknown";
	}
	info("Processing RPC: REQUEST_SUSPEND(%s) from uid=%u",
	     op, (unsigned int) uid);

	lock_slurmctld(job_write_lock);
	if (sus_ptr->job_id_str) {
		error_code = job_suspend2(sus_ptr, uid, msg->conn_fd, true,
					  msg->protocol_version);
	} else {
		error_code = job_suspend(sus_ptr, uid, msg->conn_fd, true,
					 msg->protocol_version);
	}
	unlock_slurmctld(job_write_lock);
	END_TIMER2("_slurm_rpc_suspend");

	if (!sus_ptr->job_id_str)
		xstrfmtcat(sus_ptr->job_id_str, "%u", sus_ptr->job_id);

	if (error_code) {
		info("_slurm_rpc_suspend(%s) for %s %s", op,
		     sus_ptr->job_id_str, slurm_strerror(error_code));
	} else {
		info("_slurm_rpc_suspend(%s) for %s %s", op,
		     sus_ptr->job_id_str, TIME_STR);

		schedule_job_save();	/* Has own locking */
		if (sus_ptr->op == SUSPEND_JOB)
			queue_job_scheduler();
	}
}

inline static void _slurm_rpc_top_job(slurm_msg_t * msg)
{
	int error_code = SLURM_SUCCESS;
	DEF_TIMERS;
	top_job_msg_t *top_ptr = (top_job_msg_t *) msg->data;
	/* Locks: write job */
	slurmctld_lock_t job_write_lock = {
		NO_LOCK, WRITE_LOCK, NO_LOCK, NO_LOCK, NO_LOCK };
	uid_t uid = g_slurm_auth_get_uid(msg->auth_cred,
					 slurmctld_config.auth_info);

	debug("Processing RPC: REQUEST_TOP_JOB from uid=%u", (unsigned int)uid);

	START_TIMER;
	lock_slurmctld(job_write_lock);
	error_code = job_set_top(top_ptr, uid, msg->conn_fd,
				 msg->protocol_version);
	unlock_slurmctld(job_write_lock);
	END_TIMER2("_slurm_rpc_top");

	if (error_code) {
		info("%s for %s %s",
		     __func__, top_ptr->job_id_str, slurm_strerror(error_code));
	} else {
		info("%s for %s %s",
		     __func__, top_ptr->job_id_str, TIME_STR);
	}
}

inline static void _slurm_rpc_requeue(slurm_msg_t * msg)
{
	int error_code = SLURM_SUCCESS;
	DEF_TIMERS;
	requeue_msg_t *req_ptr = (requeue_msg_t *)msg->data;
	/* Locks: write job and node */
	slurmctld_lock_t job_write_lock = {
		NO_LOCK, WRITE_LOCK, WRITE_LOCK, NO_LOCK, NO_LOCK };
	uid_t uid = g_slurm_auth_get_uid(msg->auth_cred,
					 slurmctld_config.auth_info);

	START_TIMER;

	info("%s: Processing RPC: REQUEST_JOB_REQUEUE from uid=%d", __func__,
	     uid);

	lock_slurmctld(job_write_lock);
	if (req_ptr->job_id_str) {
		error_code = job_requeue2(uid, req_ptr, msg->conn_fd,
					  msg->protocol_version, false);
	} else {
		error_code = job_requeue(uid, req_ptr->job_id, msg->conn_fd,
					 msg->protocol_version, false,
					 req_ptr->state);
	}
	unlock_slurmctld(job_write_lock);
	END_TIMER2("_slurm_rpc_requeue");

	if (error_code) {
		if (!req_ptr->job_id_str)
			xstrfmtcat(req_ptr->job_id_str, "%u", req_ptr->job_id);

		info("%s: %s: %s", __func__, req_ptr->job_id_str,
		     slurm_strerror(error_code));
	}

	/* Functions below provide their own locking
	 */
	schedule_job_save();
}

/* Assorted checkpoint operations */
inline static void  _slurm_rpc_checkpoint(slurm_msg_t * msg)
{
	int error_code = SLURM_SUCCESS;
	DEF_TIMERS;
	checkpoint_msg_t *ckpt_ptr = (checkpoint_msg_t *) msg->data;
	/* Locks: write job lock, read node lock */
	slurmctld_lock_t job_write_lock = {
		NO_LOCK, WRITE_LOCK, READ_LOCK, NO_LOCK, NO_LOCK };
	uid_t uid = g_slurm_auth_get_uid(msg->auth_cred,
					 slurmctld_config.auth_info);
	char *op;

	START_TIMER;
	switch (ckpt_ptr->op) {
	case CHECK_ABLE:
		op = "able";
		break;
	case CHECK_CREATE:
		op = "create";
		break;
	case CHECK_DISABLE:
		op = "disable";
		break;
	case CHECK_ENABLE:
		op = "enable";
		break;
	case CHECK_ERROR:
		op = "error";
		break;
	case CHECK_REQUEUE:
		op = "requeue";
		break;
	case CHECK_RESTART:
		op = "restart";
		break;
	case CHECK_VACATE:
		op = "vacate";
		break;
	default:
		op = "unknown";
	}
	debug2("Processing RPC: REQUEST_CHECKPOINT(%s) from uid=%u",
	       op, (unsigned int) uid);

	/* do RPC call and send reply */
	lock_slurmctld(job_write_lock);
	if (ckpt_ptr->op == CHECK_RESTART) {
		error_code = job_restart(ckpt_ptr, uid, msg->conn_fd,
					 msg->protocol_version);
	} else if (ckpt_ptr->step_id == SLURM_BATCH_SCRIPT) {
		error_code = job_checkpoint(ckpt_ptr, uid, msg->conn_fd,
					    msg->protocol_version);
	} else {
		error_code = job_step_checkpoint(ckpt_ptr, uid, msg->conn_fd,
						 msg->protocol_version);
	}
	unlock_slurmctld(job_write_lock);
	END_TIMER2("_slurm_rpc_checkpoint");

	if (error_code) {
		if (ckpt_ptr->step_id == SLURM_BATCH_SCRIPT) {
			info("_slurm_rpc_checkpoint %s %u: %s", op,
			     ckpt_ptr->job_id, slurm_strerror(error_code));
		} else {
			info("_slurm_rpc_checkpoint %s %u.%u: %s", op,
			     ckpt_ptr->job_id, ckpt_ptr->step_id,
			     slurm_strerror(error_code));
		}
	} else {
		if (ckpt_ptr->step_id == SLURM_BATCH_SCRIPT) {
			info("_slurm_rpc_checkpoint %s for %u %s", op,
			     ckpt_ptr->job_id, TIME_STR);
		} else {
			info("_slurm_rpc_checkpoint %s for %u.%u %s", op,
			     ckpt_ptr->job_id, ckpt_ptr->step_id, TIME_STR);
		}
		if ((ckpt_ptr->op != CHECK_ABLE) &&
		    (ckpt_ptr->op != CHECK_ERROR)) {
			/* job state changed, save it */
			/* NOTE: This function provides it own locks */
			schedule_job_save();
		}
	}
}

inline static void  _slurm_rpc_checkpoint_comp(slurm_msg_t * msg)
{
	int error_code = SLURM_SUCCESS;
	DEF_TIMERS;
	checkpoint_comp_msg_t *ckpt_ptr = (checkpoint_comp_msg_t *) msg->data;
	/* Locks: read job */
	slurmctld_lock_t job_read_lock = {
		NO_LOCK, READ_LOCK, NO_LOCK, NO_LOCK, NO_LOCK };
	uid_t uid = g_slurm_auth_get_uid(msg->auth_cred,
					 slurmctld_config.auth_info);

	START_TIMER;
	debug2("Processing RPC: REQUEST_CHECKPOINT_COMP from uid=%d", uid);

	/* do RPC call and send reply */
	lock_slurmctld(job_read_lock);
	error_code = job_step_checkpoint_comp(ckpt_ptr, uid, msg->conn_fd,
					      msg->protocol_version);
	unlock_slurmctld(job_read_lock);
	END_TIMER2("_slurm_rpc_checkpoint_comp");

	if (error_code) {
		info("_slurm_rpc_checkpoint_comp %u.%u: %s",
		     ckpt_ptr->job_id, ckpt_ptr->step_id,
		     slurm_strerror(error_code));
	} else {
		info("_slurm_rpc_checkpoint_comp %u.%u %s",
		     ckpt_ptr->job_id, ckpt_ptr->step_id, TIME_STR);
	}
}

inline static void  _slurm_rpc_checkpoint_task_comp(slurm_msg_t * msg)
{
	int error_code = SLURM_SUCCESS;
	DEF_TIMERS;
	checkpoint_task_comp_msg_t *ckpt_ptr;
	/* Locks: read job */
	slurmctld_lock_t job_read_lock = {
		NO_LOCK, READ_LOCK, NO_LOCK, NO_LOCK, NO_LOCK };
	uid_t uid = g_slurm_auth_get_uid(msg->auth_cred,
					 slurmctld_config.auth_info);

	ckpt_ptr = (checkpoint_task_comp_msg_t *) msg->data;
	START_TIMER;
	debug2("Processing RPC: REQUEST_CHECKPOINT_TASK_COMP from uid=%d", uid);

	/* do RPC call and send reply */
	lock_slurmctld(job_read_lock);
	error_code = job_step_checkpoint_task_comp(ckpt_ptr, uid, msg->conn_fd,
						   msg->protocol_version);
	unlock_slurmctld(job_read_lock);
	END_TIMER2("_slurm_rpc_checkpoint_task_comp");

	if (error_code) {
		info("_slurm_rpc_checkpoint_task_comp %u.%u: %s",
		     ckpt_ptr->job_id, ckpt_ptr->step_id,
		     slurm_strerror(error_code));
	} else {
		info("_slurm_rpc_checkpoint_task_comp %u.%u %s",
		     ckpt_ptr->job_id, ckpt_ptr->step_id, TIME_STR);
	}
}

/* Copy an array of type char **, xmalloc() the array and xstrdup() the
 * strings in the array */
extern char **
xduparray(uint32_t size, char ** array)
{
	int i;
	char ** result;

	if (size == 0)
		return (char **)NULL;

	result = (char **) xmalloc(sizeof(char *) * size);
	for (i=0; i<size; i++)
		result[i] = xstrdup(array[i]);

	return result;
}

/* Like xduparray(), but performs one xmalloc().  The output format of this
 * must be identical to _read_data_array_from_file() */
static char **
_xduparray2(uint32_t size, char ** array)
{
	int i, len = 0;
	char *ptr, ** result;

	if (size == 0)
		return (char **) NULL;

	for (i=0; i<size; i++)
		len += (strlen(array[i]) + 1);
	ptr = xmalloc(len);
	result = (char **) xmalloc(sizeof(char *) * size);

	for (i=0; i<size; i++) {
		result[i] = ptr;
		len = strlen(array[i]);
		strcpy(ptr, array[i]);
		ptr += (len + 1);
	}

	return result;
}

/* _launch_batch_step
 * IN: job_desc_msg from _slurm_rpc_submit_batch_job() but with jobid set
 *     which means it's trying to launch within a pre-existing allocation.
 * IN: uid launching this batch job, which has already been validated.
 * OUT: SLURM error code if launch fails, or SLURM_SUCCESS
 */
static int _launch_batch_step(job_desc_msg_t *job_desc_msg, uid_t uid,
			      uint32_t *step_id, uint16_t protocol_version)
{
	struct job_record  *job_ptr;
	time_t now = time(NULL);
	int error_code = SLURM_SUCCESS;

	batch_job_launch_msg_t *launch_msg_ptr;
	agent_arg_t *agent_arg_ptr;
	struct node_record *node_ptr;

	/*
	 * Create a job step. Note that a credential is not necessary,
	 * since the slurmctld will be submitting this job directly to
	 * the slurmd.
	 */
	job_step_create_request_msg_t req_step_msg;
	struct step_record *step_rec;

	if (job_desc_msg->array_inx && job_desc_msg->array_inx[0])
		return ESLURM_INVALID_ARRAY;

	/*
	 * As far as the step record in slurmctld goes, we are just
	 * launching a batch script which will be run on a single
	 * processor on a single node. The actual launch request sent
	 * to the slurmd should contain the proper allocation values
	 * for subsequent srun jobs within the batch script.
	 */
	memset(&req_step_msg, 0, sizeof(job_step_create_request_msg_t));
	req_step_msg.job_id = job_desc_msg->job_id;
	req_step_msg.user_id = uid;
	req_step_msg.min_nodes = 1;
	req_step_msg.max_nodes = 0;
	req_step_msg.cpu_count = 1;
	req_step_msg.num_tasks = 1;
	req_step_msg.task_dist = SLURM_DIST_CYCLIC;
	req_step_msg.name = job_desc_msg->name;

	error_code = step_create(&req_step_msg, &step_rec, true,
				 protocol_version);
	xfree(req_step_msg.node_list);	/* may be set by step_create */

	if (error_code != SLURM_SUCCESS)
		return error_code;

	/*
	 * TODO: check all instances of step_record to ensure there's no
	 * problem with a null switch_job_info pointer.
	 */

	/* Get the allocation in order to construct the batch job
	 * launch request for the slurmd.
	 */

	job_ptr = step_rec->job_ptr;

	/* TODO: need to address batch job step request options such as
	 * the ability to run a batch job on a subset of the nodes in the
	 * current allocation.
	 * TODO: validate the specific batch job request vs. the
	 * existing allocation. Note that subsequent srun steps within
	 * the batch script will work within the full allocation, but
	 * the batch step options can still provide default settings via
	 * environment variables
	 *
	 * NOTE: for now we are *ignoring* most of the job_desc_msg
	 *       allocation-related settings. At some point we
	 *       should perform better error-checking, otherwise
	 *       the submitter will make some invalid assumptions
	 *       about how this job actually ran.
	 */
	job_ptr->time_last_active = now;


	/* Launch the batch job */
	node_ptr = find_first_node_record(job_ptr->node_bitmap);
	if (node_ptr == NULL) {
		delete_step_record(job_ptr, step_rec->step_id);
		return ESLURM_INVALID_JOB_ID;
	}

	/* Initialization of data structures */
	launch_msg_ptr = (batch_job_launch_msg_t *)
		xmalloc(sizeof(batch_job_launch_msg_t));
	launch_msg_ptr->job_id = job_ptr->job_id;
	launch_msg_ptr->step_id = step_rec->step_id;
	launch_msg_ptr->gid = job_ptr->group_id;
	launch_msg_ptr->uid = uid;
	launch_msg_ptr->nodes = xstrdup(job_ptr->alias_list);
	launch_msg_ptr->partition = xstrdup(job_ptr->partition);

	launch_msg_ptr->restart_cnt = job_ptr->restart_cnt;
	if (job_ptr->details) {
		launch_msg_ptr->pn_min_memory = job_ptr->details->
						pn_min_memory;
	}

	if (make_batch_job_cred(launch_msg_ptr, job_ptr, protocol_version)) {
		error("aborting batch step %u.%u", job_ptr->job_id,
		      job_ptr->group_id);
		xfree(launch_msg_ptr->nodes);
		xfree(launch_msg_ptr);
		delete_step_record(job_ptr, step_rec->step_id);
		return SLURM_ERROR;
	}

	launch_msg_ptr->std_err = xstrdup(job_desc_msg->std_err);
	launch_msg_ptr->std_in = xstrdup(job_desc_msg->std_in);
	launch_msg_ptr->std_out = xstrdup(job_desc_msg->std_out);
	launch_msg_ptr->acctg_freq = xstrdup(job_desc_msg->acctg_freq);
	launch_msg_ptr->open_mode = job_desc_msg->open_mode;
	launch_msg_ptr->work_dir = xstrdup(job_desc_msg->work_dir);
	launch_msg_ptr->argc = job_desc_msg->argc;
	launch_msg_ptr->argv = xduparray(job_desc_msg->argc,
					 job_desc_msg->argv);
	launch_msg_ptr->array_job_id = job_ptr->array_job_id;
	launch_msg_ptr->array_task_id = job_ptr->array_task_id;
	launch_msg_ptr->spank_job_env_size = job_ptr->spank_job_env_size;
	launch_msg_ptr->spank_job_env = xduparray(job_ptr->spank_job_env_size,
						  job_ptr->spank_job_env);
	launch_msg_ptr->script = xstrdup(job_desc_msg->script);
	launch_msg_ptr->environment = _xduparray2(job_desc_msg->env_size,
						  job_desc_msg->environment);
	launch_msg_ptr->envc = job_desc_msg->env_size;
	launch_msg_ptr->job_mem = job_desc_msg->pn_min_memory;
	launch_msg_ptr->cpus_per_task = job_desc_msg->cpus_per_task;

	/* job_ptr->total_cpus represents the total number of CPUs available
	 * for this step (overcommit not supported yet). If job_desc_msg
	 * contains a reasonable min_cpus request, use that value;
	 * otherwise default to the allocation processor request.
	 */
	launch_msg_ptr->ntasks = job_ptr->total_cpus;
	if (job_desc_msg->min_cpus > 0 &&
	    job_desc_msg->min_cpus < launch_msg_ptr->ntasks)
		launch_msg_ptr->ntasks = job_desc_msg->min_cpus;

	launch_msg_ptr->num_cpu_groups = job_ptr->job_resrcs->cpu_array_cnt;
	launch_msg_ptr->cpus_per_node  =
		xmalloc(sizeof(uint16_t) * job_ptr->job_resrcs->cpu_array_cnt);
	memcpy(launch_msg_ptr->cpus_per_node,
	       job_ptr->job_resrcs->cpu_array_value,
	       (sizeof(uint16_t) * job_ptr->job_resrcs->cpu_array_cnt));
	launch_msg_ptr->cpu_count_reps  =
		xmalloc(sizeof(uint32_t) * job_ptr->job_resrcs->cpu_array_cnt);
	memcpy(launch_msg_ptr->cpu_count_reps,
	       job_ptr->job_resrcs->cpu_array_reps,
	       (sizeof(uint32_t) * job_ptr->job_resrcs->cpu_array_cnt));
	launch_msg_ptr->select_jobinfo = select_g_select_jobinfo_copy(
		job_ptr->select_jobinfo);

	if (job_desc_msg->profile != ACCT_GATHER_PROFILE_NOT_SET)
		launch_msg_ptr->profile = job_desc_msg->profile;
	else
		launch_msg_ptr->profile = job_ptr->profile;

	/* FIXME: for some reason these CPU arrays total all the CPUs
	 * actually allocated, rather than totaling up to the requested
	 * CPU count for the allocation.
	 * This means that SLURM_TASKS_PER_NODE will not match with
	 * SLURM_NTASKS in the batch script environment.
	 */

	agent_arg_ptr = (agent_arg_t *) xmalloc(sizeof(agent_arg_t));
	agent_arg_ptr->node_count = 1;
	agent_arg_ptr->retry = 0;
	xassert(job_ptr->batch_host);
#ifdef HAVE_FRONT_END
	if (job_ptr->front_end_ptr)
		agent_arg_ptr->protocol_version =
			job_ptr->front_end_ptr->protocol_version;
#else
	if ((node_ptr = find_node_record(job_ptr->batch_host)))
		agent_arg_ptr->protocol_version = node_ptr->protocol_version;
#endif

	agent_arg_ptr->hostlist = hostlist_create(job_ptr->batch_host);
	if (!agent_arg_ptr->hostlist)
		fatal("Invalid batch host: %s", job_ptr->batch_host);
	agent_arg_ptr->msg_type = REQUEST_BATCH_JOB_LAUNCH;
	agent_arg_ptr->msg_args = (void *) launch_msg_ptr;

	/* Launch the RPC via agent */
	agent_queue_request(agent_arg_ptr);

	*step_id = step_rec->step_id;
	return SLURM_SUCCESS;
}

inline static void  _slurm_rpc_trigger_clear(slurm_msg_t * msg)
{
	int rc;
	uid_t uid = g_slurm_auth_get_uid(msg->auth_cred,
					 slurmctld_config.auth_info);
	trigger_info_msg_t * trigger_ptr = (trigger_info_msg_t *) msg->data;
	DEF_TIMERS;

	START_TIMER;
	debug("Processing RPC: REQUEST_TRIGGER_CLEAR from uid=%d", uid);

	rc = trigger_clear(uid, trigger_ptr);
	END_TIMER2("_slurm_rpc_trigger_clear");

	slurm_send_rc_msg(msg, rc);
}

inline static void  _slurm_rpc_trigger_get(slurm_msg_t * msg)
{
	uid_t uid = g_slurm_auth_get_uid(msg->auth_cred,
					 slurmctld_config.auth_info);
	trigger_info_msg_t *resp_data;
	trigger_info_msg_t * trigger_ptr = (trigger_info_msg_t *) msg->data;
	slurm_msg_t response_msg;
	DEF_TIMERS;

	START_TIMER;
	debug("Processing RPC: REQUEST_TRIGGER_GET from uid=%d", uid);

	resp_data = trigger_get(uid, trigger_ptr);
	END_TIMER2("_slurm_rpc_trigger_get");

	slurm_msg_t_init(&response_msg);
	response_msg.flags = msg->flags;
	response_msg.protocol_version = msg->protocol_version;
	response_msg.address  = msg->address;
	response_msg.msg_type = RESPONSE_TRIGGER_GET;
	response_msg.data     = resp_data;
	slurm_send_node_msg(msg->conn_fd, &response_msg);
	slurm_free_trigger_msg(resp_data);
}

inline static void  _slurm_rpc_trigger_set(slurm_msg_t * msg)
{
	int rc;
	uid_t uid = g_slurm_auth_get_uid(msg->auth_cred,
					 slurmctld_config.auth_info);
	gid_t gid = g_slurm_auth_get_gid(msg->auth_cred,
					 slurmctld_config.auth_info);
	trigger_info_msg_t * trigger_ptr = (trigger_info_msg_t *) msg->data;
	DEF_TIMERS;

	START_TIMER;
	debug("Processing RPC: REQUEST_TRIGGER_SET from uid=%d", uid);

	rc = trigger_set(uid, gid, trigger_ptr);
	END_TIMER2("_slurm_rpc_trigger_set");

	slurm_send_rc_msg(msg, rc);
}

inline static void  _slurm_rpc_trigger_pull(slurm_msg_t * msg)
{
	int rc;
	uid_t uid = g_slurm_auth_get_uid(msg->auth_cred,
					 slurmctld_config.auth_info);
	trigger_info_msg_t * trigger_ptr = (trigger_info_msg_t *) msg->data;
	DEF_TIMERS;

	START_TIMER;

	/* NOTE: No locking required here, trigger_pull only needs to lock
	 * it's own internal trigger structure */
	debug("Processing RPC: REQUEST_TRIGGER_PULL from uid=%u",
	      (unsigned int) uid);
	if (!validate_slurm_user(uid)) {
		rc = ESLURM_USER_ID_MISSING;
		error("Security violation, REQUEST_TRIGGER_PULL RPC "
		      "from uid=%d",
		      uid);
	} else
		rc = trigger_pull(trigger_ptr);
	END_TIMER2("_slurm_rpc_trigger_pull");

	slurm_send_rc_msg(msg, rc);
}

inline static void  _slurm_rpc_get_topo(slurm_msg_t * msg)
{
	topo_info_response_msg_t *topo_resp_msg;
	slurm_msg_t response_msg;
	int i;
	/* Locks: read node lock */
	slurmctld_lock_t node_read_lock = {
		NO_LOCK, NO_LOCK, READ_LOCK, NO_LOCK, NO_LOCK };
	DEF_TIMERS;

	START_TIMER;
	lock_slurmctld(node_read_lock);
	topo_resp_msg = xmalloc(sizeof(topo_info_response_msg_t));
	topo_resp_msg->record_count = switch_record_cnt;
	topo_resp_msg->topo_array = xmalloc(sizeof(topo_info_t) *
					    topo_resp_msg->record_count);
	for (i=0; i<topo_resp_msg->record_count; i++) {
		topo_resp_msg->topo_array[i].level      =
			switch_record_table[i].level;
		topo_resp_msg->topo_array[i].link_speed =
			switch_record_table[i].link_speed;
		topo_resp_msg->topo_array[i].name       =
			xstrdup(switch_record_table[i].name);
		topo_resp_msg->topo_array[i].nodes      =
			xstrdup(switch_record_table[i].nodes);
		topo_resp_msg->topo_array[i].switches   =
			xstrdup(switch_record_table[i].switches);
	}
	unlock_slurmctld(node_read_lock);
	END_TIMER2("_slurm_rpc_get_topo");

	slurm_msg_t_init(&response_msg);
	response_msg.flags = msg->flags;
	response_msg.protocol_version = msg->protocol_version;
	response_msg.address  = msg->address;
	response_msg.msg_type = RESPONSE_TOPO_INFO;
	response_msg.data     = topo_resp_msg;
	slurm_send_node_msg(msg->conn_fd, &response_msg);
	slurm_free_topo_info_msg(topo_resp_msg);
}

inline static void  _slurm_rpc_get_powercap(slurm_msg_t * msg)
{
	powercap_info_msg_t *powercap_resp_msg, *ptr;
	slurm_msg_t response_msg;
	/* Locks: read config lock */
	slurmctld_lock_t config_read_lock = {
		READ_LOCK, NO_LOCK, NO_LOCK, NO_LOCK, NO_LOCK };
	DEF_TIMERS;

	START_TIMER;
	lock_slurmctld(config_read_lock);
	powercap_resp_msg = xmalloc(sizeof(powercap_info_msg_t));
	ptr = powercap_resp_msg;
	ptr->power_cap = powercap_get_cluster_current_cap();
	ptr->min_watts = powercap_get_cluster_min_watts();
	ptr->cur_max_watts = powercap_get_cluster_current_max_watts();
	ptr->adj_max_watts = powercap_get_cluster_adjusted_max_watts();
	ptr->max_watts = powercap_get_cluster_max_watts();
	unlock_slurmctld(config_read_lock);
	END_TIMER2("_slurm_rpc_get_powercap");

	slurm_msg_t_init(&response_msg);
	response_msg.flags = msg->flags;
	response_msg.protocol_version = msg->protocol_version;
	response_msg.address  = msg->address;
	response_msg.msg_type = RESPONSE_POWERCAP_INFO;
	response_msg.data     = powercap_resp_msg;
	slurm_send_node_msg(msg->conn_fd, &response_msg);
	slurm_free_powercap_info_msg(powercap_resp_msg);
}

inline static void  _slurm_rpc_job_notify(slurm_msg_t * msg)
{
	int error_code;
	/* Locks: read job */
	slurmctld_lock_t job_read_lock = {
		NO_LOCK, READ_LOCK, NO_LOCK, NO_LOCK, NO_LOCK };
	uid_t uid = g_slurm_auth_get_uid(msg->auth_cred,
					 slurmctld_config.auth_info);
	job_notify_msg_t * notify_msg = (job_notify_msg_t *) msg->data;
	struct job_record *job_ptr;
	DEF_TIMERS;

	START_TIMER;
	debug("Processing RPC: REQUEST_JOB_NOTIFY from uid=%d", uid);

	/* do RPC call */
	lock_slurmctld(job_read_lock);
	job_ptr = find_job_record(notify_msg->job_id);
	if (!job_ptr)
		error_code = ESLURM_INVALID_JOB_ID;
	else if ((job_ptr->user_id == uid) || validate_slurm_user(uid))
		error_code = srun_user_message(job_ptr, notify_msg->message);
	else {
		error_code = ESLURM_USER_ID_MISSING;
		error("Security violation, REQUEST_JOB_NOTIFY RPC "
		      "from uid=%d for jobid %u owner %d",
		      uid, notify_msg->job_id, job_ptr->user_id);
	}
	unlock_slurmctld(job_read_lock);

	END_TIMER2("_slurm_rpc_job_notify");
	slurm_send_rc_msg(msg, error_code);
}

inline static void  _slurm_rpc_set_debug_flags(slurm_msg_t *msg)
{
	uid_t uid = g_slurm_auth_get_uid(msg->auth_cred,
					 slurmctld_config.auth_info);
	slurmctld_lock_t config_write_lock =
		{ WRITE_LOCK, NO_LOCK, NO_LOCK, NO_LOCK, NO_LOCK };
	set_debug_flags_msg_t *request_msg =
		(set_debug_flags_msg_t *) msg->data;
	uint64_t debug_flags;
	char *flag_string;

	debug2("Processing RPC: REQUEST_SET_DEBUG_FLAGS from uid=%d", uid);
	if (!validate_super_user(uid)) {
		error("set debug flags request from non-super user uid=%d",
		      uid);
		slurm_send_rc_msg(msg, EACCES);
		return;
	}

	lock_slurmctld (config_write_lock);
	debug_flags  = slurmctld_conf.debug_flags;
	debug_flags &= (~request_msg->debug_flags_minus);
	debug_flags |= request_msg->debug_flags_plus;
	slurm_set_debug_flags(debug_flags);
	slurmctld_conf.last_update = time(NULL);

	/* Reset cached debug_flags values */
	log_set_debug_flags();
	gs_reconfig();
	gres_plugin_reconfig(NULL);
	acct_storage_g_reconfig(acct_db_conn, 0);
	priority_g_reconfig(false);
	select_g_reconfigure();
	(void) slurm_sched_g_reconfig();
	(void) switch_g_reconfig();

	unlock_slurmctld (config_write_lock);
	flag_string = debug_flags2str(debug_flags);
	info("Set DebugFlags to %s", flag_string ? flag_string : "none");
	xfree(flag_string);
	slurm_send_rc_msg(msg, SLURM_SUCCESS);
}

inline static void  _slurm_rpc_set_debug_level(slurm_msg_t *msg)
{
	int debug_level, old_debug_level;
	uid_t uid = g_slurm_auth_get_uid(msg->auth_cred,
					 slurmctld_config.auth_info);
	slurmctld_lock_t config_write_lock =
		{ WRITE_LOCK, NO_LOCK, NO_LOCK, NO_LOCK, NO_LOCK };
	set_debug_level_msg_t *request_msg =
		(set_debug_level_msg_t *) msg->data;
	log_options_t log_opts = LOG_OPTS_INITIALIZER;
	slurm_ctl_conf_t *conf;

	debug2("Processing RPC: REQUEST_SET_DEBUG_LEVEL from uid=%d", uid);
	if (!validate_super_user(uid)) {
		error("set debug level request from non-super user uid=%d",
		      uid);
		slurm_send_rc_msg(msg, EACCES);
		return;
	}

	/* NOTE: not offset by LOG_LEVEL_INFO, since it's inconveniet
	 * to provide negative values for scontrol */
	debug_level = MIN (request_msg->debug_level, (LOG_LEVEL_END - 1));
	debug_level = MAX (debug_level, LOG_LEVEL_QUIET);

	lock_slurmctld (config_write_lock);
	if (slurmctld_config.daemonize) {
		log_opts.stderr_level = LOG_LEVEL_QUIET;
		if (slurmctld_conf.slurmctld_logfile) {
			log_opts.logfile_level = debug_level;
			log_opts.syslog_level = LOG_LEVEL_QUIET;
		} else {
			log_opts.syslog_level = debug_level;
			log_opts.logfile_level = LOG_LEVEL_QUIET;
		}
	} else {
		log_opts.syslog_level = LOG_LEVEL_QUIET;
		log_opts.stderr_level = debug_level;
		if (slurmctld_conf.slurmctld_logfile)
			log_opts.logfile_level = debug_level;
		else
			log_opts.logfile_level = LOG_LEVEL_QUIET;
	}
	log_alter(log_opts, LOG_DAEMON, slurmctld_conf.slurmctld_logfile);
	unlock_slurmctld (config_write_lock);

	conf = slurm_conf_lock();
	old_debug_level = conf->slurmctld_debug;
	conf->slurmctld_debug = debug_level;
	slurm_conf_unlock();
	slurmctld_conf.last_update = time(NULL);
	if (debug_level != old_debug_level)
		info("Set debug level to %d", debug_level);

	slurm_send_rc_msg(msg, SLURM_SUCCESS);
}

inline static void  _slurm_rpc_set_schedlog_level(slurm_msg_t *msg)
{
	int schedlog_level, old_schedlog_level;
	uid_t uid = g_slurm_auth_get_uid(msg->auth_cred,
					 slurmctld_config.auth_info);
	slurmctld_lock_t config_read_lock =
		{ READ_LOCK, NO_LOCK, NO_LOCK, NO_LOCK, NO_LOCK };
	set_debug_level_msg_t *request_msg =
		(set_debug_level_msg_t *) msg->data;
	log_options_t log_opts = SCHEDLOG_OPTS_INITIALIZER;
	slurm_ctl_conf_t *conf;

	debug2("Processing RPC: REQUEST_SET_SCHEDLOG_LEVEL from uid=%d", uid);
	if (!validate_super_user(uid)) {
		error("set scheduler log level request from non-super user "
		      "uid=%d", uid);
		slurm_send_rc_msg(msg, EACCES);
		return;
	}

	/*
	 * If slurmctld_conf.sched_logfile is NULL, then this operation
	 *  will fail, since there is no sched logfile for which to alter
	 *  the log level. (Calling sched_log_alter with a NULL filename
	 *  is likely to cause a segfault at the next sched log call)
	 *  So just give up and return "Operation Disabled"
	 */
	if (slurmctld_conf.sched_logfile == NULL) {
		error("set scheduler log level failed: no log file!");
		slurm_send_rc_msg (msg, ESLURM_DISABLED);
		return;
	}

	schedlog_level = MIN (request_msg->debug_level, (LOG_LEVEL_QUIET + 1));
	schedlog_level = MAX (schedlog_level, LOG_LEVEL_QUIET);

	lock_slurmctld (config_read_lock);
	log_opts.logfile_level = schedlog_level;
	sched_log_alter(log_opts, LOG_DAEMON, slurmctld_conf.sched_logfile);
	unlock_slurmctld (config_read_lock);

	conf = slurm_conf_lock();
	old_schedlog_level = conf->sched_log_level;
	conf->sched_log_level = schedlog_level;
	slurm_conf_unlock();
	slurmctld_conf.last_update = time(NULL);
	if (schedlog_level != old_schedlog_level)
		info("sched: Set scheduler log level to %d", schedlog_level);

	slurm_send_rc_msg(msg, SLURM_SUCCESS);
}

static int _find_update_object_in_list(void *x, void *key)
{
	slurmdb_update_object_t *object = (slurmdb_update_object_t *)x;
	slurmdb_update_type_t type = *(slurmdb_update_type_t *)key;

	if (object->type == type)
		return 1;

	return 0;
}

inline static void  _slurm_rpc_accounting_update_msg(slurm_msg_t *msg)
{
	int rc = SLURM_SUCCESS;
	uid_t uid = g_slurm_auth_get_uid(msg->auth_cred,
					 slurmctld_config.auth_info);
	accounting_update_msg_t *update_ptr =
		(accounting_update_msg_t *) msg->data;
	bool sent_rc = false;
	DEF_TIMERS;

	START_TIMER;
	debug2("Processing RPC: ACCOUNTING_UPDATE_MSG from uid=%d", uid);

	if (!validate_super_user(uid)) {
		error("Update Association request from non-super user uid=%d",
		      uid);
		slurm_send_rc_msg(msg, EACCES);
		return;
	}

	/* Send message back to the caller letting him know we got it.
	   There is no need to wait since the end result would be the
	   same if we wait or not since the update has already
	   happened in the database.
	*/

	slurm_send_rc_msg(msg, rc);

	if (update_ptr->update_list && list_count(update_ptr->update_list)) {
		slurmdb_update_object_t *object;

		slurmdb_update_type_t fed_type = SLURMDB_UPDATE_FEDS;
		if ((object = list_find_first(update_ptr->update_list,
					      _find_update_object_in_list,
					      &fed_type))) {
#if HAVE_SYS_PRCTL_H
			if (prctl(PR_SET_NAME, "fedmgr", NULL, NULL, NULL) < 0){
				error("%s: cannot set my name to %s %m",
				      __func__, "fedmgr");
			}
#endif
			fed_mgr_update_feds(object);
		}

		object = list_peek(update_ptr->update_list);
		if (object->type != SLURMDB_ADD_TRES) {
			/* If not specific message types, send message back
			 * to the caller immediately letting him know we got it.
			 * In most cases there is no need to wait since the end
			 * result would be the same if we wait or not
			 * since the update has already happened in
			 * the database.
			 */
			slurm_send_rc_msg(msg, rc);
			sent_rc = true;
		}
		rc = assoc_mgr_update(update_ptr->update_list, 0);
	}

	END_TIMER2("_slurm_rpc_accounting_update_msg");

	if (sent_rc) {
		if (rc != SLURM_SUCCESS)
			error("assoc_mgr_update gave error: %s",
			      slurm_strerror(rc));
	} else {
		info("sending after");
		slurm_send_rc_msg(msg, rc);
	}

}

/* _slurm_rpc_reboot_nodes - process RPC to schedule nodes reboot */
inline static void _slurm_rpc_reboot_nodes(slurm_msg_t * msg)
{
	int rc;
	uid_t uid = g_slurm_auth_get_uid(msg->auth_cred,
					 slurmctld_config.auth_info);
#ifndef HAVE_FRONT_END
	int i;
	struct node_record *node_ptr;
	reboot_msg_t *reboot_msg = (reboot_msg_t *)msg->data;
	char *nodelist = NULL;
	bitstr_t *bitmap = NULL;
	/* Locks: write node lock */
	slurmctld_lock_t node_write_lock = {
		NO_LOCK, NO_LOCK, WRITE_LOCK, NO_LOCK, NO_LOCK };
#endif
	DEF_TIMERS;

	START_TIMER;
	debug2("Processing RPC: REQUEST_REBOOT_NODES from uid=%d", uid);
	if (!validate_super_user(uid)) {
		error("Security violation, REBOOT_NODES RPC from uid=%d", uid);
		slurm_send_rc_msg(msg, EACCES);
		return;
	}
#ifdef HAVE_FRONT_END
	rc = ESLURM_NOT_SUPPORTED;
#else
	/* do RPC call */
	if (reboot_msg)
		nodelist = reboot_msg->node_list;
	if (!nodelist || !xstrcasecmp(nodelist, "ALL")) {
		bitmap = bit_alloc(node_record_count);
		bit_nset(bitmap, 0, (node_record_count - 1));
	} else if (node_name2bitmap(nodelist, false, &bitmap) != 0) {
		FREE_NULL_BITMAP(bitmap);
		error("Invalid node list in REBOOT_NODES request");
		slurm_send_rc_msg(msg, ESLURM_INVALID_NODE_NAME);
		return;
	}

	lock_slurmctld(node_write_lock);
	for (i = 0, node_ptr = node_record_table_ptr;
	     i < node_record_count; i++, node_ptr++) {
		if (bit_test(bitmap, i) == 0)
			continue;
		if (IS_NODE_MAINT(node_ptr)) /* already on maintenance */
			continue;
		if (IS_NODE_FUTURE(node_ptr) || IS_NODE_DOWN(node_ptr))
			continue;
		if (IS_NODE_CLOUD(node_ptr) && IS_NODE_POWER_SAVE(node_ptr))
			continue;
		node_ptr->node_state |= NODE_STATE_MAINT;
		want_nodes_reboot = true;
	}

	if (want_nodes_reboot == true)
		schedule_node_save();

	unlock_slurmctld(node_write_lock);
	FREE_NULL_BITMAP(bitmap);
	rc = SLURM_SUCCESS;
#endif
	END_TIMER2("_slurm_rpc_reboot_nodes");
	slurm_send_rc_msg(msg, rc);
}

inline static void  _slurm_rpc_accounting_first_reg(slurm_msg_t *msg)
{
	uid_t uid = g_slurm_auth_get_uid(msg->auth_cred,
					 slurmctld_config.auth_info);
	time_t event_time = time(NULL);

	DEF_TIMERS;

	START_TIMER;
	debug2("Processing RPC: ACCOUNTING_FIRST_REG from uid=%d", uid);
	if (!validate_super_user(uid)) {
		error("First Registration request from non-super user uid=%d",
		      uid);
		return;
	}

	send_all_to_accounting(event_time);

	END_TIMER2("_slurm_rpc_accounting_first_reg");
}

inline static void  _slurm_rpc_accounting_register_ctld(slurm_msg_t *msg)
{
	uid_t uid = g_slurm_auth_get_uid(msg->auth_cred,
					 slurmctld_config.auth_info);

	DEF_TIMERS;

	START_TIMER;
	debug2("Processing RPC: ACCOUNTING_REGISTER_CTLD from uid=%d", uid);
	if (!validate_super_user(uid)) {
		error("Registration request from non-super user uid=%d",
		      uid);
		return;
	}

	clusteracct_storage_g_register_ctld(acct_db_conn,
					    slurmctld_conf.slurmctld_port);

	END_TIMER2("_slurm_rpc_accounting_register_ctld");
}

inline static void _slurm_rpc_dump_spank(slurm_msg_t * msg)
{
	int rc = SLURM_SUCCESS;
	spank_env_request_msg_t *spank_req_msg = (spank_env_request_msg_t *)
						 msg->data;
	spank_env_responce_msg_t *spank_resp_msg = NULL;
	/* Locks: read job */
	slurmctld_lock_t job_read_lock = {
		NO_LOCK, READ_LOCK, NO_LOCK, NO_LOCK, NO_LOCK };
	uid_t uid = g_slurm_auth_get_uid(msg->auth_cred,
					 slurmctld_config.auth_info);
	slurm_msg_t response_msg;
	DEF_TIMERS;

	START_TIMER;
	debug("Processing RPC: REQUEST_SPANK_ENVIRONMENT from uid=%d JobId=%u",
	      uid, spank_req_msg->job_id);
	if (!validate_slurm_user(uid)) {
		rc = ESLURM_USER_ID_MISSING;
		error("Security violation, REQUEST_SPANK_ENVIRONMENT RPC "
		      "from uid=%d", uid);
	}

	if (rc == SLURM_SUCCESS) {
		/* do RPC call */
		struct job_record *job_ptr;
		uint32_t i;

		lock_slurmctld(job_read_lock);
		job_ptr = find_job_record(spank_req_msg->job_id);
		if (job_ptr) {
			spank_resp_msg =
				xmalloc(sizeof(spank_env_responce_msg_t));
			spank_resp_msg->spank_job_env_size =
				job_ptr->spank_job_env_size;
			spank_resp_msg->spank_job_env = xmalloc(
				spank_resp_msg->spank_job_env_size *
				sizeof(char *));
			for (i = 0; i < spank_resp_msg->spank_job_env_size; i++)
				spank_resp_msg->spank_job_env[i] = xstrdup(
					job_ptr->spank_job_env[i]);
		} else {
			rc = ESLURM_INVALID_JOB_ID;
		}
		unlock_slurmctld(job_read_lock);
	}
	END_TIMER2("_slurm_rpc_dump_spank");

	if (rc == SLURM_SUCCESS) {
		slurm_msg_t_init(&response_msg);
		response_msg.flags = msg->flags;
		response_msg.protocol_version = msg->protocol_version;
		response_msg.address  = msg->address;
		response_msg.msg_type = RESPONCE_SPANK_ENVIRONMENT;
		response_msg.data     = spank_resp_msg;
		slurm_send_node_msg(msg->conn_fd, &response_msg);
		slurm_free_spank_env_responce_msg(spank_resp_msg);
	} else {
		slurm_send_rc_msg(msg, rc);
	}
}

static void _clear_rpc_stats(void)
{
	int i;

	slurm_mutex_lock(&rpc_mutex);
	for (i = 0; i < rpc_type_size; i++) {
		rpc_type_cnt[i] = 0;
		rpc_type_id[i] = 0;
		rpc_type_time[i] = 0;
	}
	for (i = 0; i < rpc_user_size; i++) {
		rpc_user_cnt[i] = 0;
		rpc_user_id[i] = 0;
		rpc_user_time[i] = 0;
	}
	slurm_mutex_unlock(&rpc_mutex);
}

static void _pack_rpc_stats(int resp, char **buffer_ptr, int *buffer_size,
			    uint16_t protocol_version)
{
	uint32_t i;
	Buf buffer;

	slurm_mutex_lock(&rpc_mutex);
	buffer = create_buf(*buffer_ptr, *buffer_size);
	set_buf_offset(buffer, *buffer_size);
	for (i = 0; i < rpc_type_size; i++) {
		if (rpc_type_id[i] == 0)
			break;
	}
	pack32(i, buffer);
	pack16_array(rpc_type_id,   i, buffer);
	pack32_array(rpc_type_cnt,  i, buffer);
	pack64_array(rpc_type_time, i, buffer);

	for (i = 1; i < rpc_user_size; i++) {
		if (rpc_user_id[i] == 0)
			break;
	}
	pack32(i, buffer);
	pack32_array(rpc_user_id,   i, buffer);
	pack32_array(rpc_user_cnt,  i, buffer);
	pack64_array(rpc_user_time, i, buffer);
	slurm_mutex_unlock(&rpc_mutex);

	*buffer_size = get_buf_offset(buffer);
	buffer_ptr[0] = xfer_buf_data(buffer);
}

/* _slurm_rpc_dump_stats - process RPC for statistics information */
inline static void _slurm_rpc_dump_stats(slurm_msg_t * msg)
{
	char *dump;
	int dump_size;
	stats_info_request_msg_t *request_msg;
	slurm_msg_t response_msg;
	uid_t uid = g_slurm_auth_get_uid(msg->auth_cred,
					 slurmctld_config.auth_info);

	request_msg = (stats_info_request_msg_t *)msg->data;

	if ((request_msg->command_id == STAT_COMMAND_RESET) &&
	    !validate_operator(uid)) {
		error("Security violation: REQUEST_STATS_INFO reset "
		      "from uid=%d", uid);
		slurm_send_rc_msg(msg, ESLURM_ACCESS_DENIED);
		return;
	}

	debug2("Processing RPC: REQUEST_STATS_INFO (command: %u)",
	       request_msg->command_id);

	slurm_msg_t_init(&response_msg);
	response_msg.protocol_version = msg->protocol_version;
	response_msg.address = msg->address;
	response_msg.msg_type = RESPONSE_STATS_INFO;

	if (request_msg->command_id == STAT_COMMAND_RESET) {
		reset_stats(1);
		_clear_rpc_stats();
		pack_all_stat(0, &dump, &dump_size, msg->protocol_version);
		_pack_rpc_stats(0, &dump, &dump_size, msg->protocol_version);
		response_msg.data = dump;
		response_msg.data_size = dump_size;
	} else {
		pack_all_stat(1, &dump, &dump_size, msg->protocol_version);
		_pack_rpc_stats(1, &dump, &dump_size, msg->protocol_version);
		response_msg.data = dump;
		response_msg.data_size = dump_size;
	}

	/* send message */
	slurm_send_node_msg(msg->conn_fd, &response_msg);
	xfree(dump);
}

/* _slurm_rpc_dump_licenses()
 *
 * Pack the io buffer and send it back to the library.
 */
inline static void
_slurm_rpc_dump_licenses(slurm_msg_t * msg)
{
	DEF_TIMERS;
	char *dump;
	int dump_size;
	slurm_msg_t response_msg;
	license_info_request_msg_t  *lic_req_msg;
	uid_t uid = g_slurm_auth_get_uid(msg->auth_cred,
					 slurmctld_config.auth_info);

	START_TIMER;
	debug2("%s: Processing RPC: REQUEST_LICENSE_INFO uid=%d",
	       __func__, uid);
	lic_req_msg = (license_info_request_msg_t *)msg->data;

	if ((lic_req_msg->last_update - 1) >= last_license_update) {
		/* Dont send unnecessary data
		 */
		debug2("%s: no change SLURM_NO_CHANGE_IN_DATA", __func__);
		slurm_send_rc_msg(msg, SLURM_NO_CHANGE_IN_DATA);

		return;
	}

	get_all_license_info(&dump, &dump_size, uid, msg->protocol_version);

	END_TIMER2("_slurm_rpc_dump_licenses");
	debug2("%s: size=%d %s", __func__, dump_size, TIME_STR);

	/* init response_msg structure
	 */
	slurm_msg_t_init(&response_msg);

	response_msg.flags = msg->flags;
	response_msg.protocol_version = msg->protocol_version;
	response_msg.address = msg->address;
	response_msg.msg_type = RESPONSE_LICENSE_INFO;
	response_msg.data = dump;
	response_msg.data_size = dump_size;

	/* send message
	 */
	slurm_send_node_msg(msg->conn_fd, &response_msg);
	xfree(dump);
	/* Ciao!
	 */
}

/* Free memory used to track RPC usage by type and user */
extern void free_rpc_stats(void)
{
	slurm_mutex_lock(&rpc_mutex);
	xfree(rpc_type_cnt);
	xfree(rpc_type_id);
	xfree(rpc_type_time);
	rpc_type_size = 0;

	xfree(rpc_user_cnt);
	xfree(rpc_user_id);
	xfree(rpc_user_time);
	rpc_user_size = 0;
	slurm_mutex_unlock(&rpc_mutex);
}

/* _slurm_rpc_kill_job2()
 */
inline static void
_slurm_rpc_kill_job2(slurm_msg_t *msg)
{
	static int active_rpc_cnt = 0;
	DEF_TIMERS;
	job_step_kill_msg_t *kill;
	slurmctld_lock_t lock = {READ_LOCK, WRITE_LOCK,
				 WRITE_LOCK, NO_LOCK, NO_LOCK };
	uid_t uid;
	int cc;

	kill =	(job_step_kill_msg_t *)msg->data;
	uid = g_slurm_auth_get_uid(msg->auth_cred,
				   slurmctld_config.auth_info);

	START_TIMER;
	info("%s: REQUEST_KILL_JOB job %s uid %d",
	     __func__, kill->sjob_id, uid);

	_throttle_start(&active_rpc_cnt);
	lock_slurmctld(lock);
	cc = job_str_signal(kill->sjob_id,
			    kill->signal,
			    kill->flags,
			    uid,
			    0);
	unlock_slurmctld(lock);
	_throttle_fini(&active_rpc_cnt);

	if (cc == ESLURM_ALREADY_DONE) {
		debug2("%s: job_str_signal() job %s sig %d returned %s",
		       __func__, kill->sjob_id,
		       kill->signal, slurm_strerror(cc));
	} else if (cc != SLURM_SUCCESS) {
		info("%s: job_str_signal() job %s sig %d returned %s",
		     __func__, kill->sjob_id,
		     kill->signal, slurm_strerror(cc));
	} else {
		slurmctld_diag_stats.jobs_canceled++;
	}

	slurm_send_rc_msg(msg, cc);

	END_TIMER2("_slurm_rpc_kill_job2");
}

/* Return the number of micro-seconds between now and argument "tv" */
static int _delta_tv(struct timeval *tv)
{
	struct timeval now = {0, 0};
	int delta_t;

	if (gettimeofday(&now, NULL))
		return 1;		/* Some error */

	delta_t  = (now.tv_sec - tv->tv_sec) * 1000000;
	delta_t += (now.tv_usec - tv->tv_usec);
	return delta_t;
}

/* The batch messages when made for the comp_msg need to be freed
 * differently than the normal free, so do that here.
 */
static void _slurmctld_free_comp_msg_list(void *x)
{
	slurm_msg_t *msg = (slurm_msg_t*)x;
	if (msg) {
		if (msg->msg_type == REQUEST_BATCH_JOB_LAUNCH) {
			slurmctld_free_batch_job_launch_msg(msg->data);
			msg->data = NULL;
		}

		slurm_free_comp_msg_list(msg);
	}
}


static void  _slurm_rpc_composite_msg(slurm_msg_t *msg)
{
	static time_t config_update = 0;
	static bool defer_sched = false;
	static int sched_timeout = 0;
	static int active_rpc_cnt = 0;
	struct timeval start_tv;
	bool run_scheduler = false;
	composite_msg_t *comp_msg, comp_resp_msg;
	/* Locks: Read configuration, write job, write node */
	slurmctld_lock_t job_write_lock = {
		READ_LOCK, WRITE_LOCK, WRITE_LOCK, NO_LOCK, NO_LOCK };

	memset(&comp_resp_msg, 0, sizeof(composite_msg_t));
	comp_resp_msg.msg_list = list_create(_slurmctld_free_comp_msg_list);

	comp_msg = (composite_msg_t *) msg->data;

	if (slurmctld_conf.debug_flags & DEBUG_FLAG_ROUTE)
		info("Processing RPC: MESSAGE_COMPOSITE msg with %d messages",
		     comp_msg->msg_list ? list_count(comp_msg->msg_list) : 0);

	if (config_update != slurmctld_conf.last_update) {
		char *sched_params = slurm_get_sched_params();
		int time_limit;
		char *tmp_ptr;

		defer_sched = (sched_params && strstr(sched_params, "defer"));

		time_limit = slurm_get_msg_timeout() / 2;
		if (sched_params &&
		    (tmp_ptr = strstr(sched_params, "max_sched_time="))) {
			sched_timeout = atoi(tmp_ptr + 15);
			if ((sched_timeout <= 0) ||
			    (sched_timeout > time_limit)) {
				error("Invalid max_sched_time: %d",
				      sched_timeout);
				sched_timeout = 0;
			}
		}

		if (sched_timeout == 0) {
			sched_timeout = MAX(time_limit, 1);
			sched_timeout = MIN(sched_timeout, 2);
			sched_timeout *= 1000000;
		}
		xfree(sched_params);
		config_update = slurmctld_conf.last_update;
	}

	_throttle_start(&active_rpc_cnt);
	lock_slurmctld(job_write_lock);
	gettimeofday(&start_tv, NULL);
	_slurm_rpc_comp_msg_list(comp_msg, &run_scheduler,
				 comp_resp_msg.msg_list, &start_tv,
				 sched_timeout);
	unlock_slurmctld(job_write_lock);
	_throttle_fini(&active_rpc_cnt);

	if (list_count(comp_resp_msg.msg_list)) {
		slurm_msg_t resp_msg;
		slurm_msg_t_init(&resp_msg);
		resp_msg.flags    = msg->flags;
		resp_msg.protocol_version = msg->protocol_version;
		memcpy(&resp_msg.address, &comp_msg->sender,
		       sizeof(slurm_addr_t));
		resp_msg.msg_type = RESPONSE_MESSAGE_COMPOSITE;
		resp_msg.data     = &comp_resp_msg;
		slurm_send_only_node_msg(&resp_msg);
	}
	FREE_NULL_LIST(comp_resp_msg.msg_list);

	/* Functions below provide their own locking */
	if (run_scheduler) {
		/*
		 * In defer mode, avoid triggering the scheduler logic
		 * for every epilog complete message.
		 * As one epilog message is sent from every node of each
		 * job at termination, the number of simultaneous schedule
		 * calls can be very high for large machine or large number
		 * of managed jobs.
		 */
		if (!LOTS_OF_AGENTS && !defer_sched)
			(void) schedule(0);	/* Has own locking */
		schedule_node_save();		/* Has own locking */
		schedule_job_save();		/* Has own locking */
	}
}

static void  _slurm_rpc_comp_msg_list(composite_msg_t * comp_msg,
				      bool *run_scheduler,
				      List msg_list_in,
				      struct timeval *start_tv,
				      int timeout)
{
	ListIterator itr;
	slurm_msg_t *next_msg;
	composite_msg_t *ncomp_msg;
	composite_msg_t *comp_resp_msg;
	/* Locks: Read configuration, write job, write node */
	slurmctld_lock_t job_write_lock = {
		READ_LOCK, WRITE_LOCK, WRITE_LOCK, NO_LOCK, NO_LOCK };
	DEF_TIMERS;

	START_TIMER;

	itr = list_iterator_create(comp_msg->msg_list);
	while ((next_msg = list_next(itr))) {
		if (_delta_tv(start_tv) >= timeout) {
			END_TIMER;
			if (slurmctld_conf.debug_flags & DEBUG_FLAG_ROUTE)
				info("composite message processing "
				     "yielding locks after running for %s",
				     TIME_STR);
			unlock_slurmctld(job_write_lock);
			usleep(10);
			lock_slurmctld(job_write_lock);
			gettimeofday(start_tv, NULL);
			START_TIMER;
		}
		/* The ret_list is used by slurm_send_rc_msg to house
		   replys going back to the nodes.
		*/
		FREE_NULL_LIST(next_msg->ret_list);
		next_msg->ret_list = msg_list_in;
		switch (next_msg->msg_type) {
		case MESSAGE_COMPOSITE:
			comp_resp_msg = xmalloc(sizeof(composite_msg_t));
			comp_resp_msg->msg_list =
				list_create(_slurmctld_free_comp_msg_list);

			ncomp_msg = (composite_msg_t *) next_msg->data;
			if (slurmctld_conf.debug_flags & DEBUG_FLAG_ROUTE)
				info("Processing embedded MESSAGE_COMPOSITE "
				     "msg with %d direct "
				     "messages", ncomp_msg->msg_list ?
				     list_count(ncomp_msg->msg_list) : 0);
			_slurm_rpc_comp_msg_list(ncomp_msg, run_scheduler,
						 comp_resp_msg->msg_list,
						 start_tv, timeout);
			if (list_count(comp_resp_msg->msg_list)) {
				slurm_msg_t *resp_msg =
					xmalloc_nz(sizeof(slurm_msg_t));
				slurm_msg_t_init(resp_msg);
				resp_msg->msg_index = next_msg->msg_index;
				resp_msg->flags = next_msg->flags;
				resp_msg->protocol_version =
					next_msg->protocol_version;
				resp_msg->msg_type = RESPONSE_MESSAGE_COMPOSITE;
				/* You can't just set the
				 * resp_msg->address here, it won't
				 * make it to where it needs to be
				 * used, set the sender and let it be
				 * handled on the tree node.
				 */
				memcpy(&comp_resp_msg->sender,
				       &ncomp_msg->sender,
				       sizeof(slurm_addr_t));

				resp_msg->data = comp_resp_msg;

				list_append(msg_list_in, resp_msg);
			} else
				slurm_free_composite_msg(comp_resp_msg);
			break;
		case REQUEST_COMPLETE_BATCH_SCRIPT:
		case REQUEST_COMPLETE_BATCH_JOB:
			_slurm_rpc_complete_batch_script(next_msg,
							 run_scheduler, 1);
			break;
		case REQUEST_STEP_COMPLETE:
			_slurm_rpc_step_complete(next_msg, 1);
			break;
		case MESSAGE_EPILOG_COMPLETE:
			_slurm_rpc_epilog_complete(next_msg, run_scheduler, 1);
			break;
		case MESSAGE_NODE_REGISTRATION_STATUS:
			_slurm_rpc_node_registration(next_msg, 1);
			break;
		default:
			error("_slurm_rpc_comp_msg_list: invalid msg type");
			break;
		}
		next_msg->ret_list = NULL;
	}
	list_iterator_destroy(itr);
	END_TIMER;
	/* NOTE: RPC has no response */
}

/* _slurm_rpc_assoc_mgr_info()
 *
 * Pack the assoc_mgr lists and return it back to the caller.
 */
static void _slurm_rpc_assoc_mgr_info(slurm_msg_t * msg)
{
	DEF_TIMERS;
	char *dump = NULL;
	int dump_size = 0;
	slurm_msg_t response_msg;
	uid_t uid = g_slurm_auth_get_uid(msg->auth_cred,
					 slurmctld_config.auth_info);

	START_TIMER;
	debug2("%s: Processing RPC: REQUEST_ASSOC_MGR_INFO uid=%d",
	       __func__, uid);

	/* do RPC call */
	/* Security is handled in the assoc_mgr */
	assoc_mgr_info_get_pack_msg(&dump, &dump_size,
				     (assoc_mgr_info_request_msg_t *)msg->data,
				     uid, acct_db_conn,
				     msg->protocol_version);

	END_TIMER2("_slurm_rpc_assoc_mgr_info");
	debug2("%s: size=%d %s", __func__, dump_size, TIME_STR);

	/* init response_msg structure
	 */
	slurm_msg_t_init(&response_msg);

	response_msg.flags = msg->flags;
	response_msg.protocol_version = msg->protocol_version;
	response_msg.address = msg->address;
	response_msg.msg_type = RESPONSE_ASSOC_MGR_INFO;
	response_msg.data = dump;
	response_msg.data_size = dump_size;
	/* send message
	 */
	slurm_send_node_msg(msg->conn_fd, &response_msg);
	xfree(dump);
	/* Ciao!
	 */
}<|MERGE_RESOLUTION|>--- conflicted
+++ resolved
@@ -1584,11 +1584,7 @@
 	/* Locks: Read config, write node (reset allocated CPU count in some
 	 * select plugins), write part (for part_filter_set) */
 	slurmctld_lock_t node_write_lock = {
-<<<<<<< HEAD
-		READ_LOCK, NO_LOCK, WRITE_LOCK, NO_LOCK, NO_LOCK };
-=======
-		READ_LOCK, NO_LOCK, WRITE_LOCK, WRITE_LOCK };
->>>>>>> 47749164
+		READ_LOCK, NO_LOCK, WRITE_LOCK, WRITE_LOCK, NO_LOCK };
 	uid_t uid = g_slurm_auth_get_uid(msg->auth_cred,
 					 slurmctld_config.auth_info);
 
@@ -1644,15 +1640,9 @@
 	slurm_msg_t response_msg;
 	node_info_single_msg_t *node_req_msg =
 		(node_info_single_msg_t *) msg->data;
-<<<<<<< HEAD
-	/* Locks: Read config, read node */
-	slurmctld_lock_t node_read_lock = {
-		READ_LOCK, NO_LOCK, READ_LOCK, NO_LOCK, NO_LOCK };
-=======
 	/* Locks: Read config, read node, write part (for part_filter_set) */
 	slurmctld_lock_t node_write_lock = {
-		READ_LOCK, NO_LOCK, READ_LOCK, WRITE_LOCK };
->>>>>>> 47749164
+		READ_LOCK, NO_LOCK, READ_LOCK, WRITE_LOCK, NO_LOCK };
 	uid_t uid = g_slurm_auth_get_uid(msg->auth_cred,
 					 slurmctld_config.auth_info);
 
