--- conflicted
+++ resolved
@@ -1498,11 +1498,7 @@
 	char *state_save_dir = xstrdup(slurm_conf.state_save_location);
 	uint16_t old_select_type_p = slurm_conf.select_type_param;
 	bool cgroup_mem_confinement = false;
-<<<<<<< HEAD
-=======
-	uint32_t old_max_node_cnt = 0;
 	uint16_t reconfig_flags = slurm_conf.reconfig_flags;
->>>>>>> 4f8b7090
 
 	/* initialization */
 	START_TIMER;
