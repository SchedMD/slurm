--- conflicted
+++ resolved
@@ -103,6 +103,8 @@
 #endif
 
 #define SLURMCTLD_THREAD_LIMIT	5
+#define SCHED_TIMEOUT		2000000	/* time in micro-seconds */
+#define YIELD_SLEEP		500000;	/* time in micro-seconds */
 
 typedef struct node_space_map {
 	time_t begin_time;
@@ -130,12 +132,9 @@
 static int max_backfill_job_per_user = 0;
 static int max_backfill_jobs_start = 0;
 static bool backfill_continue = false;
-<<<<<<< HEAD
-static int sched_timeout = 2000000;	/* time in micro-seconds */
-static int yield_sleep   =  500000;	/* time in micro-seconds */
-=======
 static int defer_rpc_cnt = 0;
->>>>>>> 1b710b5d
+static int sched_timeout = SCHED_TIMEOUT;
+static int yield_sleep   = YIELD_SLEEP;
 
 /*********************** local functions *********************/
 static void _add_reservation(uint32_t start_time, uint32_t end_reserve,
@@ -517,27 +516,28 @@
 		backfill_continue = true;
 	}
 
-<<<<<<< HEAD
 	if (sched_params && (tmp_ptr=strstr(sched_params, "bf_yield_interval=")))
 		sched_timeout = atoi(tmp_ptr + 18);
 	if (sched_timeout <= 0) {
-		fatal("Invalid backfill scheduler bf_sched_timeout: %d",
+		error("Invalid backfill scheduler bf_sched_timeout: %d",
 		      sched_timeout);
+		sched_timeout = SCHED_TIMEOUT;
 	}
 
 	if (sched_params && (tmp_ptr=strstr(sched_params, "bf_yield_sleep=")))
 		yield_sleep = atoi(tmp_ptr + 15);
 	if (yield_sleep <= 0) {
-		fatal("Invalid backfill scheduler bf_yield_sleep: %d",
+		error("Invalid backfill scheduler bf_yield_sleep: %d",
 		      yield_sleep);
-=======
+		yield_sleep = YIELD_SLEEP;
+	}
+
 	if (sched_params && (tmp_ptr=strstr(sched_params, "max_rpc_cnt=")))
 		defer_rpc_cnt = atoi(tmp_ptr + 12);
 	if (defer_rpc_cnt < 0) {
 		error("Invalid backfill scheduler max_rpc_cnt: %d",
 		      defer_rpc_cnt);
 		defer_rpc_cnt = 0;
->>>>>>> 1b710b5d
 	}
 
 	xfree(sched_params);
@@ -746,13 +746,9 @@
 	}
 	while ((job_queue_rec = (job_queue_rec_t *)
 				list_pop_bottom(job_queue, sort_job_queue2))) {
-<<<<<<< HEAD
-		if (_delta_tv(&start_tv) >= sched_timeout) {
-=======
 		if (((defer_rpc_cnt > 0) &&
 		     (slurmctld_config.server_thread_count >= defer_rpc_cnt)) ||
-		    ((time(NULL) - sched_start) >= sched_timeout)) {
->>>>>>> 1b710b5d
+		    (_delta_tv(&start_tv) >= sched_timeout)) {
 			if (debug_flags & DEBUG_FLAG_BACKFILL) {
 				END_TIMER;
 				info("backfill: completed yielding locks "
@@ -927,13 +923,9 @@
 		/* Determine impact of any resource reservations */
 		later_start = now;
  TRY_LATER:
-<<<<<<< HEAD
-		if (_delta_tv(&start_tv) >= sched_timeout) {
-=======
 		if (((defer_rpc_cnt > 0) &&
 		     (slurmctld_config.server_thread_count >= defer_rpc_cnt)) ||
-		    ((time(NULL) - sched_start) >= sched_timeout)) {
->>>>>>> 1b710b5d
+		    (_delta_tv(&start_tv) >= sched_timeout)) {
 			uint32_t save_job_id = job_ptr->job_id;
 			uint32_t save_time_limit = job_ptr->time_limit;
 			job_ptr->time_limit = orig_time_limit;
