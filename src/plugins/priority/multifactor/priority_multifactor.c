/*****************************************************************************\
 *  priority_multifactor.c - slurm multifactor priority plugin.
 *****************************************************************************
 *  Copyright (C) 2012  Aalto University
 *  Written by Janne Blomqvist <janne.blomqvist@aalto.fi>
 *
 *  Based on priority_multifactor.c, whose copyright information is
 *  reproduced below:
 *
 *  Copyright (C) 2008-2009 Lawrence Livermore National Security.
 *  Produced at Lawrence Livermore National Laboratory (cf, DISCLAIMER).
 *  Written by Danny Auble <da@llnl.gov>
 *  CODE-OCEC-09-009. All rights reserved.
 *
 *  This file is part of SLURM, a resource management program.
 *  For details, see <http://www.schedmd.com/slurmdocs/>.
 *  Please also read the included file: DISCLAIMER.
 *
 *  SLURM is free software; you can redistribute it and/or modify it under
 *  the terms of the GNU General Public License as published by the Free
 *  Software Foundation; either version 2 of the License, or (at your option)
 *  any later version.
 *
 *  In addition, as a special exception, the copyright holders give permission
 *  to link the code of portions of this program with the OpenSSL library under
 *  certain conditions as described in each individual source file, and
 *  distribute linked combinations including the two. You must obey the GNU
 *  General Public License in all respects for all of the code used other than
 *  OpenSSL. If you modify file(s) with this exception, you may extend this
 *  exception to your version of the file(s), but you are not obligated to do
 *  so. If you do not wish to do so, delete this exception statement from your
 *  version.  If you delete this exception statement from all source files in
 *  the program, then also delete it here.
 *
 *  SLURM is distributed in the hope that it will be useful, but WITHOUT ANY
 *  WARRANTY; without even the implied warranty of MERCHANTABILITY or FITNESS
 *  FOR A PARTICULAR PURPOSE.  See the GNU General Public License for more
 *  details.
 *
 *  You should have received a copy of the GNU General Public License along
 *  with SLURM; if not, write to the Free Software Foundation, Inc.,
 *  51 Franklin Street, Fifth Floor, Boston, MA 02110-1301  USA.
\*****************************************************************************/

#ifdef HAVE_CONFIG_H
#  include "config.h"
#endif

#if HAVE_STDINT_H
#  include <stdint.h>
#endif
#if HAVE_INTTYPES_H
#  include <inttypes.h>
#endif
#ifdef WITH_PTHREADS
#  include <pthread.h>
#endif				/* WITH_PTHREADS */

#include <sys/stat.h>
#include <stdio.h>
#include <fcntl.h>

#include <math.h>
#include "slurm/slurm_errno.h"

#include "src/common/slurm_priority.h"
#include "src/common/xstring.h"
#include "src/common/assoc_mgr.h"
#include "src/common/parse_time.h"

#include "src/slurmctld/locks.h"

#define SECS_PER_DAY	(24 * 60 * 60)
#define SECS_PER_WEEK	(7 * SECS_PER_DAY)

#define MIN_USAGE_FACTOR 0.01

/* These are defined here so when we link with something other than
 * the slurmctld we will have these symbols defined.  They will get
 * overwritten when linking with the slurmctld.
 */
#if defined (__APPLE__)
void *acct_db_conn  __attribute__((weak_import)) = NULL;
uint32_t cluster_cpus __attribute__((weak_import)) = NO_VAL;
List job_list  __attribute__((weak_import)) = NULL;
time_t last_job_update __attribute__((weak_import));
#else
void *acct_db_conn = NULL;
uint32_t cluster_cpus = NO_VAL;
List job_list = NULL;
time_t last_job_update;
#endif

/*
 * These variables are required by the generic plugin interface.  If they
 * are not found in the plugin, the plugin loader will ignore it.
 *
 * plugin_name - a string giving a human-readable description of the
 * plugin.  There is no maximum length, but the symbol must refer to
 * a valid string.
 *
 * plugin_type - a string suggesting the type of the plugin or its
 * applicability to a particular form of data or method of data handling.
 * If the low-level plugin API is used, the contents of this string are
 * unimportant and may be anything.  SLURM uses the higher-level plugin
 * interface which requires this string to be of the form
 *
 *	<application>/<method>
 *
 * where <application> is a description of the intended application of
 * the plugin (e.g., "jobcomp" for SLURM job completion logging) and <method>
 * is a description of how this plugin satisfies that application.  SLURM will
 * only load job completion logging plugins if the plugin_type string has a
 * prefix of "jobcomp/".
 *
 * plugin_version - an unsigned 32-bit integer giving the version number
 * of the plugin.  If major and minor revisions are desired, the major
 * version number may be multiplied by a suitable magnitude constant such
 * as 100 or 1000.  Various SLURM versions will likely require a certain
 * minimum version for their plugins as the job completion logging API
 * matures.
 */
const char plugin_name[]	= "Priority MULTIFACTOR plugin";
const char plugin_type[]	= "priority/multifactor";
const uint32_t plugin_version	= 100;

static pthread_t decay_handler_thread;
static pthread_t cleanup_handler_thread;
static pthread_mutex_t decay_lock = PTHREAD_MUTEX_INITIALIZER;
static bool running_decay = 0, reconfig = 0,
	calc_fairshare = 1, priority_debug = 0;
static bool favor_small; /* favor small jobs over large */
static uint32_t max_age; /* time when not to add any more
			  * priority to a job if reached */
static uint32_t weight_age;  /* weight for age factor */
static uint32_t weight_fs;   /* weight for Fairshare factor */
static uint32_t weight_js;   /* weight for Job Size factor */
static uint32_t weight_part; /* weight for Partition factor */
static uint32_t weight_qos;  /* weight for QOS factor */
static uint32_t flags;       /* Priority Flags */
static uint32_t max_tickets; /* Maximum number of tickets given to a
			      * user. Protected by assoc_mgr lock. */

extern void priority_p_set_assoc_usage(slurmdb_association_rec_t *assoc);
extern double priority_p_calc_fs_factor(long double usage_efctv,
					long double shares_norm);

extern uint16_t part_max_priority;

/*
 * apply decay factor to all associations usage_raw
 * IN: decay_factor - decay to be applied to each associations' used
 * shares.  This should already be modified with the amount of delta
 * time from last application..
 * RET: SLURM_SUCCESS on SUCCESS, SLURM_ERROR else.
 */
static int _apply_decay(double decay_factor)
{
	ListIterator itr = NULL;
	slurmdb_association_rec_t *assoc = NULL;
	slurmdb_qos_rec_t *qos = NULL;
	assoc_mgr_lock_t locks = { WRITE_LOCK, NO_LOCK,
				   WRITE_LOCK, NO_LOCK, NO_LOCK };

	/* continue if decay_factor is 0 or 1 since that doesn't help
	   us at all. 1 means no decay and 0 will just zero
	   everything out so don't waste time doing it */
	if (!decay_factor)
		return SLURM_ERROR;
	else if (!calc_fairshare || (decay_factor == 1))
		return SLURM_SUCCESS;

	assoc_mgr_lock(&locks);

	xassert(assoc_mgr_association_list);
	xassert(assoc_mgr_qos_list);

	itr = list_iterator_create(assoc_mgr_association_list);
	/* We want to do this to all associations including
	   root.  All usage_raws are calculated from the bottom up.
	*/
	while ((assoc = list_next(itr))) {
		assoc->usage->usage_raw *= decay_factor;
		assoc->usage->grp_used_wall *= decay_factor;
	}
	list_iterator_destroy(itr);

	itr = list_iterator_create(assoc_mgr_qos_list);
	while ((qos = list_next(itr))) {
		qos->usage->usage_raw *= decay_factor;
		qos->usage->grp_used_wall *= decay_factor;
	}
	list_iterator_destroy(itr);
	assoc_mgr_unlock(&locks);

	return SLURM_SUCCESS;
}

/*
 * reset usage_raw, and grp_used_wall on all associations
 * This should be called every PriorityUsageResetPeriod
 * RET: SLURM_SUCCESS on SUCCESS, SLURM_ERROR else.
 */
static int _reset_usage(void)
{
	ListIterator itr = NULL;
	slurmdb_association_rec_t *assoc = NULL;
	slurmdb_qos_rec_t *qos = NULL;
	assoc_mgr_lock_t locks = { WRITE_LOCK, NO_LOCK,
				   WRITE_LOCK, NO_LOCK, NO_LOCK };

	if (!calc_fairshare)
		return SLURM_SUCCESS;

	assoc_mgr_lock(&locks);

	xassert(assoc_mgr_association_list);

	itr = list_iterator_create(assoc_mgr_association_list);
	/* We want to do this to all associations including
	   root.  All usage_raws are calculated from the bottom up.
	*/
	while ((assoc = list_next(itr))) {
		assoc->usage->usage_raw = 0;
		assoc->usage->grp_used_wall = 0;
	}
	list_iterator_destroy(itr);

	itr = list_iterator_create(assoc_mgr_qos_list);
	while ((qos = list_next(itr))) {
		qos->usage->usage_raw = 0;
		qos->usage->grp_used_wall = 0;
	}
	list_iterator_destroy(itr);
	assoc_mgr_unlock(&locks);

	return SLURM_SUCCESS;
}

static void _read_last_decay_ran(time_t *last_ran, time_t *last_reset)
{
	int data_allocated, data_read = 0;
	uint32_t data_size = 0;
	int state_fd;
	char *data = NULL, *state_file;
	Buf buffer;

	xassert(last_ran);
	xassert(last_reset);

	(*last_ran) = 0;
	(*last_reset) = 0;

	/* read the file */
	state_file = xstrdup(slurmctld_conf.state_save_location);
	xstrcat(state_file, "/priority_last_decay_ran");
	lock_state_files();
	state_fd = open(state_file, O_RDONLY);
	if (state_fd < 0) {
		info("No last decay (%s) to recover", state_file);
		unlock_state_files();
		return;
	} else {
		data_allocated = BUF_SIZE;
		data = xmalloc(data_allocated);
		while (1) {
			data_read = read(state_fd, &data[data_size],
					 BUF_SIZE);
			if (data_read < 0) {
				if (errno == EINTR)
					continue;
				else {
					error("Read error on %s: %m",
					      state_file);
					break;
				}
			} else if (data_read == 0)	/* eof */
				break;
			data_size      += data_read;
			data_allocated += data_read;
			xrealloc(data, data_allocated);
		}
		close(state_fd);
	}
	xfree(state_file);
	unlock_state_files();

	buffer = create_buf(data, data_size);
	safe_unpack_time(last_ran, buffer);
	safe_unpack_time(last_reset, buffer);
	free_buf(buffer);
	if (priority_debug)
		info("Last ran decay on jobs at %ld", (long)*last_ran);

	return;

unpack_error:
	error("Incomplete priority last decay file returning");
	free_buf(buffer);
	return;

}

static int _write_last_decay_ran(time_t last_ran, time_t last_reset)
{
	/* Save high-water mark to avoid buffer growth with copies */
	static int high_buffer_size = BUF_SIZE;
	int error_code = SLURM_SUCCESS;
	int state_fd;
	char *old_file, *new_file, *state_file;
	Buf buffer;

	if (!strcmp(slurmctld_conf.state_save_location, "/dev/null")) {
		error("Can not save priority state information, "
		      "StateSaveLocation is /dev/null");
		return error_code;
	}

	buffer = init_buf(high_buffer_size);
	pack_time(last_ran, buffer);
	pack_time(last_reset, buffer);

	/* read the file */
	old_file = xstrdup(slurmctld_conf.state_save_location);
	xstrcat(old_file, "/priority_last_decay_ran.old");
	state_file = xstrdup(slurmctld_conf.state_save_location);
	xstrcat(state_file, "/priority_last_decay_ran");
	new_file = xstrdup(slurmctld_conf.state_save_location);
	xstrcat(new_file, "/priority_last_decay_ran.new");

	lock_state_files();
	state_fd = creat(new_file, 0600);
	if (state_fd < 0) {
		error("Can't save decay state, create file %s error %m",
		      new_file);
		error_code = errno;
	} else {
		int pos = 0, nwrite = get_buf_offset(buffer), amount;
		char *data = (char *)get_buf_data(buffer);
		high_buffer_size = MAX(nwrite, high_buffer_size);
		while (nwrite > 0) {
			amount = write(state_fd, &data[pos], nwrite);
			if ((amount < 0) && (errno != EINTR)) {
				error("Error writing file %s, %m", new_file);
				error_code = errno;
				break;
			}
			nwrite -= amount;
			pos    += amount;
		}
		fsync(state_fd);
		close(state_fd);
	}

	if (error_code != SLURM_SUCCESS)
		(void) unlink(new_file);
	else {			/* file shuffle */
		(void) unlink(old_file);
		if (link(state_file, old_file))
			debug3("unable to create link for %s -> %s: %m",
			       state_file, old_file);
		(void) unlink(state_file);
		if (link(new_file, state_file))
			debug3("unable to create link for %s -> %s: %m",
			       new_file, state_file);
		(void) unlink(new_file);
	}
	xfree(old_file);
	xfree(state_file);
	xfree(new_file);

	unlock_state_files();
	debug4("done writing time %ld", (long)last_ran);
	free_buf(buffer);

	return error_code;
}


/* Set the effective usage of a node. */
static void _set_usage_efctv(slurmdb_association_rec_t *assoc)
{
	if ((assoc->shares_raw == SLURMDB_FS_USE_PARENT)
	    && assoc->usage->parent_assoc_ptr) {
		assoc->usage->shares_norm =
			assoc->usage->parent_assoc_ptr->usage->shares_norm;
		assoc->usage->usage_norm =
			assoc->usage->parent_assoc_ptr->usage->usage_norm;
	}

	if (assoc->usage->usage_norm > MIN_USAGE_FACTOR
		    * (assoc->shares_raw / assoc->usage->level_shares)) {
		assoc->usage->usage_efctv = assoc->usage->usage_norm;
	} else {
		assoc->usage->usage_efctv =  MIN_USAGE_FACTOR
		  * (assoc->shares_raw / assoc->usage->level_shares);
	}
}


/* This should initially get the childern list from
 * assoc_mgr_root_assoc.  Since our algorythm goes from top down we
 * calculate all the non-user associations now.  When a user submits a
 * job, that norm_fairshare is calculated.  Here we will set the
 * usage_efctv to NO_VAL for users to not have to calculate a bunch
 * of things that will never be used.
 *
 * NOTE: acct_mgr_association_lock must be locked before this is called.
 */
static int _set_children_usage_efctv(List childern_list)
{
	slurmdb_association_rec_t *assoc = NULL;
	ListIterator itr = NULL;

	if (!childern_list || !list_count(childern_list))
		return SLURM_SUCCESS;

	itr = list_iterator_create(childern_list);
	while ((assoc = list_next(itr))) {
		if (assoc->user) {
			assoc->usage->usage_efctv = (long double)NO_VAL;
			continue;
		}
		priority_p_set_assoc_usage(assoc);
		_set_children_usage_efctv(assoc->usage->childern_list);
	}
	list_iterator_destroy(itr);
	return SLURM_SUCCESS;
}


/* Distribute the tickets to child nodes recursively.
 *
 * NOTE: acct_mgr_association_lock must be locked before this is called.
 */
static int _distribute_tickets(List childern_list, uint32_t tickets)
{
	ListIterator itr;
	slurmdb_association_rec_t *assoc;
	double sfsum = 0, fs;

	if (!childern_list || !list_count(childern_list))
		return SLURM_SUCCESS;

	itr = list_iterator_create(childern_list);
	while ((assoc = list_next(itr))) {
		if (assoc->usage->active_seqno
		    != assoc_mgr_root_assoc->usage->active_seqno)
			continue;
		if (fuzzy_equal(assoc->usage->usage_efctv, NO_VAL))
			priority_p_set_assoc_usage(assoc);
		fs = priority_p_calc_fs_factor(assoc->usage->usage_efctv,
					       assoc->usage->shares_norm);
		sfsum += assoc->usage->shares_norm * fs;
	}
	list_iterator_destroy(itr);

	itr = list_iterator_create(childern_list);
	while ((assoc = list_next(itr))) {
		if (assoc->usage->active_seqno
		    != assoc_mgr_root_assoc->usage->active_seqno)
			continue;
		fs = priority_p_calc_fs_factor(assoc->usage->usage_efctv,
					       assoc->usage->shares_norm);
		assoc->usage->tickets = tickets * assoc->usage->shares_norm
			* fs / sfsum;
		if (priority_debug) {
			if (assoc->user)
				info("User %s in account %s gets %u tickets",
				     assoc->user, assoc->acct,
				     assoc->usage->tickets);
			else
				info("Account %s gets %u tickets",
				     assoc->acct, assoc->usage->tickets);
		}
		if (assoc->user && assoc->usage->tickets > max_tickets)
			max_tickets = assoc->usage->tickets;
		_distribute_tickets(assoc->usage->childern_list,
				    assoc->usage->tickets);
	}
	list_iterator_destroy(itr);

	return SLURM_SUCCESS;
}


/* job_ptr should already have the partition priority and such added
 * here before had we will be adding to it
 */
static double _get_fairshare_priority( struct job_record *job_ptr)
{
	slurmdb_association_rec_t *job_assoc =
		(slurmdb_association_rec_t *)job_ptr->assoc_ptr;
	slurmdb_association_rec_t *fs_assoc = NULL;
	double priority_fs = 0.0;
	assoc_mgr_lock_t locks = { READ_LOCK, NO_LOCK,
				   NO_LOCK, NO_LOCK, NO_LOCK };

	if (!calc_fairshare)
		return 0;

	if (!job_assoc) {
		error("Job %u has no association.  Unable to "
		      "compute fairshare.", job_ptr->job_id);
		return 0;
	}

	fs_assoc = job_assoc;

	assoc_mgr_lock(&locks);

	/* Use values from parent when FairShare=SLURMDB_FS_USE_PARENT */
	while ((fs_assoc->shares_raw == SLURMDB_FS_USE_PARENT)
	       && fs_assoc->usage->parent_assoc_ptr
	       && (fs_assoc != assoc_mgr_root_assoc)) {
		fs_assoc = fs_assoc->usage->parent_assoc_ptr;
	}

	if (fuzzy_equal(fs_assoc->usage->usage_efctv, NO_VAL))
		priority_p_set_assoc_usage(fs_assoc);

	/* Priority is 0 -> 1 */
	priority_fs = 0;
	if (flags & PRIORITY_FLAGS_TICKET_BASED) {
		if (fs_assoc->usage->active_seqno ==
		    assoc_mgr_root_assoc->usage->active_seqno && max_tickets) {
			priority_fs = (double) fs_assoc->usage->tickets /
				      max_tickets;
		}
		if (priority_debug) {
			info("Fairshare priority of job %u for user %s in acct"
			     " %s is %f",
			     job_ptr->job_id, job_assoc->user, job_assoc->acct,
			     priority_fs);
		}
	} else {
		priority_fs = priority_p_calc_fs_factor(
				fs_assoc->usage->usage_efctv,
				(long double)fs_assoc->usage->shares_norm);
		if (priority_debug) {
			info("Fairshare priority of job %u for user %s in acct"
			     " %s is 2**(-%Lf/%f) = %f",
			     job_ptr->job_id, job_assoc->user, job_assoc->acct,
			     fs_assoc->usage->usage_efctv,
			     fs_assoc->usage->shares_norm, priority_fs);
		}
	}
	assoc_mgr_unlock(&locks);

	return priority_fs;
}

static void _get_priority_factors(time_t start_time, struct job_record *job_ptr)
{
	slurmdb_qos_rec_t *qos_ptr = NULL;

	xassert(job_ptr);

	if (!job_ptr->prio_factors)
		job_ptr->prio_factors =
			xmalloc(sizeof(priority_factors_object_t));
	else
		memset(job_ptr->prio_factors, 0,
		       sizeof(priority_factors_object_t));

	qos_ptr = (slurmdb_qos_rec_t *)job_ptr->qos_ptr;

	if (weight_age) {
		uint32_t diff = 0;
		time_t use_time;

		if (flags & PRIORITY_FLAGS_ACCRUE_ALWAYS)
			use_time = job_ptr->details->submit_time;
		else
			use_time = job_ptr->details->begin_time;

		/* Only really add an age priority if the use_time is
		   past the start_time.
		*/
		if (start_time > use_time)
			diff = start_time - use_time;

		if (job_ptr->details->begin_time) {
			if (diff < max_age) {
				job_ptr->prio_factors->priority_age =
					(double)diff / (double)max_age;
			} else
				job_ptr->prio_factors->priority_age = 1.0;
		} else if (flags & PRIORITY_FLAGS_ACCRUE_ALWAYS) {
			if (diff < max_age) {
				job_ptr->prio_factors->priority_age =
					(double)diff / (double)max_age;
			} else
				job_ptr->prio_factors->priority_age = 1.0;
		}
	}

	if (job_ptr->assoc_ptr && weight_fs) {
		job_ptr->prio_factors->priority_fs =
			_get_fairshare_priority(job_ptr);
	}

	if (weight_js) {
		uint32_t cpu_cnt = 0;
		/* On the initial run of this we don't have total_cpus
		   so go off the requesting.  After the first shot
		   total_cpus should be filled in.
		*/
		if (job_ptr->total_cpus)
			cpu_cnt = job_ptr->total_cpus;
		else if (job_ptr->details
			 && (job_ptr->details->max_cpus != NO_VAL))
			cpu_cnt = job_ptr->details->max_cpus;
		else if (job_ptr->details && job_ptr->details->min_cpus)
			cpu_cnt = job_ptr->details->min_cpus;

		if (favor_small) {
			job_ptr->prio_factors->priority_js =
				(double)(node_record_count
					 - job_ptr->details->min_nodes)
				/ (double)node_record_count;
			if (cpu_cnt) {
				job_ptr->prio_factors->priority_js +=
					(double)(cluster_cpus - cpu_cnt)
					/ (double)cluster_cpus;
				job_ptr->prio_factors->priority_js /= 2;
			}
		} else {
			job_ptr->prio_factors->priority_js =
				(double)job_ptr->details->min_nodes
				/ (double)node_record_count;
			if (cpu_cnt) {
				job_ptr->prio_factors->priority_js +=
					(double)cpu_cnt / (double)cluster_cpus;
				job_ptr->prio_factors->priority_js /= 2;
			}
		}
		if (job_ptr->prio_factors->priority_js < .0)
			job_ptr->prio_factors->priority_js = 0.0;
		else if (job_ptr->prio_factors->priority_js > 1.0)
			job_ptr->prio_factors->priority_js = 1.0;
	}

	if (job_ptr->part_ptr && job_ptr->part_ptr->priority && weight_part) {
		job_ptr->prio_factors->priority_part =
			job_ptr->part_ptr->norm_priority;
	}

	if (qos_ptr && qos_ptr->priority && weight_qos) {
		job_ptr->prio_factors->priority_qos =
			qos_ptr->usage->norm_priority;
	}

	job_ptr->prio_factors->nice = job_ptr->details->nice;
}

static uint32_t _get_priority_internal(time_t start_time,
				       struct job_record *job_ptr)
{
	double priority		= 0.0;
	priority_factors_object_t pre_factors;

	if (job_ptr->direct_set_prio && (job_ptr->priority > 0))
		return job_ptr->priority;

	if (!job_ptr->details) {
		error("_get_priority_internal: job %u does not have a "
		      "details symbol set, can't set priority",
		      job_ptr->job_id);
		return 0;
	}

	/* figure out the priority */
	_get_priority_factors(start_time, job_ptr);
	memcpy(&pre_factors, job_ptr->prio_factors,
	       sizeof(priority_factors_object_t));

	job_ptr->prio_factors->priority_age  *= (double)weight_age;
	job_ptr->prio_factors->priority_fs   *= (double)weight_fs;
	job_ptr->prio_factors->priority_js   *= (double)weight_js;
	job_ptr->prio_factors->priority_part *= (double)weight_part;
	job_ptr->prio_factors->priority_qos  *= (double)weight_qos;

	priority = job_ptr->prio_factors->priority_age
		+ job_ptr->prio_factors->priority_fs
		+ job_ptr->prio_factors->priority_js
		+ job_ptr->prio_factors->priority_part
		+ job_ptr->prio_factors->priority_qos
		- (double)(job_ptr->prio_factors->nice - NICE_OFFSET);

	if (job_ptr->part_ptr_list) {
		struct part_record *part_ptr;
		double priority_part;
<<<<<<< HEAD
		uint32_t *job_priority;

		ListIterator part_iterator;
		ListIterator priority_iterator;

		part_iterator = list_iterator_create(job_ptr->part_ptr_list);
		priority_iterator = list_iterator_create(job_ptr->priority_list);

		while ((part_ptr = (struct part_record *) list_next(part_iterator))) {
		
			job_priority = (uint32_t *) list_next(priority_iterator);
			priority_part = part_ptr->priority / (double)part_max_priority * (double)weight_part;
			*job_priority = (uint32_t)(job_ptr->prio_factors->priority_age 
				     + job_ptr->prio_factors->priority_fs 
				     + job_ptr->prio_factors->priority_js 
				     + priority_part 
				     + job_ptr->prio_factors->priority_qos 
				     - (double)(job_ptr->prio_factors->nice - NICE_OFFSET));
			debug("Job %u has more than one partition (%s)(%u)",
			      job_ptr->job_id, part_ptr->name, *job_priority);
=======
		ListIterator part_iterator;
		int i = 0;

		if (!job_ptr->priority_array) {
			job_ptr->priority_array = xmalloc(sizeof(uint32_t) *
					list_count(job_ptr->part_ptr_list));
		}
		part_iterator = list_iterator_create(job_ptr->part_ptr_list);
		while ((part_ptr = (struct part_record *)
				   list_next(part_iterator))) {
			priority_part = part_ptr->priority /
					(double)part_max_priority *
					(double)weight_part;
			job_ptr->priority_array[i] = (uint32_t)
					(job_ptr->prio_factors->priority_age
					+ job_ptr->prio_factors->priority_fs
					+ job_ptr->prio_factors->priority_js
					+ priority_part
					+ job_ptr->prio_factors->priority_qos
					- (double)(job_ptr->prio_factors->nice
					- NICE_OFFSET));
			debug("Job %u has more than one partition (%s)(%u)",
			      job_ptr->job_id, part_ptr->name,
			      job_ptr->priority_array[i++]);
>>>>>>> 42ae76f2
		}
	}
	/* Priority 0 is reserved for held jobs */
	if (priority < 1)
		priority = 1;

	if (priority_debug) {
		info("Weighted Age priority is %f * %u = %.2f",
		     pre_factors.priority_age, weight_age,
		     job_ptr->prio_factors->priority_age);
		info("Weighted Fairshare priority is %f * %u = %.2f",
		     pre_factors.priority_fs, weight_fs,
		     job_ptr->prio_factors->priority_fs);
		info("Weighted JobSize priority is %f * %u = %.2f",
		     pre_factors.priority_js, weight_js,
		     job_ptr->prio_factors->priority_js);
		info("Weighted Partition priority is %f * %u = %.2f",
		     pre_factors.priority_part, weight_part,
		     job_ptr->prio_factors->priority_part);
		info("Weighted QOS priority is %f * %u = %.2f",
		     pre_factors.priority_qos, weight_qos,
		     job_ptr->prio_factors->priority_qos);
		info("Job %u priority: %.2f + %.2f + %.2f + %.2f + %.2f - %d "
		     "= %.2f",
		     job_ptr->job_id, job_ptr->prio_factors->priority_age,
		     job_ptr->prio_factors->priority_fs,
		     job_ptr->prio_factors->priority_js,
		     job_ptr->prio_factors->priority_part,
		     job_ptr->prio_factors->priority_qos,
		     (job_ptr->prio_factors->nice - NICE_OFFSET),
		     priority);
	}
	return (uint32_t)priority;
}


/* Mark an association and its parents as active (i.e. it may be given
 * tickets) during the current scheduling cycle.  The association
 * manager lock should be held on entry.  */
static bool _mark_assoc_active(struct job_record *job_ptr)
{
	slurmdb_association_rec_t *job_assoc =
		(slurmdb_association_rec_t *)job_ptr->assoc_ptr,
		*assoc;

	if (!job_assoc) {
		error("Job %u has no association.  Unable to "
		      "mark assiciation as active.", job_ptr->job_id);
		return false;
	}

	for (assoc = job_assoc; assoc != assoc_mgr_root_assoc;
	     assoc = assoc->usage->parent_assoc_ptr) {
		if (assoc->usage->active_seqno
		    == assoc_mgr_root_assoc->usage->active_seqno)
			break;
		assoc->usage->active_seqno
			= assoc_mgr_root_assoc->usage->active_seqno;
	}
	return true;
}


/* based upon the last reset time, compute when the next reset should be */
static time_t _next_reset(uint16_t reset_period, time_t last_reset)
{
	struct tm last_tm;
	time_t tmp_time, now = time(NULL);

	if (localtime_r(&last_reset, &last_tm) == NULL)
		return (time_t) 0;

	last_tm.tm_sec   = 0;
	last_tm.tm_min   = 0;
	last_tm.tm_hour  = 0;
/*	last_tm.tm_wday = 0	ignored */
/*	last_tm.tm_yday = 0;	ignored */
	last_tm.tm_isdst = -1;
	switch (reset_period) {
	case PRIORITY_RESET_DAILY:
		tmp_time = mktime(&last_tm);
		tmp_time += SECS_PER_DAY;
		while ((tmp_time + SECS_PER_DAY) < now)
			tmp_time += SECS_PER_DAY;
		return tmp_time;
	case PRIORITY_RESET_WEEKLY:
		tmp_time = mktime(&last_tm);
		tmp_time += (SECS_PER_DAY * (7 - last_tm.tm_wday));
		while ((tmp_time + SECS_PER_WEEK) < now)
			tmp_time += SECS_PER_WEEK;
		return tmp_time;
	case PRIORITY_RESET_MONTHLY:
		last_tm.tm_mday = 1;
		if (last_tm.tm_mon < 11)
			last_tm.tm_mon++;
		else {
			last_tm.tm_mon  = 0;
			last_tm.tm_year++;
		}
		break;
	case PRIORITY_RESET_QUARTERLY:
		last_tm.tm_mday = 1;
		if (last_tm.tm_mon < 3)
			last_tm.tm_mon = 3;
		else if (last_tm.tm_mon < 6)
			last_tm.tm_mon = 6;
		else if (last_tm.tm_mon < 9)
			last_tm.tm_mon = 9;
		else {
			last_tm.tm_mon  = 0;
			last_tm.tm_year++;
		}
		break;
	case PRIORITY_RESET_YEARLY:
		last_tm.tm_mday = 1;
		last_tm.tm_mon  = 0;
		last_tm.tm_year++;
		break;
	default:
		return (time_t) 0;
	}
	return mktime(&last_tm);
}

/*
 * Remove previously used time from qos and assocs grp_used_cpu_run_secs.
 *
 * When restarting slurmctld acct_policy_job_begin() is called for all
 * running jobs. There every jobs total requested cputime (total_cpus *
 * time_limit) is added to grp_used_cpu_run_secs of assocs and qos.
 *
 * This function will subtract all cputime that was used until the
 * decay thread last ran. This kludge is necessary as the decay thread
 * last_ran variable can't be accessed from acct_policy_job_begin().
 */
static void _init_grp_used_cpu_run_secs(time_t last_ran)
{
	struct job_record *job_ptr = NULL;
	ListIterator itr;
	assoc_mgr_lock_t locks = { WRITE_LOCK, NO_LOCK,
				   WRITE_LOCK, NO_LOCK, NO_LOCK };
	slurmctld_lock_t job_read_lock =
		{ NO_LOCK, READ_LOCK, NO_LOCK, NO_LOCK };
	uint64_t delta;
	slurmdb_qos_rec_t *qos;
	slurmdb_association_rec_t *assoc;

	if (priority_debug)
		info("Initializing grp_used_cpu_run_secs");

	if (!(job_list && list_count(job_list)))
		return;

	lock_slurmctld(job_read_lock);
	itr = list_iterator_create(job_list);

	assoc_mgr_lock(&locks);
	while ((job_ptr = list_next(itr))) {
		if (priority_debug)
			debug2("job: %u",job_ptr->job_id);
		qos = NULL;
		assoc = NULL;
		delta = 0;

		if (!IS_JOB_RUNNING(job_ptr))
			continue;

		if (job_ptr->start_time > last_ran)
			continue;

		delta = job_ptr->total_cpus * (last_ran - job_ptr->start_time);

		qos = (slurmdb_qos_rec_t *) job_ptr->qos_ptr;
		assoc = (slurmdb_association_rec_t *) job_ptr->assoc_ptr;

		if (qos) {
			if (priority_debug)
				info("Subtracting %"PRIu64" from qos "
				     "%u grp_used_cpu_run_secs "
				     "%"PRIu64" = %"PRIu64"",
				     delta,
				     qos->id,
				     qos->usage->grp_used_cpu_run_secs,
				     qos->usage->grp_used_cpu_run_secs -
				     delta);
			qos->usage->grp_used_cpu_run_secs -= delta;
		}
		while (assoc) {
			if (priority_debug)
				info("Subtracting %"PRIu64" from assoc %u "
				     "grp_used_cpu_run_secs "
				     "%"PRIu64" = %"PRIu64"",
				     delta,
				     assoc->id,
				     assoc->usage->grp_used_cpu_run_secs,
				     assoc->usage->grp_used_cpu_run_secs -
				     delta);
			assoc->usage->grp_used_cpu_run_secs -= delta;
			assoc = assoc->usage->parent_assoc_ptr;
		}
	}
	assoc_mgr_unlock(&locks);
	list_iterator_destroy(itr);
	unlock_slurmctld(job_read_lock);
}

/* If the job is running then apply decay to the job.
 *
 * Return 0 if we don't need to process the job any further, 1 if
 * futher processing is needed.
 */
static int _apply_new_usage(struct job_record *job_ptr, double decay_factor,
			    time_t start_period, time_t end_period)
{
	slurmdb_qos_rec_t *qos;
	slurmdb_association_rec_t *assoc;
	double run_delta = 0.0, run_decay = 0.0, real_decay = 0.0;
	uint64_t cpu_run_delta = 0;
	uint64_t job_time_limit_ends = 0;
	assoc_mgr_lock_t locks = { WRITE_LOCK, NO_LOCK,
				   WRITE_LOCK, NO_LOCK, NO_LOCK };
	assoc_mgr_lock_t qos_read_lock = { NO_LOCK, NO_LOCK,
					   READ_LOCK, NO_LOCK, NO_LOCK };

	/* If usage_factor is 0 just skip this
	   since we don't add the usage.
	*/
	assoc_mgr_lock(&qos_read_lock);
	qos = (slurmdb_qos_rec_t *)job_ptr->qos_ptr;
	if (qos && !qos->usage_factor) {
		assoc_mgr_unlock(&qos_read_lock);
		return 0;
	}
	assoc_mgr_unlock(&qos_read_lock);

	if (job_ptr->start_time > start_period)
		start_period = job_ptr->start_time;

	if (job_ptr->end_time
	    && (end_period > job_ptr->end_time))
		end_period = job_ptr->end_time;

	run_delta = difftime(end_period, start_period);

	/* job already has been accounted for
	   go to next */
	if (run_delta < 1)
		return 0;

	/* cpu_run_delta will is used to
	 * decrease qos and assocs
	 * grp_used_cpu_run_secs values. When
	 * a job is started only seconds until
	 * start_time+time_limit is added, so
	 * for jobs running over their
	 * timelimit we should only subtract
	 * the used time until the time limit. */
	job_time_limit_ends =
		(uint64_t)job_ptr->start_time +
		(uint64_t)job_ptr->time_limit * 60;

	if ((uint64_t)start_period  >= job_time_limit_ends)
		cpu_run_delta = 0;
	else if (end_period > job_time_limit_ends)
		cpu_run_delta = job_ptr->total_cpus *
			(job_time_limit_ends - (uint64_t)start_period);
	else
		cpu_run_delta = job_ptr->total_cpus * run_delta;

	if (priority_debug)
		info("job %u ran for %g seconds on %u cpus",
		     job_ptr->job_id, run_delta, job_ptr->total_cpus);

	/* get the time in decayed fashion */
	run_decay = run_delta * pow(decay_factor, run_delta);

	real_decay = run_decay * (double)job_ptr->total_cpus;

	assoc_mgr_lock(&locks);
	/* Just to make sure we don't make a
	   window where the qos_ptr could of
	   changed make sure we get it again
	   here.
	*/
	qos = (slurmdb_qos_rec_t *)job_ptr->qos_ptr;
	assoc = (slurmdb_association_rec_t *)job_ptr->assoc_ptr;

	/* now apply the usage factor for this qos */
	if (qos) {
		if (qos->usage_factor >= 0) {
			real_decay *= qos->usage_factor;
			run_decay *= qos->usage_factor;
		}
		qos->usage->grp_used_wall += run_decay;
		qos->usage->usage_raw += (long double)real_decay;
		if (qos->usage->grp_used_cpu_run_secs >= cpu_run_delta) {
			if (priority_debug)
				info("grp_used_cpu_run_secs is %"PRIu64", "
				     "will subtract %"PRIu64"",
				     qos->usage->grp_used_cpu_run_secs,
				     cpu_run_delta);
			qos->usage->grp_used_cpu_run_secs -= cpu_run_delta;
		} else {
			if (priority_debug)
				info("jobid %u, qos %s: setting "
				     "grp_used_cpu_run_secs "
				     "to 0 because %"PRIu64" < %"PRIu64"",
				     job_ptr->job_id, qos->name,
				     qos->usage->grp_used_cpu_run_secs,
				     cpu_run_delta);
			qos->usage->grp_used_cpu_run_secs = 0;
		}
	}

	/* We want to do this all the way up
	 * to and including root.  This way we
	 * can keep track of how much usage
	 * has occured on the entire system
	 * and use that to normalize against. */
	while (assoc) {
		if (assoc->usage->grp_used_cpu_run_secs >= cpu_run_delta) {
			if (priority_debug)
				info("grp_used_cpu_run_secs is %"PRIu64", "
				     "will subtract %"PRIu64"",
				     assoc->usage->grp_used_cpu_run_secs,
				     cpu_run_delta);
			assoc->usage->grp_used_cpu_run_secs -= cpu_run_delta;
		} else {
			if (priority_debug)
				info("jobid %u, assoc %u: setting "
				     "grp_used_cpu_run_secs "
				     "to 0 because %"PRIu64" < %"PRIu64"",
				     job_ptr->job_id, assoc->id,
				     assoc->usage->grp_used_cpu_run_secs,
				     cpu_run_delta);
			assoc->usage->grp_used_cpu_run_secs = 0;
		}

		assoc->usage->grp_used_wall += run_decay;
		assoc->usage->usage_raw += (long double)real_decay;
		if (priority_debug)
			info("adding %f new usage to assoc %u (user='%s' "
			     "acct='%s') raw usage is now %Lf.  Group wall "
			     "added %f making it %f. GrpCPURunMins is "
			     "%"PRIu64"",
			     real_decay, assoc->id,
			     assoc->user, assoc->acct,
			     assoc->usage->usage_raw,
			     run_decay,
			     assoc->usage->grp_used_wall,
			     assoc->usage->grp_used_cpu_run_secs/60);
		assoc = assoc->usage->parent_assoc_ptr;
	}
	assoc_mgr_unlock(&locks);
	return 1;
}

static void *_decay_ticket_thread(void *no_data)
{
	struct job_record *job_ptr = NULL;
	ListIterator itr;
	time_t start_time = time(NULL);
	time_t last_ran = 0;
	time_t last_reset = 0, next_reset = 0;
	uint32_t calc_period = slurm_get_priority_calc_period();
	double decay_hl = (double)slurm_get_priority_decay_hl();
	double decay_factor = 1;
	uint16_t reset_period = slurm_get_priority_reset_period();

	/* Write lock on jobs, read lock on nodes and partitions */
	slurmctld_lock_t job_write_lock =
		{ NO_LOCK, WRITE_LOCK, READ_LOCK, READ_LOCK };
	slurmctld_lock_t job_read_lock =
		{ NO_LOCK, READ_LOCK, NO_LOCK, NO_LOCK };
	assoc_mgr_lock_t locks = { WRITE_LOCK, NO_LOCK,
				   NO_LOCK, NO_LOCK, NO_LOCK };

	/* See "DECAY_FACTOR DESCRIPTION" below for details. */
	if (decay_hl > 0)
		decay_factor = 1 - (0.693 / decay_hl);

	(void) pthread_setcancelstate(PTHREAD_CANCEL_ENABLE, NULL);
	(void) pthread_setcanceltype(PTHREAD_CANCEL_ASYNCHRONOUS, NULL);

	_read_last_decay_ran(&last_ran, &last_reset);
	if (last_reset == 0)
		last_reset = start_time;

	_init_grp_used_cpu_run_secs(last_ran);

	while (1) {
		time_t now = start_time;
		double run_delta = 0.0, real_decay = 0.0;

		slurm_mutex_lock(&decay_lock);
		running_decay = 1;

		/* If reconfig is called handle all that happens
		 * outside of the loop here */
		if (reconfig) {
			/* if decay_hl is 0 or less that means no
			 * decay is to be had.  This also means we
			 * flush the used time at a certain time set
			 * by PriorityUsageResetPeriod in the slurm.conf */
			calc_period = slurm_get_priority_calc_period();
			reset_period = slurm_get_priority_reset_period();
			next_reset = 0;
			decay_hl = (double)slurm_get_priority_decay_hl();
			if (decay_hl > 0)
				decay_factor = 1 - (0.693 / decay_hl);
			else
				decay_factor = 1;

			reconfig = 0;
		}

		/* this needs to be done right away so as to
		 * incorporate it into the decay loop.
		 */
		switch(reset_period) {
		case PRIORITY_RESET_NONE:
			break;
		case PRIORITY_RESET_NOW:	/* do once */
			_reset_usage();
			reset_period = PRIORITY_RESET_NONE;
			last_reset = now;
			break;
		case PRIORITY_RESET_DAILY:
		case PRIORITY_RESET_WEEKLY:
		case PRIORITY_RESET_MONTHLY:
		case PRIORITY_RESET_QUARTERLY:
		case PRIORITY_RESET_YEARLY:
			if (next_reset == 0) {
				next_reset = _next_reset(reset_period,
							 last_reset);
			}
			if (now >= next_reset) {
				_reset_usage();
				last_reset = next_reset;
				next_reset = _next_reset(reset_period,
							 last_reset);
			}
		}

		/* now calculate all the normalized usage here */
		assoc_mgr_lock(&locks);
		_set_children_usage_efctv(
			assoc_mgr_root_assoc->usage->childern_list);
		assoc_mgr_unlock(&locks);

		if (!last_ran)
			goto calc_tickets;
		else
			run_delta = difftime(start_time, last_ran);

		if (run_delta <= 0)
			goto calc_tickets;

		real_decay = pow(decay_factor, run_delta);

		if (priority_debug)
			info("Decay factor over %g seconds goes "
			     "from %.15f -> %.15f",
			     run_delta, decay_factor, real_decay);

		/* first apply decay to used time */
		if (_apply_decay(real_decay) != SLURM_SUCCESS) {
			error("problem applying decay");
			running_decay = 0;
			slurm_mutex_unlock(&decay_lock);
			break;
		}


		/* Multifactor2 core algo 1/3. Iterate through all
		 * jobs, mark parent associations with the current
		 * sequence id, so that we know which
		 * associations/users are active. At the same time as
		 * we're looping through all the jobs anyway, apply
		 * the new usage of running jobs too.
		 */

	calc_tickets:
		lock_slurmctld(job_read_lock);
		assoc_mgr_lock(&locks);
		/* seqno 0 is a special invalid value. */
		assoc_mgr_root_assoc->usage->active_seqno++;
		if (!assoc_mgr_root_assoc->usage->active_seqno)
			assoc_mgr_root_assoc->usage->active_seqno++;
		assoc_mgr_unlock(&locks);
		itr = list_iterator_create(job_list);
		while ((job_ptr = list_next(itr))) {
			/* apply new usage */
			if (!IS_JOB_PENDING(job_ptr) &&
			    job_ptr->start_time && job_ptr->assoc_ptr
				&& last_ran)
				_apply_new_usage(job_ptr, decay_factor,
						 last_ran, start_time);

			if (IS_JOB_PENDING(job_ptr) && job_ptr->assoc_ptr) {
				assoc_mgr_lock(&locks);
				_mark_assoc_active(job_ptr);
				assoc_mgr_unlock(&locks);
			}
		}
		list_iterator_destroy(itr);
		unlock_slurmctld(job_read_lock);

		/* Multifactor2 core algo 2/3. Start from the root,
		 * distribute tickets to active child associations
		 * proportional to the fair share (s*F). We start with
		 * UINT32_MAX tickets at the root.
		 */
		assoc_mgr_lock(&locks);
		max_tickets = 0;
		assoc_mgr_root_assoc->usage->tickets = (uint32_t) -1;
		_distribute_tickets (assoc_mgr_root_assoc->usage->childern_list,
				     (uint32_t) -1);
		assoc_mgr_unlock(&locks);

		/* Multifactor2 core algo 3/3. Iterate through the job
		 * list again, give priorities proportional to the
		 * maximum number of tickets given to any user.
		 */
		lock_slurmctld(job_write_lock);
		itr = list_iterator_create(job_list);
		while ((job_ptr = list_next(itr))) {
			/*
			 * Priority 0 is reserved for held jobs. Also skip
			 * priority calculation for non-pending jobs.
			 */
			if ((job_ptr->priority == 0)
			    || !IS_JOB_PENDING(job_ptr))
				continue;

			job_ptr->priority =
				_get_priority_internal(start_time, job_ptr);
			last_job_update = time(NULL);
			debug2("priority for job %u is now %u",
			       job_ptr->job_id, job_ptr->priority);
		}
		list_iterator_destroy(itr);
		unlock_slurmctld(job_write_lock);

		last_ran = start_time;

		_write_last_decay_ran(last_ran, last_reset);

		running_decay = 0;
		slurm_mutex_unlock(&decay_lock);

		/* Sleep until the next time.  */
		now = time(NULL);
		double elapsed = difftime(now, start_time);
		if (elapsed < calc_period) {
			sleep(calc_period - elapsed);
			start_time = time(NULL);
		} else
			start_time = now;
		/* repeat ;) */
	}
	return NULL;
}

static void *_decay_usage_thread(void *no_data)
{
	struct job_record *job_ptr = NULL;
	ListIterator itr;
	time_t start_time = time(NULL);
	time_t last_ran = 0;
	time_t last_reset = 0, next_reset = 0;
	uint32_t calc_period = slurm_get_priority_calc_period();
	double decay_hl = (double)slurm_get_priority_decay_hl();
	double decay_factor = 1;
	uint16_t reset_period = slurm_get_priority_reset_period();

	/* Write lock on jobs, read lock on nodes and partitions */
	slurmctld_lock_t job_write_lock =
		{ NO_LOCK, WRITE_LOCK, READ_LOCK, READ_LOCK };
	assoc_mgr_lock_t locks = { WRITE_LOCK, NO_LOCK,
				   NO_LOCK, NO_LOCK, NO_LOCK };

	/*
	 * DECAY_FACTOR DESCRIPTION:
	 *
	 * The decay thread applies an exponential decay over the past
	 * consumptions using a rolling approach.
	 * Every calc period p in seconds, the already computed usage is
	 * computed again applying the decay factor of that slice :
	 * decay_factor_slice.
	 *
	 * To ease the computation, the notion of decay_factor
	 * is introduced and corresponds to the decay factor
	 * required for a slice of 1 second. Thus, for any given
	 * slice ot time of n seconds, decay_factor_slice will be
	 * defined as : df_slice = pow(df,n)
	 *
	 * For a slice corresponding to the defined half life 'decay_hl' and
	 * a usage x, we will therefore have :
	 *    >>  x * pow(decay_factor,decay_hl) = 1/2 x  <<
	 *
	 * This expression helps to define the value of decay_factor that
	 * is necessary to apply the previously described logic.
	 *
	 * The expression is equivalent to :
	 *    >> decay_hl * ln(decay_factor) = ln(1/2)
	 *    >> ln(decay_factor) = ln(1/2) / decay_hl
	 *    >> decay_factor = e( ln(1/2) / decay_hl )
	 *
	 * Applying THe power series e(x) = sum(x^n/n!) for n from 0 to infinity
	 *    >> decay_factor = 1 + ln(1/2)/decay_hl
	 *    >> decay_factor = 1 - ( 0.693 / decay_hl)
	 *
	 * This explain the following declaration.
	 */
	if (decay_hl > 0)
		decay_factor = 1 - (0.693 / decay_hl);

	(void) pthread_setcancelstate(PTHREAD_CANCEL_ENABLE, NULL);
	(void) pthread_setcanceltype(PTHREAD_CANCEL_ASYNCHRONOUS, NULL);

	_read_last_decay_ran(&last_ran, &last_reset);
	if (last_reset == 0)
		last_reset = start_time;

	_init_grp_used_cpu_run_secs(last_ran);

	while (1) {
		time_t now = start_time;
		double run_delta = 0.0, real_decay = 0.0;

		slurm_mutex_lock(&decay_lock);
		running_decay = 1;

		/* If reconfig is called handle all that happens
		   outside of the loop here */
		if (reconfig) {
			/* if decay_hl is 0 or less that means no
			   decay is to be had.  This also means we
			   flush the used time at a certain time
			   set by PriorityUsageResetPeriod in the slurm.conf
			*/
			calc_period = slurm_get_priority_calc_period();
			reset_period = slurm_get_priority_reset_period();
			next_reset = 0;
			decay_hl = (double)slurm_get_priority_decay_hl();
			if (decay_hl > 0)
				decay_factor = 1 - (0.693 / decay_hl);
			else
				decay_factor = 1;

			reconfig = 0;
		}

		/* this needs to be done right away so as to
		 * incorporate it into the decay loop.
		 */
		switch(reset_period) {
		case PRIORITY_RESET_NONE:
			break;
		case PRIORITY_RESET_NOW:	/* do once */
			_reset_usage();
			reset_period = PRIORITY_RESET_NONE;
			last_reset = now;
			break;
		case PRIORITY_RESET_DAILY:
		case PRIORITY_RESET_WEEKLY:
		case PRIORITY_RESET_MONTHLY:
		case PRIORITY_RESET_QUARTERLY:
		case PRIORITY_RESET_YEARLY:
			if (next_reset == 0) {
				next_reset = _next_reset(reset_period,
							 last_reset);
			}
			if (now >= next_reset) {
				_reset_usage();
				last_reset = next_reset;
				next_reset = _next_reset(reset_period,
							 last_reset);
			}
		}

		/* now calculate all the normalized usage here */
		assoc_mgr_lock(&locks);
		_set_children_usage_efctv(
			assoc_mgr_root_assoc->usage->childern_list);
		assoc_mgr_unlock(&locks);

		if (!last_ran)
			goto get_usage;
		else
			run_delta = difftime(start_time, last_ran);

		if (run_delta <= 0)
			goto get_usage;

		real_decay = pow(decay_factor, run_delta);

		if (priority_debug)
			info("Decay factor over %g seconds goes "
			     "from %.15f -> %.15f",
			     run_delta, decay_factor, real_decay);

		/* first apply decay to used time */
		if (_apply_decay(real_decay) != SLURM_SUCCESS) {
			error("problem applying decay");
			running_decay = 0;
			slurm_mutex_unlock(&decay_lock);
			break;
		}
		lock_slurmctld(job_write_lock);
		itr = list_iterator_create(job_list);
		while ((job_ptr = list_next(itr))) {
			/* apply new usage */
			if (!IS_JOB_PENDING(job_ptr) &&
			    job_ptr->start_time && job_ptr->assoc_ptr) {
				if (!_apply_new_usage(job_ptr, decay_factor,
						      last_ran, start_time))
					continue;
			}

			/*
			 * Priority 0 is reserved for held jobs. Also skip
			 * priority calculation for non-pending jobs.
			 */
			if ((job_ptr->priority == 0)
			    || !IS_JOB_PENDING(job_ptr))
				continue;

			job_ptr->priority =
				_get_priority_internal(start_time, job_ptr);
			last_job_update = time(NULL);
			debug2("priority for job %u is now %u",
			       job_ptr->job_id, job_ptr->priority);
		}
		list_iterator_destroy(itr);
		unlock_slurmctld(job_write_lock);

	get_usage:
		last_ran = start_time;

		_write_last_decay_ran(last_ran, last_reset);

		running_decay = 0;
		slurm_mutex_unlock(&decay_lock);

		/* Sleep until the next time. */
		now = time(NULL);
		double elapsed = difftime(now, start_time);
		if (elapsed < calc_period) {
			sleep(calc_period - elapsed);
			start_time = time(NULL);
		} else
			start_time = now;
		/* repeat ;) */
	}
	return NULL;
}

static void *_decay_thread(void *no_data)
{
	if (flags & PRIORITY_FLAGS_TICKET_BASED)
		_decay_ticket_thread(no_data);
	else
		_decay_usage_thread(no_data);

	return NULL;
}

/* Selects the specific jobs that the user wanted to see
 * Requests that include job id(s) and user id(s) must match both to be passed.
 * Returns 1 if job should be omitted */
static int _filter_job(struct job_record *job_ptr, List req_job_list,
		       List req_user_list)
{
	int filter = 0;
	ListIterator iterator;
	uint32_t *job_id;
	uint32_t *user_id;

	if (req_job_list) {
		filter = 1;
		iterator = list_iterator_create(req_job_list);
		while ((job_id = list_next(iterator))) {
			if (*job_id == job_ptr->job_id) {
				filter = 0;
				break;
			}
		}
		list_iterator_destroy(iterator);
		if (filter == 1) {
			return 1;
		}
	}

	if (req_user_list) {
		filter = 1;
		iterator = list_iterator_create(req_user_list);
		while ((user_id = list_next(iterator))) {
			if (*user_id == job_ptr->user_id) {
				filter = 0;
				break;
			}
		}
		list_iterator_destroy(iterator);
		if (filter == 1)
			return 1;
	}

	return filter;
}

static void *_cleanup_thread(void *no_data)
{
	pthread_join(decay_handler_thread, NULL);
	return NULL;
}

static void _internal_setup(void)
{
	if (slurm_get_debug_flags() & DEBUG_FLAG_PRIO)
		priority_debug = 1;
	else
		priority_debug = 0;

	favor_small = slurm_get_priority_favor_small();

	max_age = slurm_get_priority_max_age();
	weight_age = slurm_get_priority_weight_age();
	weight_fs = slurm_get_priority_weight_fairshare();
	weight_js = slurm_get_priority_weight_job_size();
	weight_part = slurm_get_priority_weight_partition();
	weight_qos = slurm_get_priority_weight_qos();
	flags = slurmctld_conf.priority_flags;

	if (priority_debug) {
		info("priority: Max Age is %u", max_age);
		info("priority: Weight Age is %u", weight_age);
		info("priority: Weight Fairshare is %u", weight_fs);
		info("priority: Weight JobSize is %u", weight_js);
		info("priority: Weight Part is %u", weight_part);
		info("priority: Weight QOS is %u", weight_qos);
		info("priority: Flags is %u", flags);
	}
}

/*
 * init() is called when the plugin is loaded, before any other functions
 * are called.  Put global initialization here.
 */
int init ( void )
{
	pthread_attr_t thread_attr;
	char *temp = NULL;

	/* This means we aren't running from the controller so skip setup. */
	if (cluster_cpus == NO_VAL)
		return SLURM_SUCCESS;

	_internal_setup();

	/* Check to see if we are running a supported accounting plugin */
	temp = slurm_get_accounting_storage_type();
	if (strcasecmp(temp, "accounting_storage/slurmdbd")
	    && strcasecmp(temp, "accounting_storage/mysql")) {
		error("You are not running a supported "
		      "accounting_storage plugin\n(%s).\n"
		      "Fairshare can only be calculated with either "
		      "'accounting_storage/slurmdbd' "
		      "or 'accounting_storage/mysql' enabled.  "
		      "If you want multifactor priority without fairshare "
		      "ignore this message.",
		      temp);
		calc_fairshare = 0;
		weight_fs = 0;
	} else if (assoc_mgr_root_assoc) {
		if (!cluster_cpus)
			fatal("We need to have a cluster cpu count "
			      "before we can init the priority/multifactor "
			      "plugin");
		assoc_mgr_root_assoc->usage->usage_efctv = 1.0;
		slurm_attr_init(&thread_attr);
		if (pthread_create(&decay_handler_thread, &thread_attr,
				   _decay_thread, NULL))
			fatal("pthread_create error %m");

		/* This is here to join the decay thread so we don't core
		 * dump if in the sleep, since there is no other place to join
		 * we have to create another thread to do it. */
		slurm_attr_init(&thread_attr);
		if (pthread_create(&cleanup_handler_thread, &thread_attr,
				   _cleanup_thread, NULL))
			fatal("pthread_create error %m");

		slurm_attr_destroy(&thread_attr);
	} else {
		if (weight_fs) {
			fatal("It appears you don't have any association "
			      "data from your database.  "
			      "The priority/multifactor plugin requires "
			      "this information to run correctly.  Please "
			      "check your database connection and try again.");
		}
		calc_fairshare = 0;
	}

	xfree(temp);

	debug("%s loaded", plugin_name);
	return SLURM_SUCCESS;
}

int fini ( void )
{
	/* Daemon termination handled here */
	if (running_decay)
		debug("Waiting for decay thread to finish.");

	slurm_mutex_lock(&decay_lock);

	/* cancel the decay thread and then join the cleanup thread */
	if (decay_handler_thread)
		pthread_cancel(decay_handler_thread);
	if (cleanup_handler_thread)
		pthread_join(cleanup_handler_thread, NULL);

	slurm_mutex_unlock(&decay_lock);

	return SLURM_SUCCESS;
}

extern uint32_t priority_p_set(uint32_t last_prio, struct job_record *job_ptr)
{
	uint32_t priority = _get_priority_internal(time(NULL), job_ptr);

	debug2("initial priority for job %u is %u", job_ptr->job_id, priority);

	return priority;
}

extern void priority_p_reconfig(void)
{
	reconfig = 1;
	_internal_setup();
	debug2("%s reconfigured", plugin_name);

	return;
}

extern void priority_p_set_assoc_usage(slurmdb_association_rec_t *assoc)
{
	char *child;
	char *child_str;

	xassert(assoc_mgr_root_assoc);
	xassert(assoc);
	xassert(assoc->usage);
	xassert(assoc->usage->parent_assoc_ptr);

	if (assoc->user) {
		child = "user";
		child_str = assoc->user;
	} else {
		child = "account";
		child_str = assoc->acct;
	}

	if (assoc_mgr_root_assoc->usage->usage_raw) {
		assoc->usage->usage_norm = assoc->usage->usage_raw
			/ assoc_mgr_root_assoc->usage->usage_raw;
	} else {
		/* This should only happen when no usage has occured
		 * at all so no big deal, the other usage should be 0
		 * as well here. */
		assoc->usage->usage_norm = 0;
	}

	if (priority_debug) {
		info("Normalized usage for %s %s off %s %Lf / %Lf = %Lf",
		     child, child_str, assoc->usage->parent_assoc_ptr->acct,
		     assoc->usage->usage_raw,
		     assoc_mgr_root_assoc->usage->usage_raw,
		     assoc->usage->usage_norm);
	}
	/* This is needed in case someone changes the half-life on the
	 * fly and now we have used more time than is available under
	 * the new config */
	if (assoc->usage->usage_norm > 1.0)
		assoc->usage->usage_norm = 1.0;

	if (assoc->usage->parent_assoc_ptr == assoc_mgr_root_assoc) {
		assoc->usage->usage_efctv = assoc->usage->usage_norm;
		if (priority_debug)
			info("Effective usage for %s %s off %s %Lf %Lf",
			     child, child_str,
			     assoc->usage->parent_assoc_ptr->acct,
			     assoc->usage->usage_efctv,
			     assoc->usage->usage_norm);
	} else if (flags & PRIORITY_FLAGS_TICKET_BASED) {
		_set_usage_efctv(assoc);
		if (priority_debug) {
			info("Effective usage for %s %s off %s = %Lf",
			     child, child_str,
			     assoc->usage->parent_assoc_ptr->acct,
			     assoc->usage->usage_efctv);
		}
	} else {
		assoc->usage->usage_efctv = assoc->usage->usage_norm +
			((assoc->usage->parent_assoc_ptr->usage->usage_efctv -
			  assoc->usage->usage_norm) *
			 (assoc->shares_raw == SLURMDB_FS_USE_PARENT ?
			  0 : (assoc->shares_raw /
			       (long double)assoc->usage->level_shares)));
		if (priority_debug) {
			info("Effective usage for %s %s off %s "
			     "%Lf + ((%Lf - %Lf) * %d / %d) = %Lf",
			     child, child_str,
			     assoc->usage->parent_assoc_ptr->acct,
			     assoc->usage->usage_norm,
			     assoc->usage->parent_assoc_ptr->usage->usage_efctv,
			     assoc->usage->usage_norm,
			     (assoc->shares_raw == SLURMDB_FS_USE_PARENT ?
			      0 : assoc->shares_raw),
			     assoc->usage->level_shares,
			     assoc->usage->usage_efctv);
		}
	}
}

extern double priority_p_calc_fs_factor(long double usage_efctv,
					long double shares_norm)
{
	double priority_fs = 0.0;

	xassert(!fuzzy_equal(usage_efctv, NO_VAL));

	if (shares_norm <= 0)
		return priority_fs;

	if (flags & PRIORITY_FLAGS_TICKET_BASED) {
		if (usage_efctv < MIN_USAGE_FACTOR * shares_norm)
			usage_efctv = MIN_USAGE_FACTOR * shares_norm;
		priority_fs = shares_norm / usage_efctv;
	} else {
		priority_fs = pow(2.0, -(usage_efctv / shares_norm));
	}

	return priority_fs;
}

extern List priority_p_get_priority_factors_list(
	priority_factors_request_msg_t *req_msg, uid_t uid)
{
	List req_job_list;
	List req_user_list;
	List ret_list = NULL;
	ListIterator itr;
	priority_factors_object_t *obj = NULL;
	struct job_record *job_ptr = NULL;
	time_t start_time = time(NULL);

	xassert(req_msg);
	req_job_list = req_msg->job_id_list;
	req_user_list = req_msg->uid_list;

	/* Read lock on jobs, nodes, and partitions */
	slurmctld_lock_t job_read_lock =
		{ NO_LOCK, READ_LOCK, READ_LOCK, READ_LOCK };

	if (job_list && list_count(job_list)) {
		ret_list = list_create(slurm_destroy_priority_factors_object);
		lock_slurmctld(job_read_lock);
		itr = list_iterator_create(job_list);
		while ((job_ptr = list_next(itr))) {
			/*
			 * We are only looking for pending jobs
			 */
			if (!IS_JOB_PENDING(job_ptr))
				continue;

			/*
			 * This means the job is not eligible yet
			 */
			if (!job_ptr->details->begin_time
			    || (job_ptr->details->begin_time > start_time))
				continue;

			/*
			 * 0 means the job is held
			 */
			if (job_ptr->priority == 0)
				continue;

			/*
			 * Priority has been set elsewhere (e.g. by SlurmUser)
			 */
			if (job_ptr->direct_set_prio)
				continue;

			if (_filter_job(job_ptr, req_job_list, req_user_list))
				continue;

			if ((slurmctld_conf.private_data & PRIVATE_DATA_JOBS)
			    && (job_ptr->user_id != uid)
			    && !validate_operator(uid)
			    && !assoc_mgr_is_user_acct_coord(
				    acct_db_conn, uid,
				    job_ptr->account))
				continue;

			obj = xmalloc(sizeof(priority_factors_object_t));
			memcpy(obj, job_ptr->prio_factors,
			       sizeof(priority_factors_object_t));
			obj->job_id = job_ptr->job_id;
			obj->user_id = job_ptr->user_id;
			list_append(ret_list, obj);
		}
		list_iterator_destroy(itr);
		unlock_slurmctld(job_read_lock);
		if (!list_count(ret_list)) {
			list_destroy(ret_list);
			ret_list = NULL;
		}
	}

	return ret_list;
}<|MERGE_RESOLUTION|>--- conflicted
+++ resolved
@@ -691,28 +691,6 @@
 	if (job_ptr->part_ptr_list) {
 		struct part_record *part_ptr;
 		double priority_part;
-<<<<<<< HEAD
-		uint32_t *job_priority;
-
-		ListIterator part_iterator;
-		ListIterator priority_iterator;
-
-		part_iterator = list_iterator_create(job_ptr->part_ptr_list);
-		priority_iterator = list_iterator_create(job_ptr->priority_list);
-
-		while ((part_ptr = (struct part_record *) list_next(part_iterator))) {
-		
-			job_priority = (uint32_t *) list_next(priority_iterator);
-			priority_part = part_ptr->priority / (double)part_max_priority * (double)weight_part;
-			*job_priority = (uint32_t)(job_ptr->prio_factors->priority_age 
-				     + job_ptr->prio_factors->priority_fs 
-				     + job_ptr->prio_factors->priority_js 
-				     + priority_part 
-				     + job_ptr->prio_factors->priority_qos 
-				     - (double)(job_ptr->prio_factors->nice - NICE_OFFSET));
-			debug("Job %u has more than one partition (%s)(%u)",
-			      job_ptr->job_id, part_ptr->name, *job_priority);
-=======
 		ListIterator part_iterator;
 		int i = 0;
 
@@ -737,7 +715,6 @@
 			debug("Job %u has more than one partition (%s)(%u)",
 			      job_ptr->job_id, part_ptr->name,
 			      job_ptr->priority_array[i++]);
->>>>>>> 42ae76f2
 		}
 	}
 	/* Priority 0 is reserved for held jobs */
