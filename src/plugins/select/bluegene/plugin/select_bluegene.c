--- conflicted
+++ resolved
@@ -6,7 +6,7 @@
  *  Copyright (C) 2004-2006 The Regents of the University of California.
  *  Produced at Lawrence Livermore National Laboratory (cf, DISCLAIMER).
  *  Written by Dan Phung <phung4@llnl.gov> Danny Auble <da@llnl.gov>
- *  UCRL-CODE-226842.
+ *  UCRL-CODE-217948.
  *  
  *  This file is part of SLURM, a resource management program.
  *  For details, see <http://www.llnl.gov/linux/slurm/>.
@@ -38,14 +38,9 @@
 \*****************************************************************************/
 
 #include "bluegene.h"
-#include "src/slurmctld/trigger_mgr.h"
-#include <fcntl.h>
- 
+
 #define HUGE_BUF_SIZE (1024*16)
 
-/* Change BLOCK_STATE_VERSION value when changing the state save
- * format i.e. pack_block() */
-#define BLOCK_STATE_VERSION      "VER000"
 
 /* global */
 int procs_per_node = 512;
@@ -232,352 +227,12 @@
 /* We rely upon DB2 to save and restore BlueGene state */
 extern int select_p_state_save(char *dir_name)
 {
-	ListIterator itr;
-	bg_record_t *bg_record = NULL;
-	int error_code = 0, log_fd;
-	char *old_file, *new_file, *reg_file;
-	uint32_t blocks_packed = 0, tmp_offset, block_offset;
-	Buf buffer = init_buf(BUF_SIZE);
-	DEF_TIMERS;
-
-	START_TIMER;
-	/* write header: time */
-	packstr(BLOCK_STATE_VERSION, buffer);
-	block_offset = get_buf_offset(buffer);
-	pack32(blocks_packed, buffer);
-	pack_time(time(NULL), buffer);
-
-	/* write block records to buffer */
-	slurm_mutex_lock(&block_state_mutex);
-	itr = list_iterator_create(bg_list);
-	while((bg_record = list_next(itr))) {
-		/* on real bgl systems we only want to keep track of
-		 * the blocks in an error state
-		 */
-#ifdef HAVE_BG_FILES
-		if(bg_record->state != RM_PARTITION_ERROR)
-			continue;
-#endif
-		xassert(bg_record->bg_block_id != NULL);
-				
-		pack_block(bg_record, buffer);
-		blocks_packed++;
-	}
-	list_iterator_destroy(itr);
-	slurm_mutex_unlock(&block_state_mutex);
-	tmp_offset = get_buf_offset(buffer);
-	set_buf_offset(buffer, block_offset);
-	pack32(blocks_packed, buffer);
-	set_buf_offset(buffer, tmp_offset);
-	/* Maintain config read lock until we copy state_save_location *\
-	\* unlock_slurmctld(part_read_lock);          - see below      */
-
-	/* write the buffer to file */
-	old_file = xstrdup(slurmctld_conf.state_save_location);
-	xstrcat(old_file, "/block_state.old");
-	reg_file = xstrdup(slurmctld_conf.state_save_location);
-	xstrcat(reg_file, "/block_state");
-	new_file = xstrdup(slurmctld_conf.state_save_location);
-	xstrcat(new_file, "/block_state.new");
-	log_fd = creat(new_file, 0600);
-	if (log_fd == 0) {
-		error("Can't save state, error creating file %s, %m",
-		      new_file);
-		error_code = errno;
-	} else {
-		int pos = 0, nwrite = get_buf_offset(buffer), amount;
-		char *data = (char *)get_buf_data(buffer);
-
-		while (nwrite > 0) {
-			amount = write(log_fd, &data[pos], nwrite);
-			if ((amount < 0) && (errno != EINTR)) {
-				error("Error writing file %s, %m", new_file);
-				error_code = errno;
-				break;
-			}
-			nwrite -= amount;
-			pos    += amount;
-		}
-		fsync(log_fd);
-		close(log_fd);
-	}
-	if (error_code)
-		(void) unlink(new_file);
-	else {			/* file shuffle */
-		(void) unlink(old_file);
-		(void) link(reg_file, old_file);
-		(void) unlink(reg_file);
-		(void) link(new_file, reg_file);
-		(void) unlink(new_file);
-	}
-	xfree(old_file);
-	xfree(reg_file);
-	xfree(new_file);
-
-	free_buf(buffer);
-	END_TIMER;
-	debug3("select_p_state_save %s", TIME_STR);
 	return SLURM_SUCCESS;
 }
 
 extern int select_p_state_restore(char *dir_name)
 {
-	int error_code = SLURM_SUCCESS;
-	int state_fd, i, j=0;
-	char *state_file = NULL;
-	Buf buffer = NULL;
-	char *data = NULL;
-	int data_size = 0;
-	node_select_info_msg_t *node_select_ptr = NULL;
-	ListIterator itr;
-	bg_record_t *bg_record = NULL;
-	bg_info_record_t *bg_info_record = NULL;
-	bitstr_t *node_bitmap = NULL, *ionode_bitmap = NULL;
-	int geo[BA_SYSTEM_DIMENSIONS];
-	char temp[256];
-	List results = NULL;
-	int data_allocated, data_read = 0;
-	char *ver_str = NULL;
-	uint16_t ver_str_len;
-	struct passwd *pw_ent = NULL;
-	int blocks = 0;
-
-	debug("bluegene: select_p_state_restore");
-
-	if(!dir_name) {
-		debug2("Starting bluegene with clean slate");
-		return SLURM_SUCCESS;
-	}
-	state_file = xstrdup(dir_name);
-	xstrcat(state_file, "/block_state");
-	state_fd = open(state_file, O_RDONLY);
-	if(state_fd < 0) {
-		error("No block state file (%s) to recover", state_file);
-		xfree(state_file);
-		return SLURM_SUCCESS;
-	} else {
-		data_allocated = BUF_SIZE;
-		data = xmalloc(data_allocated);
-		while (1) {
-			data_read = read(state_fd, &data[data_size],
-					 BUF_SIZE);
-			if (data_read < 0) {
-				if (errno == EINTR)
-					continue;
-				else {
-					error("Read error on %s: %m", 
-					      state_file);
-					break;
-				}
-			} else if (data_read == 0)	/* eof */
-				break;
-			data_size      += data_read;
-			data_allocated += data_read;
-			xrealloc(data, data_allocated);
-		}
-		close(state_fd);
-	}
-	xfree(state_file);
-
-	buffer = create_buf(data, data_size);
-
-	/*
-	 * Check the data version so that when the format changes, we 
-	 * we don't try to unpack data using the wrong format routines
-	 */
-	if(size_buf(buffer)
-	   >= sizeof(uint16_t) + strlen(BLOCK_STATE_VERSION)) {
-	        char *ptr = get_buf_data(buffer);
-		
-	        if (!memcmp(&ptr[sizeof(uint16_t)], BLOCK_STATE_VERSION, 3)) {
-		        safe_unpackstr_xmalloc(&ver_str, &ver_str_len, buffer);
-		        debug3("Version string in block_state header is %s",
-			       ver_str);
-		}
-	}
-	if (ver_str && (strcmp(ver_str, BLOCK_STATE_VERSION) != 0)) {
-		error("Can not recover block state, "
-		      "data version incompatable");
-		xfree(ver_str);
-		free_buf(buffer);
-		return EFAULT;
-	}
-	xfree(ver_str);
-	if(select_g_unpack_node_info(&node_select_ptr, buffer) == SLURM_ERROR) 
-		goto unpack_error;
-	
-	reset_ba_system(false);
-
-	node_bitmap = bit_alloc(node_record_count);	
-	ionode_bitmap = bit_alloc(bluegene_numpsets);	
-	itr = list_iterator_create(bg_list);
-	for (i=0; i<node_select_ptr->record_count; i++) {
-		bg_info_record = &(node_select_ptr->bg_info_array[i]);
-		
-		bit_nclear(node_bitmap, 0, bit_size(node_bitmap) - 1);
-		bit_nclear(ionode_bitmap, 0, bit_size(ionode_bitmap) - 1);
-		
-		j = 0;
-		while(bg_info_record->ionode_inx[j] >= 0) {
-			if (bg_info_record->ionode_inx[j+1]
-			    >= bluegene_numpsets) {
-				fatal("Job state recovered incompatable with "
-					"bluegene.conf. ionodes=%u state=%d",
-					bluegene_numpsets,
-					bg_info_record->ionode_inx[j+1]);
-			}
-			bit_nset(ionode_bitmap,
-				 bg_info_record->ionode_inx[j],
-				 bg_info_record->ionode_inx[j+1]);
-			j += 2;
-		}		
-					
-		while((bg_record = list_next(itr))) {
-			if(bit_equal(bg_record->bitmap, node_bitmap)
-			   && bit_equal(bg_record->ionode_bitmap,
-					ionode_bitmap)) 
-				break;			
-		}
-		list_iterator_reset(itr);
-		if(bg_record) {
-			slurm_mutex_lock(&block_state_mutex);
-			if(bg_info_record->state == RM_PARTITION_ERROR)
-				bg_record->job_running = BLOCK_ERROR_STATE;
-			bg_record->state = bg_info_record->state;
-			slurm_mutex_unlock(&block_state_mutex);
-			blocks++;
-		} else {
-			int ionodes = 0;
-			char *name = NULL;
-			/* make the record that wasn't there (only for
-			 * dynamic systems that are in emulation mode */
-#ifdef HAVE_BG_FILES
-			error("Previous block %s is gone, not adding.",
-			      bg_info_record->bg_block_id);
-			continue;
-#endif
-			if(bluegene_layout_mode != LAYOUT_DYNAMIC) {
-				error("Only adding state save blocks in "
-				      "Dynamic block creation Mode not "
-				      "adding %s",
-				      bg_info_record->bg_block_id);
-				continue;
-			}
-	
-			bg_record = xmalloc(sizeof(bg_record_t));
-			bg_record->bg_block_id =
-				xstrdup(bg_info_record->bg_block_id);
-			bg_record->nodes =
-				xstrdup(bg_info_record->nodes);
-			bg_record->ionodes =
-				xstrdup(bg_info_record->ionodes);
-			bg_record->ionode_bitmap = bit_copy(ionode_bitmap);
-			bg_record->state = bg_info_record->state;
-			bg_record->quarter = bg_info_record->quarter;
-			bg_record->nodecard = bg_info_record->nodecard;
-			if(bg_info_record->state == RM_PARTITION_ERROR)
-				bg_record->job_running = BLOCK_ERROR_STATE;
-			else
-				bg_record->job_running = NO_JOB_RUNNING;
-			bg_record->bp_count = bit_size(node_bitmap);
-			bg_record->node_cnt = bg_info_record->node_cnt;
-			if(bluegene_bp_node_cnt > bg_record->node_cnt) {
-				ionodes = bluegene_bp_node_cnt 
-					/ bg_record->node_cnt;
-				bg_record->cpus_per_bp =
-					procs_per_node / ionodes;
-			} else {
-				bg_record->cpus_per_bp = procs_per_node;
-			}
-			bg_record->node_use = bg_info_record->node_use;
-			bg_record->conn_type = bg_info_record->conn_type;
-			bg_record->boot_state = 0;
-
-			process_nodes(bg_record);
-
-			slurm_conf_lock();
-			bg_record->target_name = 
-				xstrdup(slurmctld_conf.slurm_user_name);
-			bg_record->user_name = 
-				xstrdup(slurmctld_conf.slurm_user_name);
-			slurm_conf_unlock();
-			if((pw_ent = getpwnam(bg_record->user_name)) 
-			   == NULL) {
-				error("getpwnam(%s): %m", 
-				      bg_record->user_name);
-			} else {
-				bg_record->user_uid = pw_ent->pw_uid;
-			} 
-				
-			bg_record->blrtsimage =
-				xstrdup(bg_info_record->blrtsimage);
-			bg_record->linuximage = 
-				xstrdup(bg_info_record->linuximage);
-			bg_record->mloaderimage =
-				xstrdup(bg_info_record->mloaderimage);
-			bg_record->ramdiskimage =
-				xstrdup(bg_info_record->ramdiskimage);
-
-			for(j=0; j<BA_SYSTEM_DIMENSIONS; j++) 
-				geo[j] = bg_record->geo[j];
-				
-			results = list_create(NULL);
-			name = set_bg_block(results,
-					    bg_record->start, 
-					    geo, 
-					    bg_record->conn_type);
-			if(!name) {
-				error("I was unable to "
-				      "make the "
-				      "requested block.");
-				list_destroy(results);
-				destroy_bg_record(bg_record);
-				continue;
-			}
-
-			slurm_conf_lock();
-			snprintf(temp, sizeof(temp), "%s%s",
-				 slurmctld_conf.node_prefix,
-				 name);
-			slurm_conf_unlock();
-
-			xfree(name);
-			if(strcmp(temp, bg_record->nodes)) {
-				fatal("given list of %s "
-				      "but allocated %s, "
-				      "your order might be "
-				      "wrong in the "
-				      "bluegene.conf",
-				      bg_record->nodes,
-				      temp);
-			}
-			if(bg_record->bg_block_list)
-				list_destroy(bg_record->bg_block_list);
-			bg_record->bg_block_list =
-				list_create(destroy_ba_node);
-			copy_node_path(results, bg_record->bg_block_list);
-			list_destroy(results);			
-			
-			configure_block(bg_record);
-			blocks++;
-			list_push(bg_list, bg_record);		
-		}
-	}
-	FREE_NULL_BITMAP(ionode_bitmap);
-	FREE_NULL_BITMAP(node_bitmap);
-	list_iterator_destroy(itr);
-
-	sort_bg_record_inc_size(bg_list);
-		
-	info("Recovered %d blocks", blocks);
-	select_g_free_node_info(&node_select_ptr);
-	free_buf(buffer);
-	return error_code;
-
-unpack_error:
-	error("Incomplete block data checkpoint file");
-	free_buf(buffer);
-	return SLURM_FAILURE;
+	return SLURM_SUCCESS;
 }
 
 /* Sync BG blocks to currently active jobs */
@@ -694,28 +349,11 @@
 			error("select_p_pack_node_info: no bg_list");
 			return SLURM_ERROR;
 		}
-		/*
-		 * get all the blocks we are freeing since they have
-		 * been moved here
-		 */
-		if(bg_freeing_list) {
-			slurm_mutex_lock(&block_state_mutex);
-			itr = list_iterator_create(bg_freeing_list);
-			while ((bg_record = (bg_record_t *) list_next(itr)) 
-			       != NULL) {
-				xassert(bg_record->bg_block_id != NULL);
-				
-				pack_block(bg_record, buffer);
-				blocks_packed++;
-			}
-			list_iterator_destroy(itr);
-			slurm_mutex_unlock(&block_state_mutex);
-		} 
 		tmp_offset = get_buf_offset(buffer);
 		set_buf_offset(buffer, 0);
 		pack32(blocks_packed, buffer);
 		set_buf_offset(buffer, tmp_offset);
-		
+
 		*buffer_ptr = buffer;
 	}
 
@@ -730,12 +368,8 @@
        return SLURM_SUCCESS;
 }
 
-<<<<<<< HEAD
-extern int select_p_update_nodeinfo (struct job_record *job_ptr)
-=======
 extern int select_p_update_nodeinfo (struct job_record *job_ptr,
 				     enum select_data_info info)
->>>>>>> 5e89edcf
 {
        return SLURM_SUCCESS;
 }
@@ -768,7 +402,6 @@
 		bg_record->job_running = BLOCK_ERROR_STATE;
 		bg_record->state = RM_PARTITION_ERROR;
 		slurm_mutex_unlock(&block_state_mutex);
-		trigger_block_error();
 	} else if(part_desc_ptr->state_up){
 		slurm_mutex_lock(&block_state_mutex);
 		bg_record->job_running = NO_JOB_RUNNING;
@@ -779,274 +412,6 @@
 	}
 	info("%s",reason);
 	last_bg_update = time(NULL);
-	return rc;
-}
-
-extern int select_p_update_sub_node (update_part_msg_t *part_desc_ptr)
-{
-	int rc = SLURM_SUCCESS;
-	bg_record_t *bg_record = NULL, *found_record = NULL;
-	time_t now;
-	char reason[128], tmp[64], time_str[32];
-	blockreq_t blockreq; 
-	int i = 0, j = 0;
-	char coord[BA_SYSTEM_DIMENSIONS];
-	char ionodes[128];
-	int set = 0;
-	int set_error = 0;
-	bitstr_t *ionode_bitmap = NULL;
-	List requests = NULL;
-	List delete_list = NULL;
-	ListIterator itr;
-	
-	if(bluegene_layout_mode != LAYOUT_DYNAMIC) {
-		info("You can't use this call unless you are on a Dynamically "
-		     "allocated system.  Please use update BlockName instead");
-		rc = SLURM_ERROR;
-		goto end_it;
-	}
-
-	memset(coord, -1, BA_SYSTEM_DIMENSIONS);
-	memset(ionodes, 0, 128);
-	if(!part_desc_ptr->name) {
-		error("update_sub_node: No name specified");
-		rc = SLURM_ERROR;
-		goto end_it;
-				
-	}
-
-	now = time(NULL);
-	slurm_make_time_str(&now, time_str, sizeof(time_str));
-	snprintf(tmp, sizeof(tmp), "[SLURM@%s]", time_str);
-			
-	while (part_desc_ptr->name[j] != '\0') {
-		if (part_desc_ptr->name[j] == '[') {
-			if(set<1) {
-				rc = SLURM_ERROR;
-				goto end_it;
-			}
-			i = j++;
-			if((part_desc_ptr->name[j] < '0'
-			    || part_desc_ptr->name[j] > 'Z'
-			    || (part_desc_ptr->name[j] > '9' 
-				&& part_desc_ptr->name[j] < 'A'))) {
-				error("update_sub_node: sub part is empty");
-				rc = SLURM_ERROR;
-				goto end_it;
-			}
-			while(part_desc_ptr->name[i] != '\0') {
-				if(part_desc_ptr->name[i] == ']') 
-					break;
-				i++;
-			}
-			if(part_desc_ptr->name[i] != ']') {
-				error("update_sub_node: "
-				      "No close (']') on sub part");
-				rc = SLURM_ERROR;
-				goto end_it;
-			}
-			
-			strncpy(ionodes, part_desc_ptr->name+j, i-j); 
-			set++;
-			break;
-		} else if((part_desc_ptr->name[j] >= '0'
-			   && part_desc_ptr->name[j] <= '9')
-			  || (part_desc_ptr->name[j] >= 'A'
-			      && part_desc_ptr->name[j] <= 'Z')) {
-			if(set) {
-				rc = SLURM_ERROR;
-				goto end_it;
-			}
-			for(i = 0; i < BA_SYSTEM_DIMENSIONS; i++) {
-				if((part_desc_ptr->name[i] >= '0'
-				    && part_desc_ptr->name[i] <= '9')
-				   || (part_desc_ptr->name[i] >= 'A'
-				      && part_desc_ptr->name[i] <= 'Z')) {
-					error("update_sub_node: "
-					      "misformatted name given %s",
-					      part_desc_ptr->name);
-					rc = SLURM_ERROR;
-					goto end_it;
-				}
-			}
-			strncpy(coord, part_desc_ptr->name+j,
-				BA_SYSTEM_DIMENSIONS); 
-			
-			j += BA_SYSTEM_DIMENSIONS-1;
-			set++;
-		}
-		j++;
-	}
-	
-	if(set != 2) {
-		error("update_sub_node: "
-		      "I didn't get the base partition and the sub part.");
-		rc = SLURM_ERROR;
-		goto end_it;
-	}
-	ionode_bitmap = bit_alloc(bluegene_numpsets);
-	bit_unfmt(ionode_bitmap, ionodes);		
-
-	requests = list_create(destroy_bg_record);
-	
-	blockreq.block = coord;
-	blockreq.blrtsimage = NULL;
-	blockreq.linuximage = NULL;
-	blockreq.mloaderimage = NULL;
-	blockreq.ramdiskimage = NULL;
-	blockreq.conn_type = SELECT_SMALL;
-	blockreq.nodecards = 16;
-	blockreq.quarters = 0;
-	add_bg_record(requests, NULL, &blockreq);
-	
-	delete_list = list_create(NULL);
-	while((bg_record = list_pop(requests))) {
-		set_error = 0;
-		if(bit_overlap(bg_record->ionode_bitmap, ionode_bitmap))
-			set_error = 1;
-		
-		slurm_mutex_lock(&block_state_mutex);
-		itr = list_iterator_create(bg_list);
-		while((found_record = list_next(itr))) {
-			if(!found_record || (bg_record == found_record))
-				continue;
-			if(bit_equal(bg_record->bitmap, found_record->bitmap)
-			   && bit_equal(bg_record->ionode_bitmap, 
-					found_record->ionode_bitmap)) {
-				debug2("block %s[%s] already there",
-				       found_record->nodes, 
-				       found_record->ionodes);
-				/* we don't need to set this error, it
-				   doesn't overlap
-				*/
-				if(!set_error)
-					break;
-				
-				snprintf(reason, sizeof(reason),
-					 "update_sub_node: "
-					 "Admin set block %s state to %s %s",
-					 found_record->bg_block_id, 
-					 _block_state_str(
-						 part_desc_ptr->state_up),
-					 tmp); 
-				info("%s",reason);
-				if(found_record->job_running 
-				   > NO_JOB_RUNNING) {
-					slurm_fail_job(
-						found_record->job_running);
-				}
-			
-				if(!part_desc_ptr->state_up) {
-					found_record->job_running =
-						BLOCK_ERROR_STATE;
-					found_record->state =
-						RM_PARTITION_ERROR;
-					trigger_block_error();
-				} else if(part_desc_ptr->state_up){
-					found_record->job_running =
-						NO_JOB_RUNNING;
-					found_record->state =
-						RM_PARTITION_FREE;
-				} else {
-					error("update_sub_node: "
-					      "Unknown state %d given",
-					      part_desc_ptr->state_up);
-					rc = SLURM_ERROR;
-					break;
-				}	
-				break;
-			} else if(!set_error
-				  && bit_equal(bg_record->bitmap,
-					       found_record->bitmap)
-				  && bit_overlap(
-					  bg_record->ionode_bitmap, 
-					  found_record->ionode_bitmap)) {
-				break;
-			}
-			
-		}
-		list_iterator_destroy(itr);
-		slurm_mutex_unlock(&block_state_mutex);
-		/* we already found an existing record */
-		if(found_record) {
-			destroy_bg_record(bg_record);
-			continue;
-		}
-		/* we need to add this record since it doesn't exist */
-		if(configure_block(bg_record) == SLURM_ERROR) {
-			destroy_bg_record(bg_record);
-			error("update_sub_node: "
-			      "unable to configure block in api");
-		}
-		debug2("adding block %s to fill in small blocks "
-		       "around bad blocks",
-		       bg_record->bg_block_id);
-		print_bg_record(bg_record);
-		slurm_mutex_lock(&block_state_mutex);
-		list_append(bg_list, bg_record);
-		slurm_mutex_unlock(&block_state_mutex);
-		
-		/* We are just adding the block not deleting any or
-		   setting this one to an error state.
-		*/
-		if(!set_error)
-			continue;
-				
-		if(!part_desc_ptr->state_up) {
-			bg_record->job_running = BLOCK_ERROR_STATE;
-			bg_record->state = RM_PARTITION_ERROR;
-			trigger_block_error();
-		} else if(part_desc_ptr->state_up){
-			bg_record->job_running = NO_JOB_RUNNING;
-			bg_record->state = RM_PARTITION_FREE;
-		} else {
-			error("update_sub_node: Unknown state %d given",
-			      part_desc_ptr->state_up);
-			rc = SLURM_ERROR;
-			continue;
-		}
-		snprintf(reason, sizeof(reason),
-			 "update_sub_node: "
-			 "Admin set block %s state to %s %s",
-			 bg_record->bg_block_id, 
-			 _block_state_str(part_desc_ptr->state_up),
-			 tmp); 
-		info("%s",reason);
-				
-		/* remove overlapping blocks */
-		slurm_mutex_lock(&block_state_mutex);
-		itr = list_iterator_create(bg_list);
-		while((found_record = list_next(itr))) {
-			if ((!found_record) || (bg_record == found_record))
-				continue;
-			if(!blocks_overlap(bg_record, found_record)) {
-				debug2("block %s isn't part of %s",
-				       found_record->bg_block_id, 
-				       bg_record->bg_block_id);
-				continue;
-			}
-			debug2("removing block %s because there is something "
-			       "wrong with part of the base partition",
-			       found_record->bg_block_id);
-			if(found_record->job_running > NO_JOB_RUNNING) {
-				slurm_fail_job(found_record->job_running);
-			}
-			list_push(delete_list, found_record);
-			list_remove(itr);
-			num_block_to_free++;
-		}		
-		list_iterator_destroy(itr);
-		free_block_list(delete_list);
-		slurm_mutex_unlock(&block_state_mutex);		
-	}
-	list_destroy(delete_list);
-	FREE_NULL_BITMAP(ionode_bitmap);
-		
-	/* This only works for the error state, not free */
-	
-	last_bg_update = time(NULL);
-	
-end_it:	
 	return rc;
 }
 
@@ -1135,11 +500,7 @@
 				     SELECT_DATA_MAX_PROCS, 
 				     &tmp);
 	
-<<<<<<< HEAD
-		if(job_desc->min_nodes == (uint32_t) NO_VAL)
-=======
 		if(job_desc->min_nodes == NO_VAL)
->>>>>>> 5e89edcf
 			return SLURM_SUCCESS;
 		select_g_get_jobinfo(job_desc->select_jobinfo,
 				     SELECT_DATA_GEOMETRY, &req_geometry);
@@ -1179,12 +540,7 @@
 			job_desc->min_nodes = tmp;
 			job_desc->num_procs = procs_per_node * tmp;
 		} else { 
-<<<<<<< HEAD
-			if(job_desc->min_nodes <= bluegene_nodecard_node_cnt
-			   && bluegene_nodecard_ionode_cnt)
-=======
 			if(job_desc->min_nodes <= bluegene_nodecard_node_cnt)
->>>>>>> 5e89edcf
 				job_desc->min_nodes = 
 					bluegene_nodecard_node_cnt;
 			else if(job_desc->min_nodes 
@@ -1201,7 +557,7 @@
 			job_desc->min_nodes = 1;
 		}
 		
-		if(job_desc->max_nodes == (uint32_t) NO_VAL) 
+		if(job_desc->max_nodes == NO_VAL) 
 			return SLURM_SUCCESS;
 		
 		if(job_desc->max_nodes > bluegene_bp_node_cnt) {
@@ -1215,12 +571,7 @@
 			job_desc->max_nodes = tmp;
 			tmp = NO_VAL;
 		} else {
-<<<<<<< HEAD
-			if(job_desc->max_nodes <= bluegene_nodecard_node_cnt
-			   && bluegene_nodecard_ionode_cnt)
-=======
 			if(job_desc->max_nodes <= bluegene_nodecard_node_cnt)
->>>>>>> 5e89edcf
 				job_desc->max_nodes = 
 					bluegene_nodecard_node_cnt;
 			else if(job_desc->max_nodes 
