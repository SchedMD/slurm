/*****************************************************************************\
 *  job_test.c - Determine if job can be allocated resources.
 *****************************************************************************
 *  Copyright (C) 2018 SchedMD LLC
 *  Derived in large part from select/cons_res plugin
 *
 *  This file is part of Slurm, a resource management program.
 *  For details, see <https://slurm.schedmd.com/>.
 *  Please also read the included file: DISCLAIMER.
 *
 *  Slurm is free software; you can redistribute it and/or modify it under
 *  the terms of the GNU General Public License as published by the Free
 *  Software Foundation; either version 2 of the License, or (at your option)
 *  any later version.
 *
 *  In addition, as a special exception, the copyright holders give permission
 *  to link the code of portions of this program with the OpenSSL library under
 *  certain conditions as described in each individual source file, and
 *  distribute linked combinations including the two. You must obey the GNU
 *  General Public License in all respects for all of the code used other than
 *  OpenSSL. If you modify file(s) with this exception, you may extend this
 *  exception to your version of the file(s), but you are not obligated to do
 *  so. If you do not wish to do so, delete this exception statement from your
 *  version.  If you delete this exception statement from all source files in
 *  the program, then also delete it here.
 *
 *  Slurm is distributed in the hope that it will be useful, but WITHOUT ANY
 *  WARRANTY; without even the implied warranty of MERCHANTABILITY or FITNESS
 *  FOR A PARTICULAR PURPOSE.  See the GNU General Public License for more
 *  details.
 *
 *  You should have received a copy of the GNU General Public License along
 *  with Slurm; if not, write to the Free Software Foundation, Inc.,
 *  51 Franklin Street, Fifth Floor, Boston, MA 02110-1301  USA.
\*****************************************************************************/

#include <string.h>
#include "select_cons_tres.h"
#include "dist_tasks.h"
#include "job_test.h"

#define _DEBUG 0	/* Enables module specific debugging */

typedef struct node_weight_struct {
	bitstr_t *node_bitmap;	/* bitmap of nodes with this weight */
	uint32_t weight;	/* priority of node for scheduling work on */
} node_weight_type;

typedef struct topo_weight_info {
	bitstr_t *node_bitmap;
	int node_cnt;
	uint64_t weight;
} topo_weight_info_t;

/* Local functions */
static List _build_node_weight_list(bitstr_t *node_bitmap);
static void _cpus_to_use(uint16_t *avail_cpus, int64_t rem_cpus, int rem_nodes,
			 struct job_details *details_ptr,
			 avail_res_t *avail_res, int node_inx,
			 uint16_t cr_type);
static bool _enough_nodes(int avail_nodes, int rem_nodes,
			  uint32_t min_nodes, uint32_t req_nodes);
static int _eval_nodes(job_record_t *job_ptr, gres_mc_data_t *mc_ptr,
		       bitstr_t *node_map, bitstr_t **avail_core,
		       uint32_t min_nodes, uint32_t max_nodes,
		       uint32_t req_nodes, avail_res_t **avail_res_array,
		       uint16_t cr_type, bool prefer_alloc_nodes,
		       bool first_pass);
static int _eval_nodes_busy(job_record_t *job_ptr,
			    gres_mc_data_t *mc_ptr, bitstr_t *node_map,
			    bitstr_t **avail_core, uint32_t min_nodes,
			    uint32_t max_nodes, uint32_t req_nodes,
			    avail_res_t **avail_res_array, uint16_t cr_type,
			    bool prefer_alloc_nodes, bool first_pass);
static int _eval_nodes_dfly(job_record_t *job_ptr,
			    gres_mc_data_t *mc_ptr, bitstr_t *node_map,
			    bitstr_t **avail_core, uint32_t min_nodes,
			    uint32_t max_nodes, uint32_t req_nodes,
			    avail_res_t **avail_res_array, uint16_t cr_type,
			    bool prefer_alloc_nodes, bool first_pass);
static int _eval_nodes_lln(job_record_t *job_ptr,
			   gres_mc_data_t *mc_ptr, bitstr_t *node_map,
			   bitstr_t **avail_core, uint32_t min_nodes,
			   uint32_t max_nodes, uint32_t req_nodes,
			   avail_res_t **avail_res_array, uint16_t cr_type,
			   bool prefer_alloc_nodes, bool first_pass);
static int _eval_nodes_serial(job_record_t *job_ptr,
			      gres_mc_data_t *mc_ptr, bitstr_t *node_map,
			      bitstr_t **avail_core, uint32_t min_nodes,
			      uint32_t max_nodes, uint32_t req_nodes,
			      avail_res_t **avail_res_array, uint16_t cr_type,
			      bool prefer_alloc_nodes, bool first_pass);
static int _eval_nodes_spread(job_record_t *job_ptr,
			      gres_mc_data_t *mc_ptr, bitstr_t *node_map,
			      bitstr_t **avail_core, uint32_t min_nodes,
			      uint32_t max_nodes, uint32_t req_nodes,
			      avail_res_t **avail_res_array, uint16_t cr_type,
			      bool prefer_alloc_nodes, bool first_pass);
static int _eval_nodes_topo(job_record_t *job_ptr,
			    gres_mc_data_t *mc_ptr, bitstr_t *node_map,
			    bitstr_t **avail_core, uint32_t min_nodes,
			    uint32_t max_nodes, uint32_t req_nodes,
			    avail_res_t **avail_res_array, uint16_t cr_type,
			    bool prefer_alloc_nodes, bool first_pass);
static int _node_weight_find(void *x, void *key);
static void _node_weight_free(void *x);
static int _node_weight_sort(void *x, void *y);

/* Find node_weight_type element from list with same weight as node config */
static int _node_weight_find(void *x, void *key)
{
	node_weight_type *nwt = (node_weight_type *) x;
	config_record_t *config_ptr = (config_record_t *) key;
	if (nwt->weight == config_ptr->weight)
		return 1;
	return 0;
}

/* Free node_weight_type element from list */
static void _node_weight_free(void *x)
{
	node_weight_type *nwt = (node_weight_type *) x;
	bit_free(nwt->node_bitmap);
	xfree(nwt);
}

/* Sort list of node_weight_type reords in order of increasing node weight */
static int _node_weight_sort(void *x, void *y)
{
	node_weight_type *nwt1 = *(node_weight_type **) x;
	node_weight_type *nwt2 = *(node_weight_type **) y;
	return (int) (nwt1->weight - nwt2->weight);
}

/*
 * Given a bitmap of available nodes, return a list of node_weight_type
 * records in order of increasing "weight" (priority)
 */
static List _build_node_weight_list(bitstr_t *node_bitmap)
{
	int i, i_first, i_last;
	List node_list;
	node_record_t *node_ptr;
	node_weight_type *nwt;

	xassert(node_bitmap);
	/* Build list of node_weight_type records, one per node weight */
	node_list = list_create(_node_weight_free);
	i_first = bit_ffs(node_bitmap);
	if (i_first == -1)
		return node_list;
	i_last = bit_fls(node_bitmap);
	for (i = i_first; i <= i_last; i++) {
		if (!bit_test(node_bitmap, i))
			continue;
		node_ptr = node_record_table_ptr + i;
		nwt = list_find_first(node_list, _node_weight_find,
				      node_ptr->config_ptr);
		if (!nwt) {
			nwt = xmalloc(sizeof(node_weight_type));
			nwt->node_bitmap = bit_alloc(select_node_cnt);
			nwt->weight = node_ptr->config_ptr->weight;
			list_append(node_list, nwt);
		}
		bit_set(nwt->node_bitmap, i);
	}

	/* Sort the list in order of increasing node weight */
	list_sort(node_list, _node_weight_sort);

	return node_list;
}

/* Log avail_res_t information for a given node */
static void _avail_res_log(avail_res_t *avail_res, char *node_name)
{
#if _DEBUG
	int i;
	char *gres_info = "";

	if (!avail_res) {
		info("Node:%s No resources", node_name);
		return;
	}

	info("Node:%s Sockets:%u SpecThreads:%u CPUs:Min-Max,Avail:%u-%u,%u VPUs:%u",
	     node_name, avail_res->sock_cnt, avail_res->spec_threads,
	     avail_res->min_cpus, avail_res->max_cpus, avail_res->avail_cpus,
	     avail_res->vpus);
	gres_info = gres_plugin_sock_str(avail_res->sock_gres_list, -1);
	if (gres_info) {
		info("  AnySocket %s", gres_info);
		xfree(gres_info);
	}
	for (i = 0; i < avail_res->sock_cnt; i++) {
		gres_info = gres_plugin_sock_str(avail_res->sock_gres_list, i);
		if (gres_info) {
			info("  Socket[%d] Cores:%u GRES:%s", i,
			     avail_res->avail_cores_per_sock[i], gres_info);
			xfree(gres_info);
		} else {
			info("  Socket[%d] Cores:%u", i,
			     avail_res->avail_cores_per_sock[i]);
		}
	}
#endif
}

/*
 * Determine how many CPUs on the node can be used based upon the resource
 *	allocation unit (node, socket, core, etc.) and making sure that
 *	resources will be available for nodes considered later in the
 *	scheduling process
 * OUT avail_cpus - Count of CPUs to use on this node
 * IN rem_max_cpus - Maximum count of CPUs remaining to be allocated for job
 * IN rem_nodes - Count of nodes remaining to be allocated for job
 * IN details_ptr - Job details information
 * IN avail_res - Available resources for job on this node, contents updated
 * IN node_inx - Node index
 * IN cr_type - Resource allocation units (CR_CORE, CR_SOCKET, etc).
 */
static void _cpus_to_use(uint16_t *avail_cpus, int64_t rem_max_cpus,
			 int rem_nodes, struct job_details *details_ptr,
			 avail_res_t *avail_res, int node_inx,
			 uint16_t cr_type)
{
	int resv_cpus;	/* CPUs to be allocated on other nodes */

	if (details_ptr->whole_node == 1)	/* Use all resources on node */
		return;

	resv_cpus = MAX((rem_nodes - 1), 0);
	resv_cpus *= common_cpus_per_core(details_ptr, node_inx);
	if (cr_type & CR_SOCKET)
		resv_cpus *= select_node_record[node_inx].cores;
	rem_max_cpus -= resv_cpus;
	if (*avail_cpus > rem_max_cpus) {
		*avail_cpus = MAX(rem_max_cpus, (int)details_ptr->pn_min_cpus);
		*avail_cpus = MAX(*avail_cpus, details_ptr->min_gres_cpu);
		/* Round up CPU count to CPU in allocation unit (e.g. core) */
		avail_res->avail_cpus = *avail_cpus;
	}
	avail_res->avail_res_cnt = avail_res->avail_cpus +
				   avail_res->avail_gpus;
}

static bool _enough_nodes(int avail_nodes, int rem_nodes,
			  uint32_t min_nodes, uint32_t req_nodes)
{
	int needed_nodes;

	if (req_nodes > min_nodes)
		needed_nodes = rem_nodes + min_nodes - req_nodes;
	else
		needed_nodes = rem_nodes;

	return (avail_nodes >= needed_nodes);
}

/*
 * Identify the specific cores and GRES available to this job on this node.
 *	The job's requirements for tasks-per-socket, cpus-per-task, etc. are
 *	not considered at this point, but must be considered later.
 * IN job_ptr - job attempting to be scheduled
 * IN mc_ptr - job's multi-core specs, NO_VAL and INFINITE mapped to zero
 * IN node_inx - zero-origin node index
 * IN max_nodes - maximum additional node count to allocate
 * IN rem_nodes - desired additional node count to allocate
 * IN avail_core - available core bitmap, UPDATED
 * IN avail_res_array - available resources on the node
 * IN first_pass - set if first scheduling attempt for this job, only use
 *		   co-located GRES and cores
 */
static void _select_cores(job_record_t *job_ptr, gres_mc_data_t *mc_ptr,
			  bool enforce_binding, int node_inx,
			  uint16_t *avail_cpus, uint32_t max_nodes,
			  int rem_nodes, bitstr_t **avail_core,
			  avail_res_t **avail_res_array, bool first_pass)
{
	int alloc_tasks = 0;
	uint32_t min_tasks_this_node = 0, max_tasks_this_node = 0;
	struct job_details *details_ptr = job_ptr->details;

	rem_nodes = MIN(rem_nodes, 1);	/* If range of node counts */
	if (mc_ptr->ntasks_per_node) {
		min_tasks_this_node = mc_ptr->ntasks_per_node;
		max_tasks_this_node = mc_ptr->ntasks_per_node;
	} else if (mc_ptr->ntasks_per_board) {
		min_tasks_this_node = mc_ptr->ntasks_per_board;
		max_tasks_this_node = mc_ptr->ntasks_per_board *
				      select_node_record[node_inx].boards;
	} else if (mc_ptr->ntasks_per_socket) {
		min_tasks_this_node = mc_ptr->ntasks_per_socket;
		max_tasks_this_node = mc_ptr->ntasks_per_socket *
				      select_node_record[node_inx].tot_sockets;
	} else if (mc_ptr->ntasks_per_core) {
		min_tasks_this_node = mc_ptr->ntasks_per_core;
		max_tasks_this_node = mc_ptr->ntasks_per_core *
				      select_node_record[node_inx].tot_cores;
	} else if (details_ptr && (details_ptr->max_nodes == 1)) {
		if ((details_ptr->num_tasks == NO_VAL) ||
		    (details_ptr->num_tasks == 0)) {
			min_tasks_this_node = 1;
			max_tasks_this_node = NO_VAL;
		} else {
			min_tasks_this_node = details_ptr->num_tasks;
			max_tasks_this_node = details_ptr->num_tasks;
		}
	} else if (details_ptr &&
		   ((details_ptr->num_tasks == 1) ||
		    ((details_ptr->num_tasks == details_ptr->min_nodes) &&
		     (details_ptr->num_tasks == details_ptr->max_nodes)))) {
		min_tasks_this_node = 1;
		max_tasks_this_node = 1;
	} else {
		min_tasks_this_node = 1;
		max_tasks_this_node = NO_VAL;
	}
	/* Determine how many tasks can be started on this node */
	if (mc_ptr->cpus_per_task &&
	    (!details_ptr || !details_ptr->overcommit)) {
		alloc_tasks = avail_res_array[node_inx]->avail_cpus /
			      mc_ptr->cpus_per_task;
		if (alloc_tasks < min_tasks_this_node)
			max_tasks_this_node = 0;
	}

	*avail_cpus = avail_res_array[node_inx]->avail_cpus;
	if (job_ptr->gres_list) {
		gres_plugin_job_core_filter3(mc_ptr,
				avail_res_array[node_inx]->sock_gres_list,
				avail_res_array[node_inx]->sock_cnt,
				select_node_record[node_inx].cores,
				select_node_record[node_inx].vpus, avail_cpus,
				&min_tasks_this_node, &max_tasks_this_node,
				rem_nodes, enforce_binding, first_pass,
				avail_core[node_inx]);
	}
	if (max_tasks_this_node == 0) {
		*avail_cpus = 0;
	} else if ((slurmctld_conf.select_type_param & CR_ONE_TASK_PER_CORE) &&
		   ((mc_ptr->ntasks_per_core == INFINITE16) ||
		    (mc_ptr->ntasks_per_core == 0)) &&
		   details_ptr && (details_ptr->min_gres_cpu == 0)) {
		*avail_cpus = bit_set_count(avail_core[node_inx]);
	}
}

/*
 * This is the heart of the selection process
 * IN job_ptr - job attempting to be scheduled
 * IN mc_ptr - job's multi-core specs, NO_VAL and INFINITE mapped to zero
 * IN node_map - bitmap of available/selected nodes, UPDATED
 * IN avail_core - available core bitmap, UPDATED
 * IN min_nodes - minimum node allocation size in nodes
 * IN max_nodes - maximum node allocation size in nodes
 * IN: req_nodes - number of requested nodes
 * IN avail_res_array - available resources on the node
 * IN cr_type - allocation type (sockets, cores, etc.)
 * IN prefer_alloc_nodes - if set, prefer use of already allocated nodes
 * IN first_pass - set if first scheduling attempt for this job, be picky
 * RET SLURM_SUCCESS or an error code
 */
static int _eval_nodes(job_record_t *job_ptr, gres_mc_data_t *mc_ptr,
		       bitstr_t *node_map, bitstr_t **avail_core,
		       uint32_t min_nodes, uint32_t max_nodes,
		       uint32_t req_nodes, avail_res_t **avail_res_array,
		       uint16_t cr_type, bool prefer_alloc_nodes,
		       bool first_pass)
{
	int i, j, error_code = SLURM_ERROR;
	int *consec_cpus;	/* how many CPUs we can add from this
				 * consecutive set of nodes */
	List *consec_gres;	/* how many GRES we can add from this
				 * consecutive set of nodes */
	int *consec_nodes;	/* how many nodes we can add from this
				 * consecutive set of nodes */
	int *consec_start;	/* where this consecutive set starts (index) */
	int *consec_end;	/* where this consecutive set ends (index) */
	int *consec_req;	/* are nodes from this set required
				 * (in req_bitmap) */
	uint64_t *consec_weight; /* node scheduling weight */
	node_record_t *node_ptr = NULL;
	int consec_index, consec_size, sufficient;
	int rem_cpus, rem_nodes; /* remaining resources desired */
	int min_rem_nodes;	/* remaining resources desired */
	int best_fit_nodes, best_fit_cpus, best_fit_req;
	int best_fit_sufficient, best_fit_index = 0;
	bool new_best;
	uint64_t best_weight = 0;
	uint16_t avail_cpus = 0;
	int64_t rem_max_cpus;
	int total_cpus = 0;	/* #CPUs allocated to job */
	bool gres_per_job, required_node;
	struct job_details *details_ptr = job_ptr->details;
	bitstr_t *req_map = details_ptr->req_node_bitmap;
	bool enforce_binding = false;
	uint16_t *avail_cpu_per_node = NULL;

	xassert(node_map);
	if (select_node_cnt != node_record_count) {
		error("%s: node count inconsistent with slurmctld (%u != %u)",
		      plugin_type, select_node_cnt, node_record_count);
		return error_code;
	}
	if (bit_set_count(node_map) < min_nodes)
		return error_code;

	if ((details_ptr->req_node_bitmap) &&
	    (!bit_super_set(details_ptr->req_node_bitmap, node_map)))
		return error_code;

	if (job_ptr->bit_flags & SPREAD_JOB) {
		/* Spread the job out over many nodes */
		return _eval_nodes_spread(job_ptr, mc_ptr, node_map, avail_core,
					  min_nodes, max_nodes, req_nodes,
					  avail_res_array, cr_type,
					  prefer_alloc_nodes, first_pass);
	}

	if (prefer_alloc_nodes && !details_ptr->contiguous) {
		/*
		 * Select resource on busy nodes first in order to leave
		 * idle resources free for as long as possible so that longer
		 * running jobs can get more easily started by the backfill
		 * scheduler plugin
		 */
		return _eval_nodes_busy(job_ptr, mc_ptr, node_map, avail_core,
					min_nodes, max_nodes, req_nodes,
					avail_res_array, cr_type,
					prefer_alloc_nodes, first_pass);
	}


	if ((cr_type & CR_LLN) ||
	    (job_ptr->part_ptr &&
	     (job_ptr->part_ptr->flags & PART_FLAG_LLN))) {
		/* Select resource on the Least Loaded Node */
		return _eval_nodes_lln(job_ptr, mc_ptr, node_map, avail_core,
				       min_nodes, max_nodes, req_nodes,
				       avail_res_array, cr_type,
				       prefer_alloc_nodes, first_pass);
	}

	if (pack_serial_at_end &&
	    (details_ptr->min_cpus == 1) && (req_nodes == 1)) {
		/*
		 * Put serial jobs at the end of the available node list
		 * rather than using a best-fit algorithm, which fragments
		 * resources.
		 */
		return _eval_nodes_serial(job_ptr, mc_ptr, node_map, avail_core,
					  min_nodes, max_nodes, req_nodes,
					  avail_res_array, cr_type,
					  prefer_alloc_nodes, first_pass);
	}

	if (switch_record_cnt && switch_record_table &&
	    !details_ptr->contiguous &&
	    ((topo_optional == false) || job_ptr->req_switch)) {
		/* Perform optimized resource selection based upon topology */
		if (have_dragonfly) {
			return _eval_nodes_dfly(job_ptr, mc_ptr, node_map,
						avail_core, min_nodes,
						max_nodes, req_nodes,
						avail_res_array, cr_type,
						prefer_alloc_nodes, first_pass);
		} else {
			return _eval_nodes_topo(job_ptr, mc_ptr, node_map,
						avail_core, min_nodes,
						max_nodes, req_nodes,
						avail_res_array, cr_type,
						prefer_alloc_nodes, first_pass);
		}
	}

	if (job_ptr->gres_list && (job_ptr->bit_flags & GRES_ENFORCE_BIND))
		enforce_binding = true;

	/* make allocation for 50 sets of consecutive nodes, expand as needed */
	consec_size = 50;
	consec_cpus   = xmalloc(sizeof(int) * consec_size);
	consec_nodes  = xmalloc(sizeof(int) * consec_size);
	consec_start  = xmalloc(sizeof(int) * consec_size);
	consec_end    = xmalloc(sizeof(int) * consec_size);
	consec_req    = xmalloc(sizeof(int) * consec_size);
	consec_weight = xmalloc(sizeof(uint64_t) * consec_size);

	/* Build table with information about sets of consecutive nodes */
	consec_index = 0;
	consec_req[consec_index] = -1;	/* no required nodes here by default */
	consec_weight[consec_index] = NO_VAL64;

	avail_cpu_per_node = xmalloc(sizeof(uint16_t) * select_node_cnt);
	rem_cpus = details_ptr->min_cpus;
	rem_max_cpus = details_ptr->max_cpus;
	min_rem_nodes = min_nodes;
	if ((gres_per_job = gres_plugin_job_sched_init(job_ptr->gres_list))) {
		rem_nodes = MIN(min_nodes, req_nodes);
		consec_gres = xmalloc(sizeof(List) * consec_size);
	} else
		rem_nodes = MAX(min_nodes, req_nodes);

	/*
	 * If there are required nodes, first determine the resources they
	 * provide, then select additional resources as needed in next loop
	 */
	if (req_map) {
		int i_first, i_last;
		i_first = bit_ffs(req_map);
		if (i_first >= 0) {
			i_last = bit_fls(req_map);
			if (((i_last - i_first + 1) > max_nodes) &&
			    (bit_set_count(req_map) > max_nodes))
				goto fini;
		} else
			i_last = i_first - 1;
		for (i = i_first; ((i <= i_last) && (max_nodes > 0)); i++) {
			if (!bit_test(req_map, i))
				continue;
			node_ptr = node_record_table_ptr + i;
			_select_cores(job_ptr, mc_ptr, enforce_binding, i,
				      &avail_cpus, max_nodes, min_rem_nodes,
				      avail_core, avail_res_array, first_pass);
			_cpus_to_use(&avail_cpus, rem_max_cpus, min_rem_nodes,
				     details_ptr, avail_res_array[i], i,
				     cr_type);
			if (avail_cpus == 0) {
				debug("%pJ required node %s lacks available resources",
				      job_ptr, node_ptr->name);
				goto fini;
			}
			avail_cpu_per_node[i] = avail_cpus;
			total_cpus += avail_cpus;
			rem_cpus -= avail_cpus;
			rem_max_cpus -= avail_cpus;
			rem_nodes--;
			min_rem_nodes--;
			max_nodes--;
			if (gres_per_job) {
				gres_plugin_job_sched_add(job_ptr->gres_list,
					avail_res_array[i]->sock_gres_list,
					avail_cpus);
			}
		}
		if ((rem_nodes <= 0) && (rem_cpus <= 0) &&
		    gres_plugin_job_sched_test(job_ptr->gres_list,
					       job_ptr->job_id)) {
			error_code = SLURM_SUCCESS;
			bit_and(node_map, req_map);
			goto fini;
		}
		if (max_nodes <= 0) {
			error_code = SLURM_ERROR;
			goto fini;
		}
	}

	for (i = 0; i < select_node_cnt; i++) {		/* For each node */
		if ((consec_index + 1) >= consec_size) {
			consec_size *= 2;
			xrealloc(consec_cpus,  sizeof(int) * consec_size);
			xrealloc(consec_nodes, sizeof(int) * consec_size);
			xrealloc(consec_start, sizeof(int) * consec_size);
			xrealloc(consec_end,   sizeof(int) * consec_size);
			xrealloc(consec_req,   sizeof(int) * consec_size);
			xrealloc(consec_weight,
			         sizeof(uint64_t) * consec_size);
			if (gres_per_job) {
				xrealloc(consec_gres,
					 sizeof(List) * consec_size);
			}
		}
		if (req_map)
			required_node = bit_test(req_map, i);
		else
			required_node = false;
		if (!bit_test(node_map, i)) {
			node_ptr = NULL;    /* Use as flag, avoid second test */
		} else if (required_node) {
			node_ptr = node_record_table_ptr + i;
		} else {
			node_ptr = node_record_table_ptr + i;
			_select_cores(job_ptr, mc_ptr, enforce_binding, i,
				      &avail_cpus, max_nodes, min_rem_nodes,
				      avail_core, avail_res_array, first_pass);
			if (avail_cpus == 0) {
				bit_clear(node_map, i);
				node_ptr = NULL;
			}
			avail_cpu_per_node[i] = avail_cpus;
		}
		/*
		 * If job requested contiguous nodes,
		 * do not worry about matching node weights
		 */
		if (node_ptr &&
		    !details_ptr->contiguous &&
		    (consec_weight[consec_index] != NO_VAL64) && /* Init value*/
		    (node_ptr->sched_weight != consec_weight[consec_index])) {
			/* End last consecutive set, setup start of next set */
			if (consec_nodes[consec_index] == 0) {
				/* Only required nodes, re-use consec record */
				consec_req[consec_index] = -1;
			} else {
				/* End last set, setup for start of next set */
				consec_end[consec_index]   = i - 1;
				consec_req[++consec_index] = -1;
			}
		}
		if (node_ptr) {
			if (consec_nodes[consec_index] == 0)
				consec_start[consec_index] = i;
			if (required_node) {
				/*
				 * Required node, resources counters updated
				 * in above loop, leave bitmap set
				 */
				if (consec_req[consec_index] == -1) {
					/* first required node in set */
					consec_req[consec_index] = i;
				}
				continue;
			}

			/* node not selected (yet) */
			bit_clear(node_map, i);
			consec_cpus[consec_index] += avail_cpus;
			consec_nodes[consec_index]++;
			if (gres_per_job) {
				gres_plugin_job_sched_consec(
					&consec_gres[consec_index],
					job_ptr->gres_list,
					avail_res_array[i]->sock_gres_list);
			}
			consec_weight[consec_index] = node_ptr->sched_weight;
		} else if (consec_nodes[consec_index] == 0) {
			/* Only required nodes, re-use consec record */
			consec_req[consec_index] = -1;
			consec_weight[consec_index] = NO_VAL64;
		} else {
			/* End last set, setup for start of next set */
			consec_end[consec_index]   = i - 1;
			consec_req[++consec_index] = -1;
			consec_weight[consec_index] = NO_VAL64;
		}
	}
	if (consec_nodes[consec_index] != 0)
		consec_end[consec_index++] = i - 1;

	if (select_debug_flags & DEBUG_FLAG_SELECT_TYPE) {
		if (consec_index == 0) {
			info("%s: %s: consec_index is zero", plugin_type,
			     __func__);
		}
		for (i = 0; i < consec_index; i++) {
			char *gres_str = NULL, *gres_print = "";
			bitstr_t *host_bitmap;
			char *host_list;
			if (gres_per_job) {
				gres_str = gres_plugin_job_sched_str(
						consec_gres[i],
						job_ptr->gres_list);
				if (gres_str) {
					xstrcat(gres_str, " ");
					gres_print = gres_str;
				}
			}

			host_bitmap = bit_alloc(select_node_cnt);
			bit_nset(host_bitmap, consec_start[i], consec_end[i]);
			host_list = bitmap2node_name(host_bitmap);
			info("%s: eval_nodes: set:%d consec "
			     "CPUs:%d nodes:%d:%s %sbegin:%d end:%d required:%d weight:%"PRIu64,
			     plugin_type, i, consec_cpus[i], consec_nodes[i],
			     host_list, gres_print, consec_start[i],
			     consec_end[i], consec_req[i], consec_weight[i]);
			bit_free(host_bitmap);
			xfree(gres_str);
			xfree(host_list);
		}
	}

	/* Compute CPUs already allocated to required nodes */
	if ((details_ptr->max_cpus != NO_VAL) &&
	    (total_cpus > details_ptr->max_cpus)) {
		info("%s: %s: %pJ can't use required nodes due to max CPU limit",
		     plugin_type, __func__, job_ptr);
		goto fini;
	}

	/*
	 * accumulate nodes from these sets of consecutive nodes until
	 * sufficient resources have been accumulated
	 */
	while (consec_index && (max_nodes > 0)) {
		best_fit_cpus = best_fit_nodes = best_fit_sufficient = 0;
		best_fit_req = -1;	/* first required node, -1 if none */
		for (i = 0; i < consec_index; i++) {
			if (consec_nodes[i] == 0)
				continue;	/* no usable nodes here */

			if (details_ptr->contiguous &&
			    details_ptr->req_node_bitmap &&
			    (consec_req[i] == -1))
				continue;  /* not required nodes */
			sufficient = (consec_cpus[i] >= rem_cpus) &&
				     _enough_nodes(consec_nodes[i], rem_nodes,
						   min_nodes, req_nodes);
			if (sufficient && gres_per_job) {
				sufficient = gres_plugin_job_sched_sufficient(
						job_ptr->gres_list,
						consec_gres[i]);
			}

			/*
			 * if first possibility OR
			 * contains required nodes OR
			 * lowest node weight
			 */
			if ((best_fit_nodes == 0) ||
			    ((best_fit_req == -1) && (consec_req[i] != -1)) ||
			    (consec_weight[i] < best_weight))
				new_best = true;
			else
				new_best = false;
			/*
			 * If equal node weight
			 * first set large enough for request OR
			 * tightest fit (less resource/CPU waste) OR
			 * nothing yet large enough, but this is biggest
			 */
			if (!new_best && (consec_weight[i] == best_weight) &&
			    ((sufficient && (best_fit_sufficient == 0)) ||
			     (sufficient && (consec_cpus[i] < best_fit_cpus)) ||
			     (!sufficient &&
			      (consec_cpus[i] > best_fit_cpus))))
				new_best = true;
			/*
			 * if first continuous node set large enough
			 */
			if (!new_best && !best_fit_sufficient &&
			    details_ptr->contiguous && sufficient)
				new_best = true;
			if (new_best) {
				best_fit_cpus = consec_cpus[i];
				best_fit_nodes = consec_nodes[i];
				best_fit_index = i;
				best_fit_req = consec_req[i];
				best_fit_sufficient = sufficient;
				best_weight = consec_weight[i];
			}

			if (details_ptr->contiguous &&
			    details_ptr->req_node_bitmap) {
				/*
				 * Must wait for all required nodes to be
				 * in a single consecutive block
				 */
				int j, other_blocks = 0;
				for (j = (i+1); j < consec_index; j++) {
					if (consec_req[j] != -1) {
						other_blocks = 1;
						break;
					}
				}
				if (other_blocks) {
					best_fit_nodes = 0;
					break;
				}
			}
		}
		if (best_fit_nodes == 0)
			break;

		if (details_ptr->contiguous && !best_fit_sufficient)
			break;	/* no hole large enough */
		if (best_fit_req != -1) {
			/*
			 * This collection of nodes includes required ones
			 * select nodes from this set, first working up
			 * then down from the required nodes
			 */
			for (i = best_fit_req;
			     i <= consec_end[best_fit_index]; i++) {
				if ((max_nodes == 0) ||
				    ((rem_nodes <= 0) && (rem_cpus <= 0) &&
				     (!gres_per_job ||
				      gres_plugin_job_sched_test(
						job_ptr->gres_list,
						job_ptr->job_id))))
					break;
				if (bit_test(node_map, i)) {
					/* required node already in set */
					continue;
				}
				if (avail_cpu_per_node[i] == 0)
					continue;
				avail_cpus = avail_cpu_per_node[i];

				/*
				 * This could result in 0, but if the user
				 * requested nodes here we will still give
				 * them and then the step layout will sort
				 * things out.
				 */
				_cpus_to_use(&avail_cpus, rem_max_cpus,
					     min_rem_nodes, details_ptr,
					     avail_res_array[i], i, cr_type);
				/* enforce the max_cpus limit */
				total_cpus += avail_cpus;
				if ((details_ptr->max_cpus != NO_VAL) &&
				    (total_cpus > details_ptr->max_cpus)) {
					debug2("%s: %s: %pJ can't use node %d without exceeding job limit",
					       plugin_type, __func__,
					       job_ptr, i);
					total_cpus -= avail_cpus;
					continue;
				}
				bit_set(node_map, i);
				rem_nodes--;
				min_rem_nodes--;
				max_nodes--;
				rem_cpus -= avail_cpus;
				rem_max_cpus -= avail_cpus;
				if (gres_per_job) {
					gres_plugin_job_sched_add(
						job_ptr->gres_list,
						avail_res_array[i]->
						sock_gres_list, avail_cpus);
				}
			}
			for (i = (best_fit_req - 1);
			     i >= consec_start[best_fit_index]; i--) {
				if ((max_nodes == 0) ||
				    ((rem_nodes <= 0) && (rem_cpus <= 0) &&
				     (!gres_per_job ||
				      gres_plugin_job_sched_test(
						job_ptr->gres_list,
						job_ptr->job_id))))
					break;
				if (bit_test(node_map, i))
					continue;
				if (avail_cpu_per_node[i] == 0)
					continue;
				avail_cpus = avail_cpu_per_node[i];

				/*
				 * This could result in 0, but if the user
				 * requested nodes here we will still give
				 * them and then the step layout will sort
				 * things out.
				 */
				_cpus_to_use(&avail_cpus, rem_max_cpus,
					     min_rem_nodes, details_ptr,
					     avail_res_array[i], i, cr_type);
				total_cpus += avail_cpus;
				if ((details_ptr->max_cpus != NO_VAL) &&
				    (total_cpus > details_ptr->max_cpus)) {
					debug2("%s: %s: %pJ can't use node %d without exceeding job limit",
					       plugin_type, __func__,
					       job_ptr, i);
					total_cpus -= avail_cpus;
					continue;
				}
				rem_cpus -= avail_cpus;
				rem_max_cpus -= avail_cpus;
				bit_set(node_map, i);
				rem_nodes--;
				min_rem_nodes--;
				max_nodes--;
				if (gres_per_job) {
					gres_plugin_job_sched_add(
						job_ptr->gres_list,
						avail_res_array[i]->
						sock_gres_list, avail_cpus);
				}
			}
		} else {
			/* No required nodes, try best fit single node */
			int best_fit = -1, best_size = 0;
			int first = consec_start[best_fit_index];
			int last  = consec_end[best_fit_index];
			if (rem_nodes <= 1) {
				for (i = first, j = 0; i <= last; i++, j++) {
					if (bit_test(node_map, i) ||
					    !avail_res_array[i])
						continue;
					if (avail_cpu_per_node[i] < rem_cpus)
						continue;
					if (gres_per_job &&
					    !gres_plugin_job_sched_test2(
							job_ptr->gres_list,
							avail_res_array[i]->
							sock_gres_list,
							job_ptr->job_id)) {
						continue;
					}
					if ((best_fit == -1) ||
					    (avail_cpu_per_node[i] <best_size)){
						best_fit = i;
						best_size =
							avail_cpu_per_node[i];
						if (best_size == rem_cpus)
							break;
					}
				}
				/*
				 * If we found a single node to use,
				 * clear CPU counts for all other nodes
				 */
				if (best_fit != -1) {
					for (i = first; i <= last; i++) {
						if (i == best_fit)
							continue;
						avail_cpu_per_node[i] = 0;
					}
				}
			}

			for (i = first, j = 0; i <= last; i++, j++) {
				if ((max_nodes == 0) ||
				    ((rem_nodes <= 0) && (rem_cpus <= 0) &&
				     (!gres_per_job ||
				      gres_plugin_job_sched_test(
						job_ptr->gres_list,
						job_ptr->job_id))))
					break;
				if (bit_test(node_map, i) ||
				    !avail_res_array[i])
					continue;

				avail_cpus = avail_cpu_per_node[i];
				if (avail_cpus <= 0)
					continue;

				if ((max_nodes == 1) &&
				    (avail_cpus < rem_cpus)) {
					/*
					 * Job can only take one more node and
					 * this one has insufficient CPU
					 */
					continue;
				}

				/*
				 * This could result in 0, but if the user
				 * requested nodes here we will still give
				 * them and then the step layout will sort
				 * things out.
				 */
				_cpus_to_use(&avail_cpus, rem_max_cpus,
					     min_rem_nodes, details_ptr,
					     avail_res_array[i], i, cr_type);
				total_cpus += avail_cpus;
				if ((details_ptr->max_cpus != NO_VAL) &&
				    (total_cpus > details_ptr->max_cpus)) {
					debug2("%s: %s: %pJ can't use node %d without exceeding job limit",
					       plugin_type, __func__,
					       job_ptr, i);
					total_cpus -= avail_cpus;
					continue;
				}
				rem_cpus -= avail_cpus;
				rem_max_cpus -= avail_cpus;
				bit_set(node_map, i);
				rem_nodes--;
				min_rem_nodes--;
				max_nodes--;
				if (gres_per_job) {
					gres_plugin_job_sched_add(
						job_ptr->gres_list,
						avail_res_array[i]->
						sock_gres_list, avail_cpus);
				}
			}
		}

		if ((rem_nodes <= 0) && (rem_cpus <= 0) &&
		    gres_plugin_job_sched_test(job_ptr->gres_list,
					       job_ptr->job_id)) {
			error_code = SLURM_SUCCESS;
			break;
		}
		consec_cpus[best_fit_index] = 0;
		consec_nodes[best_fit_index] = 0;
	}

	if (error_code && (rem_cpus <= 0) &&
	    gres_plugin_job_sched_test(job_ptr->gres_list, job_ptr->job_id) &&
	    _enough_nodes(0, rem_nodes, min_nodes, req_nodes))
		error_code = SLURM_SUCCESS;

fini:	xfree(avail_cpu_per_node);
	xfree(consec_cpus);
	xfree(consec_nodes);
	xfree(consec_start);
	xfree(consec_end);
	xfree(consec_req);
	xfree(consec_weight);
	if (gres_per_job) {
		for (i = 0; i < consec_size; i++)
			FREE_NULL_LIST(consec_gres[i]);
		xfree(consec_gres);
	}

	return error_code;
}

/*
 * A variation of _eval_nodes() to select resources using as many nodes as
 * possible.
 */
static int _eval_nodes_spread(job_record_t *job_ptr,
			      gres_mc_data_t *mc_ptr, bitstr_t *node_map,
			      bitstr_t **avail_core, uint32_t min_nodes,
			      uint32_t max_nodes, uint32_t req_nodes,
			      avail_res_t **avail_res_array, uint16_t cr_type,
			      bool prefer_alloc_nodes, bool first_pass)
{
	int i, i_start, i_end, error_code = SLURM_ERROR;
	int rem_cpus, rem_nodes; /* remaining resources desired */
	int min_rem_nodes;	/* remaining resources desired */
	int total_cpus = 0;	/* #CPUs allocated to job */
	int64_t rem_max_cpus;
	struct job_details *details_ptr = job_ptr->details;
	bitstr_t *req_map = details_ptr->req_node_bitmap;
	bitstr_t *orig_node_map = bit_copy(node_map);
	bool all_done = false, gres_per_job;
	uint16_t avail_cpus = 0;
	node_record_t *node_ptr;
	List node_weight_list = NULL;
	node_weight_type *nwt;
	ListIterator iter;
	bool enforce_binding = false;

	if (job_ptr->gres_list && (job_ptr->bit_flags & GRES_ENFORCE_BIND))
		enforce_binding = true;
	rem_cpus = details_ptr->min_cpus;
	rem_max_cpus = details_ptr->max_cpus;
	min_rem_nodes = min_nodes;
	if ((details_ptr->num_tasks != NO_VAL) &&
	    (details_ptr->num_tasks != 0))
		max_nodes = MIN(max_nodes, details_ptr->num_tasks);
	if ((gres_per_job = gres_plugin_job_sched_init(job_ptr->gres_list)))
		rem_nodes = MIN(min_nodes, req_nodes);
	else
		rem_nodes = MAX(min_nodes, req_nodes);

	i_start = bit_ffs(node_map);
	if (i_start >= 0)
		i_end = bit_fls(node_map);
	else
		i_end = i_start - 1;
	if (req_map) {
		for (i = i_start; i <= i_end; i++) {
			if (!bit_test(req_map, i)) {
				bit_clear(node_map, i);
				continue;
			}
			node_ptr = node_record_table_ptr + i;
			if (!bit_test(node_map, i)) {
				debug("%pJ required node %s not available",
				      job_ptr, node_ptr->name);
				continue;
			}
			if (!avail_res_array[i] ||
			    !avail_res_array[i]->avail_cpus) {
				debug("%pJ required node %s lacks available resources",
				      job_ptr, node_ptr->name);
				goto fini;
			}
			_select_cores(job_ptr, mc_ptr, enforce_binding, i,
				      &avail_cpus, max_nodes, min_rem_nodes,
				      avail_core, avail_res_array, first_pass);
			_cpus_to_use(&avail_cpus, rem_max_cpus, min_rem_nodes,
				     details_ptr, avail_res_array[i], i,
				     cr_type);
			if ((avail_cpus > 0) && (max_nodes > 0)) {
				total_cpus += avail_cpus;
				rem_cpus   -= avail_cpus;
				rem_max_cpus -= avail_cpus;
				rem_nodes--;
				min_rem_nodes--;
				/* leaving bitmap set, decr max limit */
				max_nodes--;
				if (gres_per_job) {
					gres_plugin_job_sched_add(
						job_ptr->gres_list,
						avail_res_array[i]->
						sock_gres_list, avail_cpus);
				}
			} else {	/* node not selected (yet) */
				debug("%pJ required node %s lacks available resources",
				      job_ptr, node_ptr->name);
				goto fini;
			}
		}
		if ((rem_nodes <= 0) && (rem_cpus <= 0) &&
		    gres_plugin_job_sched_test(job_ptr->gres_list,
					       job_ptr->job_id)) {
			error_code = SLURM_SUCCESS;
			bit_and(node_map, req_map);
			goto fini;
		}
		if (max_nodes <= 0) {
			error_code = SLURM_ERROR;
			goto fini;
		}
		bit_and_not(orig_node_map, node_map);
	} else {
		bit_clear_all(node_map);
	}

	/* Compute CPUs already allocated to required nodes */
	if ((details_ptr->max_cpus != NO_VAL) &&
	    (total_cpus > details_ptr->max_cpus)) {
		info("%pJ can't use required nodes due to max CPU limit",
		     job_ptr);
		goto fini;
	}

	if (max_nodes == 0)
		all_done = true;
	node_weight_list = _build_node_weight_list(orig_node_map);
	iter = list_iterator_create(node_weight_list);
	while (!all_done && (nwt = (node_weight_type *) list_next(iter))) {
		for (i = i_start; i <= i_end; i++) {
			if (!avail_res_array[i] ||
			    !avail_res_array[i]->avail_cpus)
				continue;
			/* Node not available or already selected */
			if (!bit_test(nwt->node_bitmap, i) ||
			    bit_test(node_map, i))
				continue;
			_select_cores(job_ptr, mc_ptr, enforce_binding, i,
				      &avail_cpus, max_nodes, min_rem_nodes,
				      avail_core, avail_res_array, first_pass);
			_cpus_to_use(&avail_cpus, rem_max_cpus, min_rem_nodes,
				     details_ptr, avail_res_array[i], i,
				     cr_type);
			if (avail_cpus == 0)
				continue;
			total_cpus += avail_cpus;
			if ((details_ptr->max_cpus != NO_VAL) &&
			    (total_cpus > details_ptr->max_cpus)) {
				debug2("%s: %s: %pJ can't use node %d without exceeding job limit",
				       plugin_type, __func__, job_ptr, i);
				total_cpus -= avail_cpus;
				continue;
			}
			rem_cpus -= avail_cpus;
			rem_max_cpus -= avail_cpus;
			rem_nodes--;
			min_rem_nodes--;
			max_nodes--;
			bit_set(node_map, i);
			if (gres_per_job) {
				gres_plugin_job_sched_add(job_ptr->gres_list,
					avail_res_array[i]->sock_gres_list,
					avail_cpus);
			}
			if ((rem_nodes <= 0) && (rem_cpus <= 0) &&
			    gres_plugin_job_sched_test(job_ptr->gres_list,
						       job_ptr->job_id)) {
				error_code = SLURM_SUCCESS;
				all_done = true;
				break;
			}
			if (max_nodes == 0) {
				all_done = true;
				break;
			}
		}
	}
	list_iterator_destroy(iter);

	if (error_code == SLURM_SUCCESS) {
		/* Already succeeded */
	} else if ((rem_cpus > 0) || (min_rem_nodes > 0) ||
		   !gres_plugin_job_sched_test(job_ptr->gres_list,
					       job_ptr->job_id)) {
		bit_clear_all(node_map);
		error_code = SLURM_ERROR;
	} else {
		error_code = SLURM_SUCCESS;
	}

fini:	FREE_NULL_LIST(node_weight_list);
	bit_free(orig_node_map);
	return error_code;
}

/*
 * A variation of _eval_nodes() to select resources using busy nodes first.
 */
static int _eval_nodes_busy(job_record_t *job_ptr,
			    gres_mc_data_t *mc_ptr, bitstr_t *node_map,
			    bitstr_t **avail_core, uint32_t min_nodes,
			    uint32_t max_nodes, uint32_t req_nodes,
			    avail_res_t **avail_res_array, uint16_t cr_type,
			    bool prefer_alloc_nodes, bool first_pass)
{
	int i, i_start, i_end, error_code = SLURM_ERROR;
	int idle_test;
	int rem_cpus, rem_nodes; /* remaining resources desired */
	int min_rem_nodes;	/* remaining resources desired */
	int total_cpus = 0;	/* #CPUs allocated to job */
	int64_t rem_max_cpus;
	struct job_details *details_ptr = job_ptr->details;
	bitstr_t *req_map = details_ptr->req_node_bitmap;
	bitstr_t *orig_node_map = bit_copy(node_map);
	bool all_done = false, gres_per_job;
	uint16_t avail_cpus = 0;
	node_record_t *node_ptr;
	List node_weight_list = NULL;
	node_weight_type *nwt;
	ListIterator iter;
	bool enforce_binding = false;

	if (job_ptr->gres_list && (job_ptr->bit_flags & GRES_ENFORCE_BIND))
		enforce_binding = true;
	rem_cpus = details_ptr->min_cpus;
	rem_max_cpus = details_ptr->max_cpus;
	min_rem_nodes = min_nodes;
	if ((details_ptr->num_tasks != NO_VAL) &&
	    (details_ptr->num_tasks != 0))
		max_nodes = MIN(max_nodes, details_ptr->num_tasks);
	if ((gres_per_job = gres_plugin_job_sched_init(job_ptr->gres_list)))
		rem_nodes = MIN(min_nodes, req_nodes);
	else
		rem_nodes = MAX(min_nodes, req_nodes);

	i_start = bit_ffs(node_map);
	if (i_start >= 0)
		i_end = bit_fls(node_map);
	else
		i_end = i_start - 1;
	if (req_map) {
		for (i = i_start; i <= i_end; i++) {
			if (!bit_test(req_map, i)) {
				bit_clear(node_map, i);
				continue;
			}
			node_ptr = node_record_table_ptr + i;
			if (!bit_test(node_map, i)) {
				debug("%pJ required node %s not available",
				      job_ptr, node_ptr->name);
				continue;
			}
			if (!avail_res_array[i] ||
			    !avail_res_array[i]->avail_cpus) {
				debug("%pJ required node %s lacks available resources",
				      job_ptr, node_ptr->name);
				goto fini;
			}
			_select_cores(job_ptr, mc_ptr, enforce_binding, i,
				      &avail_cpus, max_nodes, min_rem_nodes,
				      avail_core, avail_res_array, first_pass);
			_cpus_to_use(&avail_cpus, rem_max_cpus, min_rem_nodes,
				     details_ptr, avail_res_array[i], i,
				     cr_type);
			if ((avail_cpus > 0) && (max_nodes > 0)) {
				total_cpus += avail_cpus;
				rem_cpus   -= avail_cpus;
				rem_max_cpus -= avail_cpus;
				rem_nodes--;
				min_rem_nodes--;
				/* leaving bitmap set, decr max limit */
				if (max_nodes)
					max_nodes--;
				if (gres_per_job) {
					gres_plugin_job_sched_add(
						job_ptr->gres_list,
						avail_res_array[i]->
						sock_gres_list, avail_cpus);
				}
			} else {	/* node not selected (yet) */
				debug("%pJ required node %s lacks available resources",
				      job_ptr, node_ptr->name);
				goto fini;
			}
		}
		if ((rem_nodes <= 0) && (rem_cpus <= 0) &&
		    gres_plugin_job_sched_test(job_ptr->gres_list,
					       job_ptr->job_id)) {
			error_code = SLURM_SUCCESS;
			bit_and(node_map, req_map);
			goto fini;
		}
		if (max_nodes <= 0) {
			error_code = SLURM_ERROR;
			goto fini;
		}
		bit_and_not(orig_node_map, node_map);
	} else {
		bit_clear_all(node_map);
	}

	/* Compute CPUs already allocated to required nodes */
	if ((details_ptr->max_cpus != NO_VAL) &&
	    (total_cpus > details_ptr->max_cpus)) {
		info("%pJ can't use required nodes due to max CPU limit",
		     job_ptr);
		goto fini;
	}

	/*
	 * Start by using nodes that already have a job running.
	 * Then try to use idle nodes.
	 */
	if (max_nodes == 0)
		all_done = true;
	node_weight_list = _build_node_weight_list(orig_node_map);
	iter = list_iterator_create(node_weight_list);
	while (!all_done && (nwt = (node_weight_type *) list_next(iter))) {
		for (idle_test = 0; idle_test < 2; idle_test++) {
			for (i = i_start; i <= i_end; i++) {
				if (!avail_res_array[i] ||
				    !avail_res_array[i]->avail_cpus)
					continue;
				/* Node not available or already selected */
				if (!bit_test(nwt->node_bitmap, i) ||
				    bit_test(node_map, i))
					continue;
				if (((idle_test == 0) &&
				     bit_test(idle_node_bitmap, i)) ||
				    ((idle_test == 1) &&
				     !bit_test(idle_node_bitmap, i)))
					continue;
				_select_cores(job_ptr, mc_ptr, enforce_binding,
					      i, &avail_cpus, max_nodes,
					      min_rem_nodes, avail_core,
					      avail_res_array, first_pass);
				_cpus_to_use(&avail_cpus, rem_max_cpus,
					     min_rem_nodes, details_ptr,
					     avail_res_array[i], i, cr_type);
				if (avail_cpus == 0)
					continue;
				total_cpus += avail_cpus;
				if ((details_ptr->max_cpus != NO_VAL) &&
				    (total_cpus > details_ptr->max_cpus)) {
					debug2("%s: %s: %pJ can't use node %d without exceeding job limit",
					       plugin_type, __func__, job_ptr,
					       i);
					total_cpus -= avail_cpus;
					continue;
				}
				rem_cpus -= avail_cpus;
				rem_max_cpus -= avail_cpus;
				rem_nodes--;
				min_rem_nodes--;
				max_nodes--;
				bit_set(node_map, i);
				if (gres_per_job) {
					gres_plugin_job_sched_add(
						job_ptr->gres_list,
						avail_res_array[i]->
						sock_gres_list,
						avail_cpus);
				}
				if ((rem_nodes <= 0) && (rem_cpus <= 0) &&
				    gres_plugin_job_sched_test(
							job_ptr->gres_list,
							job_ptr->job_id)) {
					error_code = SLURM_SUCCESS;
					all_done = true;
					break;
				}
				if (max_nodes == 0) {
					all_done = true;
					break;
				}
			}
		}
	}
	list_iterator_destroy(iter);

	if (error_code == SLURM_SUCCESS) {
		/* Already succeeded */
	} else if ((rem_cpus > 0) || (min_rem_nodes > 0) ||
		   !gres_plugin_job_sched_test(job_ptr->gres_list,
					       job_ptr->job_id)) {
		bit_clear_all(node_map);
		error_code = SLURM_ERROR;
	} else {
		error_code = SLURM_SUCCESS;
	}

fini:	FREE_NULL_LIST(node_weight_list);
	bit_free(orig_node_map);
	return error_code;
}

static int _topo_weight_find(void *x, void *key)
{
	topo_weight_info_t *nw = (topo_weight_info_t *) x;
	topo_weight_info_t *nw_key = (topo_weight_info_t *) key;
	if (nw->weight == nw_key->weight)
		return 1;
	return 0;
}

static int _topo_node_find(void *x, void *key)
{
	topo_weight_info_t *nw = (topo_weight_info_t *) x;
	bitstr_t *nw_key = (bitstr_t *) key;
	if (bit_overlap_any(nw->node_bitmap, nw_key))
		return 1;
	return 0;
}

static void _topo_weight_free(void *x)
{
	topo_weight_info_t *nw = (topo_weight_info_t *) x;
	FREE_NULL_BITMAP(nw->node_bitmap);
	xfree(nw);
}

static int _topo_weight_log(void *x, void *arg)
{
	topo_weight_info_t *nw = (topo_weight_info_t *) x;
	char *node_names = bitmap2node_name(nw->node_bitmap);
	info("%s: Topo:%s weight:%"PRIu64, __func__, node_names, nw->weight);
	xfree(node_names);
	return 0;
}
static int _topo_weight_sort(void *x, void *y)
{
	topo_weight_info_t *nwt1 = *(topo_weight_info_t **) x;
	topo_weight_info_t *nwt2 = *(topo_weight_info_t **) y;
	return (int) (nwt1->weight - nwt2->weight);
}

/*
 * Allocate resources to the job on one leaf switch if possible,
 * otherwise distribute the job allocation over many leaf switches.
 */
static int _eval_nodes_dfly(job_record_t *job_ptr,
			    gres_mc_data_t *mc_ptr, bitstr_t *node_map,
			    bitstr_t **avail_core, uint32_t min_nodes,
			    uint32_t max_nodes, uint32_t req_nodes,
			    avail_res_t **avail_res_array, uint16_t cr_type,
			    bool prefer_alloc_nodes, bool first_pass)
{
	int       *switch_cpu_cnt = NULL;	/* total CPUs on switch */
	List      *switch_gres = NULL;		/* available GRES on switch */
	bitstr_t **switch_node_bitmap = NULL;	/* nodes on this switch */
	int       *switch_node_cnt = NULL;	/* total nodes on switch */
	int       *switch_required = NULL;	/* set if has required node */
	bitstr_t  *avail_nodes_bitmap = NULL;	/* nodes on any switch */
	bitstr_t  *req_nodes_bitmap   = NULL;	/* required node bitmap */
	bitstr_t  *req2_nodes_bitmap  = NULL;	/* required+lowest prio nodes */
	bitstr_t  *best_nodes_bitmap  = NULL;	/* required+low prio nodes */
	int i, i_first, i_last, j, rc = SLURM_SUCCESS;
	int best_cpu_cnt = 0, best_node_cnt = 0, req_node_cnt = 0;
	List best_gres = NULL;
	switch_record_t *switch_ptr;
	List node_weight_list = NULL;
	topo_weight_info_t *nw = NULL;
	ListIterator iter;
	node_record_t *node_ptr;
	uint16_t avail_cpus = 0;
	int64_t rem_max_cpus;
	int rem_cpus, rem_nodes; /* remaining resources desired */
	int min_rem_nodes;	/* remaining resources desired */
	int total_cpus = 0;	/* #CPUs allocated to job */
	bool enforce_binding = false;
	struct job_details *details_ptr = job_ptr->details;
	bool gres_per_job, sufficient = false;
	uint16_t *avail_cpu_per_node = NULL;
	time_t time_waiting = 0;
	int leaf_switch_count = 0;
	int top_switch_inx = -1;
	int prev_rem_nodes;

	if (job_ptr->req_switch > 1) {
		/* Maximum leaf switch count >1 probably makes no sense */
		info("%s: Resetting %pJ leaf switch count from %u to 0",
		     __func__, job_ptr, job_ptr->req_switch);
		job_ptr->req_switch = 0;
	}
	if (job_ptr->req_switch) {
		time_t     time_now;
		time_now = time(NULL);
		if (job_ptr->wait4switch_start == 0)
			job_ptr->wait4switch_start = time_now;
		time_waiting = time_now - job_ptr->wait4switch_start;
	}

	if (job_ptr->gres_list && (job_ptr->bit_flags & GRES_ENFORCE_BIND))
		enforce_binding = true;
	rem_cpus = details_ptr->min_cpus;
	rem_max_cpus = details_ptr->max_cpus;
	min_rem_nodes = min_nodes;
	if ((gres_per_job = gres_plugin_job_sched_init(job_ptr->gres_list)))
		rem_nodes = MIN(min_nodes, req_nodes);
	else
		rem_nodes = MAX(min_nodes, req_nodes);

	/* Validate availability of required nodes */
	if (job_ptr->details->req_node_bitmap) {
		if (!bit_super_set(job_ptr->details->req_node_bitmap,
				   node_map)) {
			info("%s: %s: %pJ requires nodes which are not currently available",
			      plugin_type, __func__, job_ptr);
			rc = SLURM_ERROR;
			goto fini;
		}

		req_node_cnt = bit_set_count(job_ptr->details->req_node_bitmap);
		if (req_node_cnt == 0) {
			info("%s: %s: %pJ required node list has no nodes",
			      plugin_type, __func__, job_ptr);
			rc = SLURM_ERROR;
			goto fini;
		}
		if (req_node_cnt > max_nodes) {
			info("%s: %s: %pJ requires more nodes than currently available (%u>%u)",
			      plugin_type, __func__, job_ptr, req_node_cnt,
			      max_nodes);
			rc = SLURM_ERROR;
			goto fini;
		}
		req_nodes_bitmap = bit_copy(job_ptr->details->req_node_bitmap);
	}

	/*
	 * Add required nodes to job allocation and
	 * build list of node bitmaps, sorted by weight
	 */
	i_first = bit_ffs(node_map);
	if (i_first == -1) {
		debug("%s: %s: %pJ node_map is empty",
		      plugin_type, __func__, job_ptr);
		rc = SLURM_ERROR;
		goto fini;
	}
	i_last = bit_fls(node_map);
	avail_cpu_per_node = xmalloc(sizeof(uint16_t) * select_node_cnt);
	node_weight_list = list_create(_topo_weight_free);
	for (i = i_first; i <= i_last; i++) {
		topo_weight_info_t nw_static;
		if (!bit_test(node_map, i))
			continue;
		if (req_nodes_bitmap && bit_test(req_nodes_bitmap, i)) {
			_select_cores(job_ptr, mc_ptr, enforce_binding, i,
				      &avail_cpus, max_nodes, min_rem_nodes,
				      avail_core, avail_res_array, first_pass);
			_cpus_to_use(&avail_cpus, rem_max_cpus, min_rem_nodes,
				     details_ptr, avail_res_array[i], i,
				     cr_type);
			if (avail_cpus == 0) {
				debug2("%s: %s: %pJ insufficient resources on required node",
				       plugin_type, __func__, job_ptr);
				rc = SLURM_ERROR;
				goto fini;
			}
			avail_cpu_per_node[i] = avail_cpus;
			rem_nodes--;
			min_rem_nodes--;
			max_nodes--;
			total_cpus += avail_cpus;
			rem_cpus   -= avail_cpus;
			rem_max_cpus -= avail_cpus;
			if (gres_per_job) {
				gres_plugin_job_sched_add(job_ptr->gres_list,
					avail_res_array[i]->sock_gres_list,
					avail_cpus);
			}
		}

		node_ptr = node_record_table_ptr + i;
		nw_static.weight = node_ptr->sched_weight;
		nw = list_find_first(node_weight_list, _topo_weight_find,
				     &nw_static);
		if (!nw) {	/* New node weight to add */
			nw = xmalloc(sizeof(topo_weight_info_t));
			nw->node_bitmap = bit_alloc(select_node_cnt);
			nw->weight = node_ptr->sched_weight;
			list_append(node_weight_list, nw);
		}
		bit_set(nw->node_bitmap, i);
		nw->node_cnt++;
	}

	if (req_nodes_bitmap) {
		bit_and(node_map, req_nodes_bitmap);
		if ((rem_nodes <= 0) && (rem_cpus <= 0) &&
		    gres_plugin_job_sched_test(job_ptr->gres_list,
					       job_ptr->job_id)) {
			/* Required nodes completely satisfied the request */
			rc = SLURM_SUCCESS;
			goto fini;
		}
		if (max_nodes <= 0) {
			rc = SLURM_ERROR;
			info("%s: %s: %pJ requires nodes exceed maximum node limit",
			     plugin_type, __func__, job_ptr);
			goto fini;
		}
	} else {
		bit_clear_all(node_map);
	}

	list_sort(node_weight_list, _topo_weight_sort);
	if (select_debug_flags & DEBUG_FLAG_SELECT_TYPE)
		(void) list_for_each(node_weight_list, _topo_weight_log, NULL);

	/*
	 * Identify the highest level switch to be used.
	 * Note that nodes can be on multiple non-overlapping switches.
	 */
	switch_cpu_cnt     = xmalloc(sizeof(int)        * switch_record_cnt);
	switch_gres        = xmalloc(sizeof(List)       * switch_record_cnt);
	switch_node_bitmap = xmalloc(sizeof(bitstr_t *) * switch_record_cnt);
	switch_node_cnt    = xmalloc(sizeof(int)        * switch_record_cnt);
	switch_required    = xmalloc(sizeof(int)        * switch_record_cnt);

	if (!req_nodes_bitmap)
		nw = list_peek(node_weight_list);
	for (i = 0, switch_ptr = switch_record_table; i < switch_record_cnt;
	     i++, switch_ptr++) {
		switch_node_bitmap[i] = bit_copy(switch_ptr->node_bitmap);
		if (req_nodes_bitmap &&
		    bit_overlap_any(req_nodes_bitmap, switch_node_bitmap[i])) {
			switch_required[i] = 1;
			if (switch_record_table[i].level == 0) {
				leaf_switch_count++;
			}
			if ((top_switch_inx == -1) ||
			    (switch_record_table[i].level >
			     switch_record_table[top_switch_inx].level)) {
				top_switch_inx = i;
			}
		}
		if (!req_nodes_bitmap &&
		    (list_find_first(node_weight_list, _topo_node_find,
				    switch_node_bitmap[i]))) {
			if ((top_switch_inx == -1) ||
			    (switch_record_table[i].level >
			     switch_record_table[top_switch_inx].level)) {
				top_switch_inx = i;
			}
		}
	}

	/*
	 * Top switch is highest level switch containing all required nodes
	 * OR all nodes of the lowest scheduling weight
	 * OR -1 of can not identify top-level switch
	 */
	if (top_switch_inx == -1) {
		error("%s: %s: %pJ unable to identify top level switch",
		       plugin_type, __func__, job_ptr);
		rc = SLURM_ERROR;
		goto fini;
	}

	/* Check that all specificly required nodes are on shared network */
	if (req_nodes_bitmap &&
	    !bit_super_set(req_nodes_bitmap,
			   switch_node_bitmap[top_switch_inx])) {
		rc = SLURM_ERROR;
		info("%s: %s: %pJ requires nodes that do not have shared network",
		     plugin_type, __func__, job_ptr);
		goto fini;
	}

	/*
	 * Remove nodes from consideration that can not be reached from this
	 * top level switch
	 */
	for (i = 0; i < switch_record_cnt; i++) {
		if (top_switch_inx != i) {
			  bit_and(switch_node_bitmap[i],
				  switch_node_bitmap[top_switch_inx]);
		}
	}

	/*
	 * Identify the best set of nodes (i.e. nodes with the lowest weight,
	 * in addition to the required nodes) that can be used to satisfy the
	 * job request. All nodes must be on a common top-level switch. The
	 * logic here adds groups of nodes, all with the same weight, so we
	 * usually identify more nodes than required to satisfy the request.
	 * Later logic selects from those nodes to get the best topology.
	 */
	best_nodes_bitmap = bit_alloc(select_node_cnt);
	iter = list_iterator_create(node_weight_list);
	while (!sufficient && (nw = list_next(iter))) {
		if (best_node_cnt > 0) {
			/*
			 * All of the lower priority nodes should be included
			 * in the job's allocation. Nodes from the next highest
			 * weight nodes are included only as needed.
			 */
			if (req2_nodes_bitmap)
				bit_or(req2_nodes_bitmap, best_nodes_bitmap);
			else
				req2_nodes_bitmap = bit_copy(best_nodes_bitmap);
		}
		i_first = bit_ffs(nw->node_bitmap);
		if (i_first == -1)
			continue;
		i_last = bit_fls(nw->node_bitmap);
		for (i = i_first; i <= i_last; i++) {
			if (avail_cpu_per_node[i])
				continue;	/* Required node */
			if (!bit_test(nw->node_bitmap, i) ||
			    !bit_test(switch_node_bitmap[top_switch_inx], i))
				continue;
			_select_cores(job_ptr, mc_ptr, enforce_binding, i,
				      &avail_cpus, max_nodes, min_rem_nodes,
				      avail_core, avail_res_array, first_pass);
			if (avail_cpus == 0) {
				bit_clear(nw->node_bitmap, i);
				continue;
			}
			bit_set(best_nodes_bitmap, i);
			avail_cpu_per_node[i] = avail_cpus;
			best_cpu_cnt += avail_cpus;
			best_node_cnt++;
			if (gres_per_job) {
				gres_plugin_job_sched_consec(
					&best_gres, job_ptr->gres_list,
					avail_res_array[i]->sock_gres_list);
			}
		}

		sufficient = (best_cpu_cnt >= rem_cpus) &&
			     _enough_nodes(best_node_cnt, rem_nodes,
					   min_nodes, req_nodes);
		if (sufficient && gres_per_job) {
			sufficient = gres_plugin_job_sched_sufficient(
					job_ptr->gres_list, best_gres);
		}
	}
	list_iterator_destroy(iter);

	if (select_debug_flags & DEBUG_FLAG_SELECT_TYPE) {
		char *gres_str = NULL, *gres_print = "";
		char *node_names;
		if (req_nodes_bitmap) {
			node_names = bitmap2node_name(req_nodes_bitmap);
			info("%s: Required nodes:%s", __func__, node_names);
			xfree(node_names);
		}
		node_names = bitmap2node_name(best_nodes_bitmap);
		if (gres_per_job) {
			gres_str = gres_plugin_job_sched_str(best_gres,
							job_ptr->gres_list);
			if (gres_str)
				gres_print = gres_str;
		}
		info("%s: Best nodes:%s node_cnt:%d cpu_cnt:%d %s", __func__,
		     node_names, best_node_cnt, best_cpu_cnt, gres_print);
		xfree(node_names);
		xfree(gres_str);
	}
	if (!sufficient) {
		info("%s: %s: insufficient resources currently available for %pJ",
		      plugin_type, __func__, job_ptr);
		rc = SLURM_ERROR;
		goto fini;
	}

	/*
	 * Add lowest weight nodes. Treat similar to required nodes for the job.
	 * Job will still need to add some higher weight nodes later.
	 */
	if (req2_nodes_bitmap) {
		i_first = bit_ffs(req2_nodes_bitmap);
		if (i_first >= 0)
			i_last = bit_fls(req2_nodes_bitmap);
		else
			i_last = -2;
		for (i = i_first; ((i <= i_last) && (max_nodes > 0)); i++) {
			if (!bit_test(req2_nodes_bitmap, i))
				continue;
			rem_nodes--;
			min_rem_nodes--;
			max_nodes--;
			avail_cpus = avail_cpu_per_node[i];
			total_cpus += avail_cpus;
			rem_cpus   -= avail_cpus;
			rem_max_cpus -= avail_cpus;
			if (gres_per_job) {
				gres_plugin_job_sched_add(job_ptr->gres_list,
					avail_res_array[i]->sock_gres_list,
					avail_cpus);
			}
		}

		for (i = 0, switch_ptr = switch_record_table;
		     i < switch_record_cnt; i++, switch_ptr++) {
			if (switch_required[i])
				continue;
			if (bit_overlap_any(req2_nodes_bitmap,
					    switch_node_bitmap[i])) {
				switch_required[i] = 1;
				if (switch_record_table[i].level == 0) {
					leaf_switch_count++;
				}
			}
		}
		bit_or(node_map, req2_nodes_bitmap);
		if (max_nodes <= 0) {
			rc = SLURM_ERROR;
			info("%s: %s: %pJ reached maximum node limit",
			     plugin_type, __func__, job_ptr);
			goto fini;
		}
		if ((rem_nodes <= 0) && (rem_cpus <= 0) &&
		    (!gres_per_job ||
		     gres_plugin_job_sched_test(job_ptr->gres_list,
					        job_ptr->job_id))) {
			/* Required nodes completely satisfied the request */
			error("%s: Scheduling anomaly for %pJ",
			      __func__, job_ptr);
			rc = SLURM_SUCCESS;
			goto fini;
		}
	}

	/*
	 * Construct a set of switch array entries.
	 * Use the same indexes as switch_record_table in slurmctld.
	 */
	bit_or(best_nodes_bitmap, node_map);
	avail_nodes_bitmap = bit_alloc(node_record_count);
	for (i = 0, switch_ptr = switch_record_table; i < switch_record_cnt;
	     i++, switch_ptr++) {
		bit_and(switch_node_bitmap[i], best_nodes_bitmap);
		bit_or(avail_nodes_bitmap, switch_node_bitmap[i]);
		switch_node_cnt[i] = bit_set_count(switch_node_bitmap[i]);
	}

	if (select_debug_flags & DEBUG_FLAG_SELECT_TYPE) {
		for (i = 0; i < switch_record_cnt; i++) {
			char *node_names = NULL;
			if (switch_node_cnt[i]) {
				node_names =
					bitmap2node_name(switch_node_bitmap[i]);
			}
			info("switch=%s level=%d nodes=%u:%s required:%u speed:%u",
			     switch_record_table[i].name,
			     switch_record_table[i].level,
			     switch_node_cnt[i], node_names,
			     switch_required[i],
			     switch_record_table[i].link_speed);
			xfree(node_names);
		}
	}

	/* count up leaf switches */
	if (!req_nodes_bitmap) {
		for (i = 0, switch_ptr = switch_record_table;
		     i < switch_record_cnt; i++, switch_ptr++) {
			if (switch_record_table[i].level != 0)
				continue;
			if (bit_overlap_any(switch_node_bitmap[i],
					    best_nodes_bitmap))
				leaf_switch_count++;
		}
	}

	if (req_nodes_bitmap &&
	    (!bit_super_set(req_nodes_bitmap, avail_nodes_bitmap))) {
		info("%s: %s: %pJ requires nodes not available on any switch",
		     plugin_type, __func__, job_ptr);
		rc = SLURM_ERROR;
		goto fini;
	}

	/*
	 * If no resources have yet been  selected,
	 * then pick one leaf switch with the most available nodes.
	 */
	if (leaf_switch_count == 0) {
		int best_switch_inx = -1;
		for (i = 0; i < switch_record_cnt; i++) {
			if (switch_record_table[i].level != 0)
				continue;
			if ((best_switch_inx == -1) ||
			    (switch_node_cnt[i] >
			     switch_node_cnt[best_switch_inx]))
				best_switch_inx = i;
		}
		if (best_switch_inx != -1) {
			leaf_switch_count = 1;
			switch_required[best_switch_inx] = 1;
		}
	}

	/*
	 * All required resources currently on one leaf switch. Determine if
	 * the entire job request can be satisfied using just that one switch.
	 */
	if (leaf_switch_count == 1) {
		best_cpu_cnt = 0;
		best_node_cnt = 0;
		FREE_NULL_LIST(best_gres);
		for (i = 0; i < switch_record_cnt; i++) {
			if (!switch_required[i] || !switch_node_bitmap[i] ||
			    (switch_record_table[i].level != 0))
				continue;
			i_first = bit_ffs(switch_node_bitmap[i]);
			if (i_first >= 0)
				i_last = bit_fls(switch_node_bitmap[i]);
			else
				i_last = -2;
			for (j = i_first; j <= i_last; j++) {
				if (!bit_test(switch_node_bitmap[i], j) ||
				    bit_test(node_map, j) ||
				    !avail_cpu_per_node[j])
					continue;
				avail_cpus = avail_cpu_per_node[j];
				best_cpu_cnt += avail_cpus;
				best_node_cnt++;
				if (gres_per_job) {
					gres_plugin_job_sched_consec(
						&best_gres, job_ptr->gres_list,
						avail_res_array[j]->sock_gres_list);
				}
			}
			break;
		}
		sufficient = (best_cpu_cnt >= rem_cpus) &&
			     _enough_nodes(best_node_cnt, rem_nodes,
				   min_nodes, req_nodes);
		if (sufficient && gres_per_job) {
			sufficient = gres_plugin_job_sched_sufficient(
						job_ptr->gres_list, best_gres);
		}
		if (sufficient && (i < switch_record_cnt)) {
			/* Complete request using this one leaf switch */
			for (j = i_first; j <= i_last; j++) {
				if (!bit_test(switch_node_bitmap[i], j) ||
				    bit_test(node_map, j) ||
				    !avail_cpu_per_node[j])
					continue;
				avail_cpus = avail_cpu_per_node[j];
				rem_nodes--;
				min_rem_nodes--;
				max_nodes--;
				total_cpus += avail_cpus;
				rem_cpus   -= avail_cpus;
				rem_max_cpus -= avail_cpus;
				if (gres_per_job) {
					gres_plugin_job_sched_add(
						job_ptr->gres_list,
						avail_res_array[j]->
						sock_gres_list,
						avail_cpus);
				}
				bit_set(node_map, j);
				if ((rem_nodes <= 0) && (rem_cpus <= 0) &&
				    (!gres_per_job ||
				     gres_plugin_job_sched_test(
							job_ptr->gres_list,
							job_ptr->job_id))) {
					rc = SLURM_SUCCESS;
					goto fini;
				}
				if (max_nodes <= 0) {
					rc = SLURM_ERROR;
					info("%s: %s: %pJ reached maximum node limit",
					     plugin_type, __func__, job_ptr);
					goto fini;
				}
			}
		}
	}

	if (job_ptr->req_switch > 0) {
		if (time_waiting >= job_ptr->wait4switch) {
			job_ptr->best_switch = true;
			debug3("%pJ waited %ld sec for switches use=%d",
				job_ptr, time_waiting, leaf_switch_count);
		} else if (leaf_switch_count > job_ptr->req_switch) {
			/*
			 * Allocation is for more than requested number of
			 * switches.
			 */
			job_ptr->best_switch = false;
			debug3("%pJ waited %ld sec for switches=%u found=%d wait %u",
				job_ptr, time_waiting, job_ptr->req_switch,
				leaf_switch_count, job_ptr->wait4switch);
		} else {
			job_ptr->best_switch = true;
		}
	}

	/*
	 * Add additional resources as required from additional leaf switches
	 * on a round-robin basis
	 */
	prev_rem_nodes = rem_nodes + 1;
	while (1) {
		if (prev_rem_nodes == rem_nodes)
			break;	/* Stalled */
		prev_rem_nodes = rem_nodes;
		for (i = 0; i < switch_record_cnt; i++) {
			if (!switch_node_bitmap[i] ||
			    (switch_record_table[i].level != 0))
				continue;
			i_first = bit_ffs(switch_node_bitmap[i]);
			if (i_first >= 0)
				i_last = bit_fls(switch_node_bitmap[i]);
			else
				i_last = -2;
			for (j = i_first; j <= i_last; j++) {
				if (!bit_test(switch_node_bitmap[i], j) ||
				    bit_test(node_map, j) ||
				    !avail_cpu_per_node[j])
					continue;
				avail_cpus = avail_cpu_per_node[j];
				rem_nodes--;
				min_rem_nodes--;
				max_nodes--;
				total_cpus += avail_cpus;
				rem_cpus   -= avail_cpus;
				rem_max_cpus -= avail_cpus;
				if (gres_per_job) {
					gres_plugin_job_sched_add(
						job_ptr->gres_list,
						avail_res_array[j]->
						sock_gres_list,
						avail_cpus);
				}
				bit_set(node_map, j);
				if ((rem_nodes <= 0) && (rem_cpus <= 0) &&
				    (!gres_per_job ||
				     gres_plugin_job_sched_test(
							job_ptr->gres_list,
							job_ptr->job_id))) {
					rc = SLURM_SUCCESS;
					goto fini;
				}
				if (max_nodes <= 0) {
					rc = SLURM_ERROR;
					info("%s: %s: %pJ reached maximum node limit",
					     plugin_type, __func__, job_ptr);
					goto fini;
				}
				break;	/* Move to next switch */
			}
		}
	}
	if ((min_rem_nodes <= 0) && (rem_cpus <= 0) &&
	    (!gres_per_job ||
	     gres_plugin_job_sched_test(job_ptr->gres_list, job_ptr->job_id))) {
		rc = SLURM_SUCCESS;
		goto fini;
	}
	rc = SLURM_ERROR;

fini:	FREE_NULL_LIST(best_gres);
	FREE_NULL_LIST(node_weight_list);
	FREE_NULL_BITMAP(avail_nodes_bitmap);
	FREE_NULL_BITMAP(req_nodes_bitmap);
	FREE_NULL_BITMAP(req2_nodes_bitmap);
	FREE_NULL_BITMAP(best_nodes_bitmap);
	xfree(avail_cpu_per_node);
	xfree(switch_cpu_cnt);
	xfree(switch_gres);
	if (switch_node_bitmap) {
		for (i = 0; i < switch_record_cnt; i++)
			FREE_NULL_BITMAP(switch_node_bitmap[i]);
		xfree(switch_node_bitmap);
	}
	xfree(switch_node_cnt);
	xfree(switch_required);
	return rc;
}

/* Allocate resources to job using a minimal leaf switch count */
static int _eval_nodes_topo(job_record_t *job_ptr,
			    gres_mc_data_t *mc_ptr, bitstr_t *node_map,
			    bitstr_t **avail_core, uint32_t min_nodes,
			    uint32_t max_nodes, uint32_t req_nodes,
			    avail_res_t **avail_res_array, uint16_t cr_type,
			    bool prefer_alloc_nodes, bool first_pass)
{
	int       *switch_cpu_cnt = NULL;	/* total CPUs on switch */
	List      *switch_gres = NULL;		/* available GRES on switch */
	bitstr_t **switch_node_bitmap = NULL;	/* nodes on this switch */
	int       *switch_node_cnt = NULL;	/* total nodes on switch */
	int       *switch_required = NULL;	/* set if has required node */
	bitstr_t  *avail_nodes_bitmap = NULL;	/* nodes on any switch */
	bitstr_t  *req_nodes_bitmap   = NULL;	/* required node bitmap */
	bitstr_t  *req2_nodes_bitmap  = NULL;	/* required+lowest prio nodes */
	bitstr_t  *best_nodes_bitmap  = NULL;	/* required+low prio nodes */
	int i, i_first, i_last, j, rc = SLURM_SUCCESS;
	int best_cpu_cnt = 0, best_node_cnt = 0, req_node_cnt = 0;
	List best_gres = NULL;
	switch_record_t *switch_ptr;
	List node_weight_list = NULL;
	topo_weight_info_t *nw = NULL;
	ListIterator iter;
	node_record_t *node_ptr;
	uint16_t avail_cpus = 0;
	int64_t rem_max_cpus;
	int rem_cpus, rem_nodes; /* remaining resources desired */
	int min_rem_nodes;	/* remaining resources desired */
	int total_cpus = 0;	/* #CPUs allocated to job */
	bool enforce_binding = false;
	struct job_details *details_ptr = job_ptr->details;
	bool gres_per_job, sufficient = false;
	uint16_t *avail_cpu_per_node = NULL;
	time_t time_waiting = 0;
	int leaf_switch_count = 0;
	int top_switch_inx = -1;
	int prev_rem_nodes;

	if (job_ptr->req_switch) {
		time_t     time_now;
		time_now = time(NULL);
		if (job_ptr->wait4switch_start == 0)
			job_ptr->wait4switch_start = time_now;
		time_waiting = time_now - job_ptr->wait4switch_start;
	}

	if (job_ptr->gres_list && (job_ptr->bit_flags & GRES_ENFORCE_BIND))
		enforce_binding = true;
	rem_cpus = details_ptr->min_cpus;
	rem_max_cpus = details_ptr->max_cpus;
	min_rem_nodes = min_nodes;
	if ((gres_per_job = gres_plugin_job_sched_init(job_ptr->gres_list)))
		rem_nodes = MIN(min_nodes, req_nodes);
	else
		rem_nodes = MAX(min_nodes, req_nodes);

	/* Validate availability of required nodes */
	if (job_ptr->details->req_node_bitmap) {
		if (!bit_super_set(job_ptr->details->req_node_bitmap,
				   node_map)) {
			info("%s: %s: %pJ requires nodes which are not currently available",
			      plugin_type, __func__, job_ptr);
			rc = SLURM_ERROR;
			goto fini;
		}

		req_node_cnt = bit_set_count(job_ptr->details->req_node_bitmap);
		if (req_node_cnt == 0) {
			info("%s: %s: %pJ required node list has no nodes",
			      plugin_type, __func__, job_ptr);
			rc = SLURM_ERROR;
			goto fini;
		}
		if (req_node_cnt > max_nodes) {
			info("%s: %s: %pJ requires more nodes than currently available (%u>%u)",
			      plugin_type, __func__, job_ptr, req_node_cnt,
			      max_nodes);
			rc = SLURM_ERROR;
			goto fini;
		}
		req_nodes_bitmap = bit_copy(job_ptr->details->req_node_bitmap);
	}

	/*
	 * Add required nodes to job allocation and
	 * build list of node bitmaps, sorted by weight
	 */
	i_first = bit_ffs(node_map);
	if (i_first == -1) {
		debug("%s: %s: %pJ node_map is empty",
		      plugin_type, __func__, job_ptr);
		rc = SLURM_ERROR;
		goto fini;
	}
	i_last = bit_fls(node_map);
	avail_cpu_per_node = xmalloc(sizeof(uint16_t) * select_node_cnt);
	node_weight_list = list_create(_topo_weight_free);
	for (i = i_first; i <= i_last; i++) {
		topo_weight_info_t nw_static;
		if (!bit_test(node_map, i))
			continue;
		if (req_nodes_bitmap && bit_test(req_nodes_bitmap, i)) {
			_select_cores(job_ptr, mc_ptr, enforce_binding, i,
				      &avail_cpus, max_nodes, min_rem_nodes,
				      avail_core, avail_res_array, first_pass);
			_cpus_to_use(&avail_cpus, rem_max_cpus, min_rem_nodes,
				     details_ptr, avail_res_array[i], i,
				     cr_type);
			if (avail_cpus == 0) {
				debug2("%s: %s: %pJ insufficient resources on required node",
				       plugin_type, __func__, job_ptr);
				rc = SLURM_ERROR;
				goto fini;
			}
			avail_cpu_per_node[i] = avail_cpus;
			rem_nodes--;
			min_rem_nodes--;
			max_nodes--;
			total_cpus += avail_cpus;
			rem_cpus   -= avail_cpus;
			rem_max_cpus -= avail_cpus;
			if (gres_per_job) {
				gres_plugin_job_sched_add(job_ptr->gres_list,
					avail_res_array[i]->sock_gres_list,
					avail_cpus);
			}
		}

		node_ptr = node_record_table_ptr + i;
		nw_static.weight = node_ptr->sched_weight;
		nw = list_find_first(node_weight_list, _topo_weight_find,
				     &nw_static);
		if (!nw) {	/* New node weight to add */
			nw = xmalloc(sizeof(topo_weight_info_t));
			nw->node_bitmap = bit_alloc(select_node_cnt);
			nw->weight = node_ptr->sched_weight;
			list_append(node_weight_list, nw);
		}
		bit_set(nw->node_bitmap, i);
		nw->node_cnt++;
	}

	list_sort(node_weight_list, _topo_weight_sort);
	if (select_debug_flags & DEBUG_FLAG_SELECT_TYPE)
		(void) list_for_each(node_weight_list, _topo_weight_log, NULL);

	/*
	 * Identify the highest level switch to be used.
	 * Note that nodes can be on multiple non-overlapping switches.
	 */
	switch_cpu_cnt     = xmalloc(sizeof(int)        * switch_record_cnt);
	switch_gres        = xmalloc(sizeof(List)       * switch_record_cnt);
	switch_node_bitmap = xmalloc(sizeof(bitstr_t *) * switch_record_cnt);
	switch_node_cnt    = xmalloc(sizeof(int)        * switch_record_cnt);
	switch_required    = xmalloc(sizeof(int)        * switch_record_cnt);

	for (i = 0, switch_ptr = switch_record_table; i < switch_record_cnt;
	     i++, switch_ptr++) {
		switch_node_bitmap[i] = bit_copy(switch_ptr->node_bitmap);
		bit_and(switch_node_bitmap[i], node_map);
		switch_node_cnt[i] = bit_set_count(switch_node_bitmap[i]);
		if (req_nodes_bitmap &&
		    bit_overlap_any(req_nodes_bitmap, switch_node_bitmap[i])) {
			switch_required[i] = 1;
			if (switch_record_table[i].level == 0) {
				leaf_switch_count++;
			}
			if ((top_switch_inx == -1) ||
			    (switch_record_table[i].level >
			     switch_record_table[top_switch_inx].level)) {
				top_switch_inx = i;
			}
		}
		if (!_enough_nodes(switch_node_cnt[i], rem_nodes,
				   min_nodes, req_nodes))
			continue;
		if (!req_nodes_bitmap &&
		    (list_find_first(node_weight_list, _topo_node_find,
				    switch_node_bitmap[i]))) {
			if ((top_switch_inx == -1) ||
			    (switch_record_table[i].level >
			     switch_record_table[top_switch_inx].level)) {
				top_switch_inx = i;
			}
		}
	}

	if (!req_nodes_bitmap) {
		bit_clear_all(node_map);
	}

	/*
	 * Top switch is highest level switch containing all required nodes
	 * OR all nodes of the lowest scheduling weight
	 * OR -1 of can not identify top-level switch
	 */
	if (top_switch_inx == -1) {
		error("%s: %s: %pJ unable to identify top level switch",
		       plugin_type, __func__, job_ptr);
		rc = SLURM_ERROR;
		goto fini;
	}

	/* Check that all specificly required nodes are on shared network */
	if (req_nodes_bitmap &&
	    !bit_super_set(req_nodes_bitmap,
			   switch_node_bitmap[top_switch_inx])) {
		rc = SLURM_ERROR;
		info("%s: %s: %pJ requires nodes that do not have shared network",
		     plugin_type, __func__, job_ptr);
		goto fini;
	}

	/*
	 * Remove nodes from consideration that can not be reached from this
	 * top level switch.
	 */
	for (i = 0; i < switch_record_cnt; i++) {
		if (top_switch_inx != i) {
			  bit_and(switch_node_bitmap[i],
				  switch_node_bitmap[top_switch_inx]);
		}
	}

	if (req_nodes_bitmap) {
		bit_and(node_map, req_nodes_bitmap);
		if ((rem_nodes <= 0) && (rem_cpus <= 0) &&
		    gres_plugin_job_sched_test(job_ptr->gres_list,
					       job_ptr->job_id)) {
			/* Required nodes completely satisfied the request */
			rc = SLURM_SUCCESS;
			goto fini;
		}
		if (max_nodes <= 0) {
			rc = SLURM_ERROR;
			info("%s: %s: %pJ requires nodes exceed maximum node limit",
			     plugin_type, __func__, job_ptr);
			goto fini;
		}
	}

	/*
	 * Identify the best set of nodes (i.e. nodes with the lowest weight,
	 * in addition to the required nodes) that can be used to satisfy the
	 * job request. All nodes must be on a common top-level switch. The
	 * logic here adds groups of nodes, all with the same weight, so we
	 * usually identify more nodes than required to satisfy the request.
	 * Later logic selects from those nodes to get the best topology.
	 */
	best_nodes_bitmap = bit_alloc(select_node_cnt);
	iter = list_iterator_create(node_weight_list);
	while (!sufficient && (nw = list_next(iter))) {
		if (best_node_cnt > 0) {
			/*
			 * All of the lower priority nodes should be included
			 * in the job's allocation. Nodes from the next highest
			 * weight nodes are included only as needed.
			 */
			if (req2_nodes_bitmap)
				bit_or(req2_nodes_bitmap, best_nodes_bitmap);
			else
				req2_nodes_bitmap = bit_copy(best_nodes_bitmap);
		}
		i_first = bit_ffs(nw->node_bitmap);
		if (i_first == -1)
			continue;
		i_last = bit_fls(nw->node_bitmap);
		for (i = i_first; i <= i_last; i++) {
			if (avail_cpu_per_node[i])
				continue;	/* Required node */
			if (!bit_test(nw->node_bitmap, i) ||
			    !bit_test(switch_node_bitmap[top_switch_inx], i))
				continue;
			_select_cores(job_ptr, mc_ptr, enforce_binding, i,
				      &avail_cpus, max_nodes, min_rem_nodes,
				      avail_core, avail_res_array, first_pass);
			if (avail_cpus == 0) {
				bit_clear(nw->node_bitmap, i);
				continue;
			}
			bit_set(best_nodes_bitmap, i);
			avail_cpu_per_node[i] = avail_cpus;
			best_cpu_cnt += avail_cpus;
			best_node_cnt++;
			if (gres_per_job) {
				gres_plugin_job_sched_consec(
					&best_gres, job_ptr->gres_list,
					avail_res_array[i]->sock_gres_list);
			}
		}

		sufficient = (best_cpu_cnt >= rem_cpus) &&
			     _enough_nodes(best_node_cnt, rem_nodes,
					   min_nodes, req_nodes);
		if (sufficient && gres_per_job) {
			sufficient = gres_plugin_job_sched_sufficient(
					job_ptr->gres_list, best_gres);
		}
	}
	list_iterator_destroy(iter);

	if (select_debug_flags & DEBUG_FLAG_SELECT_TYPE) {
		char *gres_str = NULL, *gres_print = "";
		char *node_names;
		if (req_nodes_bitmap) {
			node_names = bitmap2node_name(req_nodes_bitmap);
			info("%s: Required nodes:%s", __func__, node_names);
			xfree(node_names);
		}
		node_names = bitmap2node_name(best_nodes_bitmap);
		if (gres_per_job) {
			gres_str = gres_plugin_job_sched_str(best_gres,
							job_ptr->gres_list);
			if (gres_str)
				gres_print = gres_str;
		}
		info("%s: Best nodes:%s node_cnt:%d cpu_cnt:%d %s", __func__,
		     node_names, best_node_cnt, best_cpu_cnt, gres_print);
		xfree(node_names);
		xfree(gres_str);
	}
	if (!sufficient) {
		info("%s: %s: insufficient resources currently available for %pJ",
		      plugin_type, __func__, job_ptr);
		rc = SLURM_ERROR;
		goto fini;
	}

	/*
	 * Add lowest weight nodes. Treat similar to required nodes for the job.
	 * Job will still need to add some higher weight nodes later.
	 */
	if (req2_nodes_bitmap) {
		i_first = bit_ffs(req2_nodes_bitmap);
		if (i_first >= 0)
			i_last = bit_fls(req2_nodes_bitmap);
		else
			i_last = -2;
		for (i = i_first; ((i <= i_last) && (max_nodes > 0)); i++) {
			if (!bit_test(req2_nodes_bitmap, i))
				continue;
			rem_nodes--;
			min_rem_nodes--;
			max_nodes--;
			avail_cpus = avail_cpu_per_node[i];
			total_cpus += avail_cpus;
			rem_cpus   -= avail_cpus;
			rem_max_cpus -= avail_cpus;
			if (gres_per_job) {
				gres_plugin_job_sched_add(job_ptr->gres_list,
					avail_res_array[i]->sock_gres_list,
					avail_cpus);
			}
		}

		for (i = 0, switch_ptr = switch_record_table;
		     i < switch_record_cnt; i++, switch_ptr++) {
			if (switch_required[i])
				continue;
			if (bit_overlap_any(req2_nodes_bitmap,
					    switch_node_bitmap[i])) {
				switch_required[i] = 1;
				if (switch_record_table[i].level == 0) {
					leaf_switch_count++;
				}
			}
		}
		bit_or(node_map, req2_nodes_bitmap);

		if ((rem_nodes <= 0) && (rem_cpus <= 0) &&
		    (!gres_per_job ||
		     gres_plugin_job_sched_test(job_ptr->gres_list,
					        job_ptr->job_id))) {
			/* Required nodes completely satisfied the request */
			error("%s: Scheduling anomaly for %pJ",
			      __func__, job_ptr);
			rc = SLURM_SUCCESS;
			goto fini;
		}
		if (max_nodes <= 0) {
			rc = SLURM_ERROR;
			info("%s: %s: %pJ reached maximum node limit",
			     plugin_type, __func__, job_ptr);
			goto fini;
		}
	}

	/*
	 * Construct a set of switch array entries.
	 * Use the same indexes as switch_record_table in slurmctld.
	 */
	bit_or(best_nodes_bitmap, node_map);
	avail_nodes_bitmap = bit_alloc(node_record_count);
	for (i = 0, switch_ptr = switch_record_table; i < switch_record_cnt;
	     i++, switch_ptr++) {
		bit_and(switch_node_bitmap[i], best_nodes_bitmap);
		bit_or(avail_nodes_bitmap, switch_node_bitmap[i]);
		switch_node_cnt[i] = bit_set_count(switch_node_bitmap[i]);
	}

	if (select_debug_flags & DEBUG_FLAG_SELECT_TYPE) {
		for (i = 0; i < switch_record_cnt; i++) {
			char *node_names = NULL;
			if (switch_node_cnt[i]) {
				node_names =
					bitmap2node_name(switch_node_bitmap[i]);
			}
			info("switch=%s level=%d nodes=%u:%s required:%u speed:%u",
			     switch_record_table[i].name,
			     switch_record_table[i].level,
			     switch_node_cnt[i], node_names,
			     switch_required[i],
			     switch_record_table[i].link_speed);
			xfree(node_names);
		}
	}

	/* Count up leaf switches. */
	if (!req_nodes_bitmap) {
		for (i = 0, switch_ptr = switch_record_table;
		     i < switch_record_cnt; i++, switch_ptr++) {
			if (switch_record_table[i].level != 0)
				continue;
			if (bit_overlap_any(switch_node_bitmap[i],
					    best_nodes_bitmap))
				leaf_switch_count++;
		}
	}

	if (req_nodes_bitmap &&
	    (!bit_super_set(req_nodes_bitmap, avail_nodes_bitmap))) {
		info("%s: %s: %pJ requires nodes not available on any switch",
		     plugin_type, __func__, job_ptr);
		rc = SLURM_ERROR;
		goto fini;
	}

	/* Add additional resources for already required leaf switches */
	if (leaf_switch_count) {
		for (i = 0; i < switch_record_cnt; i++) {
			if (!switch_required[i] || !switch_node_bitmap[i] ||
			    (switch_record_table[i].level != 0))
				continue;
			i_first = bit_ffs(switch_node_bitmap[i]);
			if (i_first >= 0)
				i_last = bit_fls(switch_node_bitmap[i]);
			else
				i_last = -2;
			for (j = i_first; j <= i_last; j++) {
				if (!bit_test(switch_node_bitmap[i], j) ||
				    bit_test(node_map, j) ||
				    !avail_cpu_per_node[j])
					continue;
				avail_cpus = avail_cpu_per_node[j];
				rem_nodes--;
				min_rem_nodes--;
				max_nodes--;
				total_cpus += avail_cpus;
				rem_cpus   -= avail_cpus;
				rem_max_cpus -= avail_cpus;
				if (gres_per_job) {
					gres_plugin_job_sched_add(
						job_ptr->gres_list,
						avail_res_array[j]->
						sock_gres_list,
						avail_cpus);
				}
				bit_set(node_map, j);
				if ((rem_nodes <= 0) && (rem_cpus <= 0) &&
				    (!gres_per_job ||
				     gres_plugin_job_sched_test(
							job_ptr->gres_list,
							job_ptr->job_id))) {
					rc = SLURM_SUCCESS;
					goto fini;
				}
			}
		}
	}

	if (job_ptr->req_switch > 0) {
		if (time_waiting >= job_ptr->wait4switch) {
			job_ptr->best_switch = true;
			debug3("%pJ waited %ld sec for switches use=%d",
				job_ptr, time_waiting, leaf_switch_count);
		} else if (leaf_switch_count > job_ptr->req_switch) {
			/*
			 * Allocation is for more than requested number of
			 * switches.
			 */
			job_ptr->best_switch = false;
			debug3("%pJ waited %ld sec for switches=%u found=%d wait %u",
				job_ptr, time_waiting, job_ptr->req_switch,
				leaf_switch_count, job_ptr->wait4switch);
		} else {
			job_ptr->best_switch = true;
		}
	}

	/* Add additional resources as required from additional leaf switches */
	prev_rem_nodes = rem_nodes + 1;
	while (1) {
		if (prev_rem_nodes == rem_nodes)
			break; 	/* Stalled */
		prev_rem_nodes = rem_nodes;

		top_switch_inx = -1;
		for (i = 0; i < switch_record_cnt; i++) {
			if (switch_required[i] || !switch_node_bitmap[i] ||
			    (switch_record_table[i].level != 0))
				continue;
			if (switch_node_cnt[i] &&
			    ((top_switch_inx == -1) ||
			     (switch_node_cnt[i] >
			      switch_node_cnt[top_switch_inx])))
				top_switch_inx = i;
		}
		if (top_switch_inx == -1)
			break;

		/*
		 * NOTE: Ideally we would add nodes in order of resource
		 * availability rather than in order of bitmap position, but
		 * that would add even more complexity and overhead.
		 */
		i_first = bit_ffs(switch_node_bitmap[top_switch_inx]);
		if (i_first >= 0)
			i_last = bit_fls(switch_node_bitmap[top_switch_inx]);
		else
			i_last = -2;
		for (i = i_first; ((i <= i_last) && (max_nodes > 0)); i++) {
			if (!bit_test(switch_node_bitmap[top_switch_inx], i) ||
			    bit_test(node_map, i) ||
			    !avail_cpu_per_node[i])
				continue;
			rem_nodes--;
			min_rem_nodes--;
			max_nodes--;
			avail_cpus = avail_cpu_per_node[i];
			total_cpus += avail_cpus;
			rem_cpus   -= avail_cpus;
			rem_max_cpus -= avail_cpus;
			if (gres_per_job) {
				gres_plugin_job_sched_add(job_ptr->gres_list,
					avail_res_array[i]->sock_gres_list,
					avail_cpus);
			}
			bit_set(node_map, i);
			if ((rem_nodes <= 0) && (rem_cpus <= 0) &&
			    (!gres_per_job ||
			     gres_plugin_job_sched_test(job_ptr->gres_list,
							job_ptr->job_id))) {
				rc = SLURM_SUCCESS;
				goto fini;
			}
		}
		switch_node_cnt[top_switch_inx] = 0;	/* Used all */
	}
	if ((min_rem_nodes <= 0) && (rem_cpus <= 0) &&
	    (!gres_per_job ||
	     gres_plugin_job_sched_test(job_ptr->gres_list, job_ptr->job_id))) {
		rc = SLURM_SUCCESS;
		goto fini;
	}
	rc = SLURM_ERROR;

fini:	FREE_NULL_LIST(best_gres);
	FREE_NULL_LIST(node_weight_list);
	FREE_NULL_BITMAP(avail_nodes_bitmap);
	FREE_NULL_BITMAP(req_nodes_bitmap);
	FREE_NULL_BITMAP(req2_nodes_bitmap);
	FREE_NULL_BITMAP(best_nodes_bitmap);
	xfree(avail_cpu_per_node);
	xfree(switch_cpu_cnt);
	xfree(switch_gres);
	if (switch_node_bitmap) {
		for (i = 0; i < switch_record_cnt; i++)
			FREE_NULL_BITMAP(switch_node_bitmap[i]);
		xfree(switch_node_bitmap);
	}
	xfree(switch_node_cnt);
	xfree(switch_required);
	return rc;
}

static int _eval_nodes_lln(job_record_t *job_ptr,
			   gres_mc_data_t *mc_ptr, bitstr_t *node_map,
			   bitstr_t **avail_core, uint32_t min_nodes,
			   uint32_t max_nodes, uint32_t req_nodes,
			   avail_res_t **avail_res_array, uint16_t cr_type,
			   bool prefer_alloc_nodes, bool first_pass)
{
	int i, i_start, i_end, error_code = SLURM_ERROR;
	int rem_cpus, rem_nodes; /* remaining resources desired */
	int min_rem_nodes;	/* remaining resources desired */
	int total_cpus = 0;	/* #CPUs allocated to job */
	int64_t rem_max_cpus;
	struct job_details *details_ptr = job_ptr->details;
	bitstr_t *req_map = details_ptr->req_node_bitmap;
	bitstr_t *orig_node_map = bit_copy(node_map);
	bool all_done = false, gres_per_job;
	uint16_t avail_cpus = 0;
	node_record_t *node_ptr;
	List node_weight_list = NULL;
	node_weight_type *nwt;
	ListIterator iter;
	uint16_t *avail_cpu_per_node = NULL;
	bool enforce_binding = false;

	if (job_ptr->gres_list && (job_ptr->bit_flags & GRES_ENFORCE_BIND))
		enforce_binding = true;
	rem_cpus = details_ptr->min_cpus;
	rem_max_cpus = details_ptr->max_cpus;
	min_rem_nodes = min_nodes;
	if ((details_ptr->num_tasks != NO_VAL) &&
	    (details_ptr->num_tasks != 0))
		max_nodes = MIN(max_nodes, details_ptr->num_tasks);
	if ((gres_per_job = gres_plugin_job_sched_init(job_ptr->gres_list)))
		rem_nodes = MIN(min_nodes, req_nodes);
	else
		rem_nodes = MAX(min_nodes, req_nodes);

	i_start = bit_ffs(node_map);
	if (i_start >= 0)
		i_end = bit_fls(node_map);
	else
		i_end = i_start - 1;
	if (req_map) {
		for (i = i_start; i <= i_end; i++) {
			if (!bit_test(req_map, i)) {
				bit_clear(node_map, i);
				continue;
			}
			node_ptr = node_record_table_ptr + i;
			if (!bit_test(node_map, i)) {
				debug("%pJ required node %s not available",
				      job_ptr, node_ptr->name);
				goto fini;
			}
			if (!avail_res_array[i] ||
			    !avail_res_array[i]->avail_cpus) {
				debug("%pJ required node %s lacks available resources",
				      job_ptr, node_ptr->name);
				goto fini;
			}
			_select_cores(job_ptr, mc_ptr, enforce_binding, i,
				      &avail_cpus, max_nodes, min_rem_nodes,
				      avail_core, avail_res_array, first_pass);
			_cpus_to_use(&avail_cpus, rem_max_cpus, min_rem_nodes,
				     details_ptr, avail_res_array[i], i,
				     cr_type);
			if ((avail_cpus > 0) && (max_nodes > 0)) {
				total_cpus += avail_cpus;
				rem_cpus   -= avail_cpus;
				rem_max_cpus -= avail_cpus;
				rem_nodes--;
				min_rem_nodes--;
				/* leaving bitmap set, decr max limit */
				max_nodes--;
				if (gres_per_job) {
					gres_plugin_job_sched_add(
						job_ptr->gres_list,
						avail_res_array[i]->
						sock_gres_list, avail_cpus);
				}
			} else {	/* node not selected (yet) */
				debug("%pJ required node %s not available",
				      job_ptr, node_ptr->name);
				goto fini;
			}
		}
		if ((rem_nodes <= 0) && (rem_cpus <= 0) &&
		    gres_plugin_job_sched_test(job_ptr->gres_list,
					       job_ptr->job_id)) {
			error_code = SLURM_SUCCESS;
			bit_and(node_map, req_map);
			goto fini;
		}
		if (max_nodes <= 0) {
			error_code = SLURM_ERROR;
			goto fini;
		}
		bit_and_not(orig_node_map, node_map);
	} else {
		bit_clear_all(node_map);
	}

	/* Compute CPUs already allocated to required nodes */
	if ((details_ptr->max_cpus != NO_VAL) &&
	    (total_cpus > details_ptr->max_cpus)) {
		info("%pJ can't use required nodes due to max CPU limit",
		     job_ptr);
		goto fini;
	}

	/*
	 * Accumulate nodes from those with highest available CPU count.
	 * Logic is optimized for small node/CPU count allocations.
	 * For larger allocation, use list_sort().
	 */
	if (max_nodes == 0)
		all_done = true;
	avail_cpu_per_node = xmalloc(sizeof(uint16_t) * select_node_cnt);
<<<<<<< HEAD
=======
	node_weight_list = list_create(_topo_weight_free);
	for (i = i_first; i <= i_last; i++) {
		topo_weight_info_t nw_static;
		if (!bit_test(node_map, i))
			continue;
		if (req_nodes_bitmap && bit_test(req_nodes_bitmap, i)) {
			_select_cores(job_ptr, mc_ptr, enforce_binding, i,
				      &avail_cpus, max_nodes, min_rem_nodes,
				      avail_core, avail_res_array, first_pass);
			_cpus_to_use(&avail_cpus, rem_max_cpus, min_rem_nodes,
				     details_ptr, avail_res_array[i], i,
				     cr_type);
			if (avail_cpus == 0) {
				debug2("%s: %s: %pJ insufficient resources on required node",
				       plugin_type, __func__, job_ptr);
				rc = SLURM_ERROR;
				goto fini;
			}
			avail_cpu_per_node[i] = avail_cpus;
			rem_nodes--;
			min_rem_nodes--;
			max_nodes--;
			total_cpus += avail_cpus;
			rem_cpus   -= avail_cpus;
			rem_max_cpus -= avail_cpus;
			if (gres_per_job) {
				gres_plugin_job_sched_add(job_ptr->gres_list,
					avail_res_array[i]->sock_gres_list,
					avail_cpus);
			}
		}

		node_ptr = node_record_table_ptr + i;
		nw_static.weight = node_ptr->sched_weight;
		nw = list_find_first(node_weight_list, _topo_weight_find,
				     &nw_static);
		if (!nw) {	/* New node weight to add */
			nw = xmalloc(sizeof(topo_weight_info_t));
			nw->node_bitmap = bit_alloc(select_node_cnt);
			nw->weight = node_ptr->sched_weight;
			list_append(node_weight_list, nw);
		}
		bit_set(nw->node_bitmap, i);
		nw->node_cnt++;
	}

	list_sort(node_weight_list, _topo_weight_sort);
	if (select_debug_flags & DEBUG_FLAG_SELECT_TYPE)
		(void) list_for_each(node_weight_list, _topo_weight_log, NULL);

	/*
	 * Identify the highest level switch to be used.
	 * Note that nodes can be on multiple non-overlapping switches.
	 */
	switch_cpu_cnt     = xmalloc(sizeof(int)        * switch_record_cnt);
	switch_gres        = xmalloc(sizeof(List)       * switch_record_cnt);
	switch_node_bitmap = xmalloc(sizeof(bitstr_t *) * switch_record_cnt);
	switch_node_cnt    = xmalloc(sizeof(int)        * switch_record_cnt);
	switch_required    = xmalloc(sizeof(int)        * switch_record_cnt);

	if (!req_nodes_bitmap)
		nw = list_peek(node_weight_list);
	for (i = 0, switch_ptr = switch_record_table; i < switch_record_cnt;
	     i++, switch_ptr++) {
		switch_node_bitmap[i] = bit_copy(switch_ptr->node_bitmap);
		bit_and(switch_node_bitmap[i], node_map);
		switch_node_cnt[i] = bit_set_count(switch_node_bitmap[i]);
		if (req_nodes_bitmap &&
		    bit_overlap(req_nodes_bitmap, switch_node_bitmap[i])) {
			switch_required[i] = 1;
			if (switch_record_table[i].level == 0) {
				leaf_switch_count++;
			}
			if ((top_switch_inx == -1) ||
			    (switch_record_table[i].level >
			     switch_record_table[top_switch_inx].level)) {
				top_switch_inx = i;
			}
		}
		if (!_enough_nodes(switch_node_cnt[i], rem_nodes,
				   min_nodes, req_nodes))
			continue;
		if (!req_nodes_bitmap &&
		    bit_overlap(nw->node_bitmap, switch_node_bitmap[i])) {
			if ((top_switch_inx == -1) ||
			    (switch_record_table[i].level >
			     switch_record_table[top_switch_inx].level)) {
				top_switch_inx = i;
			}
		}
	}

	if (!req_nodes_bitmap) {
		bit_clear_all(node_map);
	}

	/*
	 * Top switch is highest level switch containing all required nodes
	 * OR all nodes of the lowest scheduling weight
	 * OR -1 of can not identify top-level switch
	 */
	if (top_switch_inx == -1) {
		error("%s: %s: %pJ unable to identify top level switch",
		       plugin_type, __func__, job_ptr);
		rc = SLURM_ERROR;
		goto fini;
	}

	/* Check that all specificly required nodes are on shared network */
	if (req_nodes_bitmap &&
	    !bit_super_set(req_nodes_bitmap,
			   switch_node_bitmap[top_switch_inx])) {
		rc = SLURM_ERROR;
		info("%s: %s: %pJ requires nodes that do not have shared network",
		     plugin_type, __func__, job_ptr);
		goto fini;
	}

	/*
	 * Remove nodes from consideration that can not be reached from this
	 * top level switch.
	 */
	for (i = 0; i < switch_record_cnt; i++) {
		if (top_switch_inx != i) {
			  bit_and(switch_node_bitmap[i],
				  switch_node_bitmap[top_switch_inx]);
		}
	}

	if (req_nodes_bitmap) {
		bit_and(node_map, req_nodes_bitmap);
		if ((rem_nodes <= 0) && (rem_cpus <= 0) &&
		    gres_plugin_job_sched_test(job_ptr->gres_list,
					       job_ptr->job_id)) {
			/* Required nodes completely satisfied the request */
			rc = SLURM_SUCCESS;
			goto fini;
		}
		if (max_nodes <= 0) {
			rc = SLURM_ERROR;
			info("%s: %s: %pJ requires nodes exceed maximum node limit",
			     plugin_type, __func__, job_ptr);
			goto fini;
		}
	}

	/*
	 * Identify the best set of nodes (i.e. nodes with the lowest weight,
	 * in addition to the required nodes) that can be used to satisfy the
	 * job request. All nodes must be on a common top-level switch. The
	 * logic here adds groups of nodes, all with the same weight, so we
	 * usually identify more nodes than required to satisfy the request.
	 * Later logic selects from those nodes to get the best topology.
	 */
	best_nodes_bitmap = bit_alloc(select_node_cnt);
	iter = list_iterator_create(node_weight_list);
	while (!sufficient && (nw = list_next(iter))) {
		if (best_node_cnt > 0) {
			/*
			 * All of the lower priority nodes should be included
			 * in the job's allocation. Nodes from the next highest
			 * weight nodes are included only as needed.
			 */
			if (req2_nodes_bitmap)
				bit_or(req2_nodes_bitmap, best_nodes_bitmap);
			else
				req2_nodes_bitmap = bit_copy(best_nodes_bitmap);
		}
		i_first = bit_ffs(nw->node_bitmap);
		if (i_first == -1)
			continue;
		i_last = bit_fls(nw->node_bitmap);
		for (i = i_first; i <= i_last; i++) {
			if (avail_cpu_per_node[i])
				continue;	/* Required node */
			if (!bit_test(nw->node_bitmap, i) ||
			    !bit_test(switch_node_bitmap[top_switch_inx], i))
				continue;
			_select_cores(job_ptr, mc_ptr, enforce_binding, i,
				      &avail_cpus, max_nodes, min_rem_nodes,
				      avail_core, avail_res_array, first_pass);
			if (avail_cpus == 0) {
				bit_clear(nw->node_bitmap, i);
				continue;
			}
			bit_set(best_nodes_bitmap, i);
			avail_cpu_per_node[i] = avail_cpus;
			best_cpu_cnt += avail_cpus;
			best_node_cnt++;
			if (gres_per_job) {
				gres_plugin_job_sched_consec(
					&best_gres, job_ptr->gres_list,
					avail_res_array[i]->sock_gres_list);
			}
		}

		sufficient = (best_cpu_cnt >= rem_cpus) &&
			     _enough_nodes(best_node_cnt, rem_nodes,
					   min_nodes, req_nodes);
		if (sufficient && gres_per_job) {
			sufficient = gres_plugin_job_sched_sufficient(
					job_ptr->gres_list, best_gres);
		}
	}
	list_iterator_destroy(iter);

	if (select_debug_flags & DEBUG_FLAG_SELECT_TYPE) {
		char *gres_str = NULL, *gres_print = "";
		char *node_names;
		if (req_nodes_bitmap) {
			node_names = bitmap2node_name(req_nodes_bitmap);
			info("%s: Required nodes:%s", __func__, node_names);
			xfree(node_names);
		}
		node_names = bitmap2node_name(best_nodes_bitmap);
		if (gres_per_job) {
			gres_str = gres_plugin_job_sched_str(best_gres,
							job_ptr->gres_list);
			if (gres_str)
				gres_print = gres_str;
		}
		info("%s: Best nodes:%s node_cnt:%d cpu_cnt:%d %s", __func__,
		     node_names, best_node_cnt, best_cpu_cnt, gres_print);
		xfree(node_names);
		xfree(gres_str);
	}
	if (!sufficient) {
		info("%s: %s: insufficient resources currently available for %pJ",
		      plugin_type, __func__, job_ptr);
		rc = SLURM_ERROR;
		goto fini;
	}

	/*
	 * Add lowest weight nodes. Treat similar to required nodes for the job.
	 * Job will still need to add some higher weight nodes later.
	 */
	if (req2_nodes_bitmap) {
		i_first = bit_ffs(req2_nodes_bitmap);
		if (i_first >= 0)
			i_last = bit_fls(req2_nodes_bitmap);
		else
			i_last = -2;
		for (i = i_first; ((i <= i_last) && (max_nodes > 0)); i++) {
			if (!bit_test(req2_nodes_bitmap, i))
				continue;
			rem_nodes--;
			min_rem_nodes--;
			max_nodes--;
			avail_cpus = avail_cpu_per_node[i];
			total_cpus += avail_cpus;
			rem_cpus   -= avail_cpus;
			rem_max_cpus -= avail_cpus;
			if (gres_per_job) {
				gres_plugin_job_sched_add(job_ptr->gres_list,
					avail_res_array[i]->sock_gres_list,
					avail_cpus);
			}
		}

		for (i = 0, switch_ptr = switch_record_table;
		     i < switch_record_cnt; i++, switch_ptr++) {
			if (switch_required[i])
				continue;
			if (bit_overlap(req2_nodes_bitmap,
					switch_node_bitmap[i])) {
				switch_required[i] = 1;
				if (switch_record_table[i].level == 0) {
					leaf_switch_count++;
				}
			}
		}
		bit_or(node_map, req2_nodes_bitmap);

		if ((rem_nodes <= 0) && (rem_cpus <= 0) &&
		    (!gres_per_job ||
		     gres_plugin_job_sched_test(job_ptr->gres_list,
					        job_ptr->job_id))) {
			/* Required nodes completely satisfied the request */
			error("%s: Scheduling anomaly for %pJ",
			      __func__, job_ptr);
			rc = SLURM_SUCCESS;
			goto fini;
		}
		if (max_nodes <= 0) {
			rc = SLURM_ERROR;
			info("%s: %s: %pJ reached maximum node limit",
			     plugin_type, __func__, job_ptr);
			goto fini;
		}
	}

	/*
	 * Construct a set of switch array entries.
	 * Use the same indexes as switch_record_table in slurmctld.
	 */
	bit_or(best_nodes_bitmap, node_map);
	avail_nodes_bitmap = bit_alloc(node_record_count);
	for (i = 0, switch_ptr = switch_record_table; i < switch_record_cnt;
	     i++, switch_ptr++) {
		bit_and(switch_node_bitmap[i], best_nodes_bitmap);
		bit_or(avail_nodes_bitmap, switch_node_bitmap[i]);
		switch_node_cnt[i] = bit_set_count(switch_node_bitmap[i]);
	}

	if (select_debug_flags & DEBUG_FLAG_SELECT_TYPE) {
		for (i = 0; i < switch_record_cnt; i++) {
			char *node_names = NULL;
			if (switch_node_cnt[i]) {
				node_names =
					bitmap2node_name(switch_node_bitmap[i]);
			}
			info("switch=%s level=%d nodes=%u:%s required:%u speed:%u",
			     switch_record_table[i].name,
			     switch_record_table[i].level,
			     switch_node_cnt[i], node_names,
			     switch_required[i],
			     switch_record_table[i].link_speed);
			xfree(node_names);
		}
	}

	/* Count up leaf switches. */
	if (!req_nodes_bitmap) {
		for (i = 0, switch_ptr = switch_record_table;
		     i < switch_record_cnt; i++, switch_ptr++) {
			if (switch_record_table[i].level != 0)
				continue;
			if (bit_overlap(switch_node_bitmap[i],
					best_nodes_bitmap))
				leaf_switch_count++;
		}
	}

	if (req_nodes_bitmap &&
	    (!bit_super_set(req_nodes_bitmap, avail_nodes_bitmap))) {
		info("%s: %s: %pJ requires nodes not available on any switch",
		     plugin_type, __func__, job_ptr);
		rc = SLURM_ERROR;
		goto fini;
	}

	/* Add additional resources for already required leaf switches */
	if (leaf_switch_count) {
		for (i = 0; i < switch_record_cnt; i++) {
			if (!switch_required[i] || !switch_node_bitmap[i] ||
			    (switch_record_table[i].level != 0))
				continue;
			i_first = bit_ffs(switch_node_bitmap[i]);
			if (i_first >= 0)
				i_last = bit_fls(switch_node_bitmap[i]);
			else
				i_last = -2;
			for (j = i_first; j <= i_last; j++) {
				if (!bit_test(switch_node_bitmap[i], j) ||
				    bit_test(node_map, j) ||
				    !avail_cpu_per_node[j])
					continue;
				avail_cpus = avail_cpu_per_node[j];
				rem_nodes--;
				min_rem_nodes--;
				max_nodes--;
				total_cpus += avail_cpus;
				rem_cpus   -= avail_cpus;
				rem_max_cpus -= avail_cpus;
				if (gres_per_job) {
					gres_plugin_job_sched_add(
						job_ptr->gres_list,
						avail_res_array[j]->
						sock_gres_list,
						avail_cpus);
				}
				bit_set(node_map, j);
				if ((rem_nodes <= 0) && (rem_cpus <= 0) &&
				    (!gres_per_job ||
				     gres_plugin_job_sched_test(
							job_ptr->gres_list,
							job_ptr->job_id))) {
					rc = SLURM_SUCCESS;
					goto fini;
				}
			}
		}
	}

	if (job_ptr->req_switch > 0) {
		if (time_waiting >= job_ptr->wait4switch) {
			job_ptr->best_switch = true;
			debug3("%pJ waited %ld sec for switches use=%d",
				job_ptr, time_waiting, leaf_switch_count);
		} else if (leaf_switch_count > job_ptr->req_switch) {
			/*
			 * Allocation is for more than requested number of
			 * switches.
			 */
			job_ptr->best_switch = false;
			debug3("%pJ waited %ld sec for switches=%u found=%d wait %u",
				job_ptr, time_waiting, job_ptr->req_switch,
				leaf_switch_count, job_ptr->wait4switch);
		} else {
			job_ptr->best_switch = true;
		}
	}

	/* Add additional resources as required from additional leaf switches */
	prev_rem_nodes = rem_nodes + 1;
	while (1) {
		if (prev_rem_nodes == rem_nodes)
			break; 	/* Stalled */
		prev_rem_nodes = rem_nodes;

		top_switch_inx = -1;
		for (i = 0; i < switch_record_cnt; i++) {
			if (switch_required[i] || !switch_node_bitmap[i] ||
			    (switch_record_table[i].level != 0))
				continue;
			if (switch_node_cnt[i] &&
			    ((top_switch_inx == -1) ||
			     (switch_node_cnt[i] >
			      switch_node_cnt[top_switch_inx])))
				top_switch_inx = i;
		}
		if (top_switch_inx == -1)
			break;

		/*
		 * NOTE: Ideally we would add nodes in order of resource
		 * availability rather than in order of bitmap position, but
		 * that would add even more complexity and overhead.
		 */
		i_first = bit_ffs(switch_node_bitmap[top_switch_inx]);
		if (i_first >= 0)
			i_last = bit_fls(switch_node_bitmap[top_switch_inx]);
		else
			i_last = -2;
		for (i = i_first; ((i <= i_last) && (max_nodes > 0)); i++) {
			if (!bit_test(switch_node_bitmap[top_switch_inx], i) ||
			    bit_test(node_map, i) ||
			    !avail_cpu_per_node[i])
				continue;
			rem_nodes--;
			min_rem_nodes--;
			max_nodes--;
			avail_cpus = avail_cpu_per_node[i];
			total_cpus += avail_cpus;
			rem_cpus   -= avail_cpus;
			rem_max_cpus -= avail_cpus;
			if (gres_per_job) {
				gres_plugin_job_sched_add(job_ptr->gres_list,
					avail_res_array[i]->sock_gres_list,
					avail_cpus);
			}
			bit_set(node_map, i);
			if ((rem_nodes <= 0) && (rem_cpus <= 0) &&
			    (!gres_per_job ||
			     gres_plugin_job_sched_test(job_ptr->gres_list,
							job_ptr->job_id))) {
				rc = SLURM_SUCCESS;
				goto fini;
			}
		}
		switch_node_cnt[top_switch_inx] = 0;	/* Used all */
	}
	if ((min_rem_nodes <= 0) && (rem_cpus <= 0) &&
	    (!gres_per_job ||
	     gres_plugin_job_sched_test(job_ptr->gres_list, job_ptr->job_id))) {
		rc = SLURM_SUCCESS;
		goto fini;
	}
	rc = SLURM_ERROR;

fini:	FREE_NULL_LIST(best_gres);
	FREE_NULL_LIST(node_weight_list);
	FREE_NULL_BITMAP(avail_nodes_bitmap);
	FREE_NULL_BITMAP(req_nodes_bitmap);
	FREE_NULL_BITMAP(req2_nodes_bitmap);
	FREE_NULL_BITMAP(best_nodes_bitmap);
	xfree(avail_cpu_per_node);
	xfree(switch_cpu_cnt);
	xfree(switch_gres);
	if (switch_node_bitmap) {
		for (i = 0; i < switch_record_cnt; i++)
			FREE_NULL_BITMAP(switch_node_bitmap[i]);
		xfree(switch_node_bitmap);
	}
	xfree(switch_node_cnt);
	xfree(switch_required);
	return rc;
}

static int _eval_nodes_lln(struct job_record *job_ptr,
			   gres_mc_data_t *mc_ptr, bitstr_t *node_map,
			   bitstr_t **avail_core, uint32_t min_nodes,
			   uint32_t max_nodes, uint32_t req_nodes,
			   avail_res_t **avail_res_array, uint16_t cr_type,
			   bool prefer_alloc_nodes, bool first_pass)
{
	int i, i_start, i_end, error_code = SLURM_ERROR;
	int rem_cpus, rem_nodes; /* remaining resources desired */
	int min_rem_nodes;	/* remaining resources desired */
	int total_cpus = 0;	/* #CPUs allocated to job */
	int64_t rem_max_cpus;
	struct job_details *details_ptr = job_ptr->details;
	bitstr_t *req_map = details_ptr->req_node_bitmap;
	bitstr_t *orig_node_map = bit_copy(node_map);
	bool all_done = false, gres_per_job;
	uint16_t avail_cpus = 0;
	struct node_record *node_ptr;
	List node_weight_list = NULL;
	node_weight_type *nwt;
	ListIterator iter;
	uint16_t *avail_cpu_per_node = NULL;
	bool enforce_binding = false;

	if (job_ptr->gres_list && (job_ptr->bit_flags & GRES_ENFORCE_BIND))
		enforce_binding = true;
	rem_cpus = details_ptr->min_cpus;
	rem_max_cpus = details_ptr->max_cpus;
	min_rem_nodes = min_nodes;
	if ((details_ptr->num_tasks != NO_VAL) &&
	    (details_ptr->num_tasks != 0))
		max_nodes = MIN(max_nodes, details_ptr->num_tasks);
	if ((gres_per_job = gres_plugin_job_sched_init(job_ptr->gres_list)))
		rem_nodes = MIN(min_nodes, req_nodes);
	else
		rem_nodes = MAX(min_nodes, req_nodes);

	i_start = bit_ffs(node_map);
	if (i_start >= 0)
		i_end = bit_fls(node_map);
	else
		i_end = i_start - 1;
	if (req_map) {
		for (i = i_start; i <= i_end; i++) {
			if (!bit_test(req_map, i)) {
				bit_clear(node_map, i);
				continue;
			}
			node_ptr = node_record_table_ptr + i;
			if (!bit_test(node_map, i)) {
				debug("%pJ required node %s not available",
				      job_ptr, node_ptr->name);
				goto fini;
			}
			if (!avail_res_array[i] ||
			    !avail_res_array[i]->avail_cpus) {
				debug("%pJ required node %s lacks available resources",
				      job_ptr, node_ptr->name);
				goto fini;
			}
			_select_cores(job_ptr, mc_ptr, enforce_binding, i,
				      &avail_cpus, max_nodes, min_rem_nodes,
				      avail_core, avail_res_array, first_pass);
			_cpus_to_use(&avail_cpus, rem_max_cpus, min_rem_nodes,
				     details_ptr, avail_res_array[i], i,
				     cr_type);
			if ((avail_cpus > 0) && (max_nodes > 0)) {
				total_cpus += avail_cpus;
				rem_cpus   -= avail_cpus;
				rem_max_cpus -= avail_cpus;
				rem_nodes--;
				min_rem_nodes--;
				/* leaving bitmap set, decr max limit */
				max_nodes--;
				if (gres_per_job) {
					gres_plugin_job_sched_add(
						job_ptr->gres_list,
						avail_res_array[i]->
						sock_gres_list, avail_cpus);
				}
			} else {	/* node not selected (yet) */
				debug("%pJ required node %s not available",
				      job_ptr, node_ptr->name);
				goto fini;
			}
		}
		if ((rem_nodes <= 0) && (rem_cpus <= 0) &&
		    gres_plugin_job_sched_test(job_ptr->gres_list,
					       job_ptr->job_id)) {
			error_code = SLURM_SUCCESS;
			bit_and(node_map, req_map);
			goto fini;
		}
		if (max_nodes <= 0) {
			error_code = SLURM_ERROR;
			goto fini;
		}
		bit_and_not(orig_node_map, node_map);
	} else {
		bit_clear_all(node_map);
	}

	/* Compute CPUs already allocated to required nodes */
	if ((details_ptr->max_cpus != NO_VAL) &&
	    (total_cpus > details_ptr->max_cpus)) {
		info("%pJ can't use required nodes due to max CPU limit",
		     job_ptr);
		goto fini;
	}

	/*
	 * Accumulate nodes from those with highest available CPU count.
	 * Logic is optimized for small node/CPU count allocations.
	 * For larger allocation, use list_sort().
	 */
	if (max_nodes == 0)
		all_done = true;
	avail_cpu_per_node = xmalloc(sizeof(uint16_t) * select_node_cnt);
>>>>>>> ac18e902
	node_weight_list = _build_node_weight_list(orig_node_map);
	iter = list_iterator_create(node_weight_list);
	while (!all_done && (nwt = (node_weight_type *) list_next(iter))) {
		int last_max_cpu_cnt = -1;
		while (!all_done) {
			int max_cpu_idx = -1;
			for (i = i_start; i <= i_end; i++) {
				/* Node not available or already selected */
				if (!bit_test(nwt->node_bitmap, i) ||
				    bit_test(node_map, i))
					continue;
				_select_cores(job_ptr, mc_ptr, enforce_binding,
					      i, &avail_cpus, max_nodes,
					      min_rem_nodes, avail_core,
					      avail_res_array, first_pass);
				_cpus_to_use(&avail_cpus, rem_max_cpus,
					     min_rem_nodes, details_ptr,
					     avail_res_array[i], i, cr_type);
				if (avail_cpus == 0)
					continue;
				avail_cpu_per_node[i] = avail_cpus;
				if ((max_cpu_idx == -1) ||
				    (avail_cpu_per_node[max_cpu_idx] <
				     avail_cpu_per_node[i])) {
					max_cpu_idx = i;
					if (avail_cpu_per_node[max_cpu_idx] ==
					    last_max_cpu_cnt)
<<<<<<< HEAD
=======
						break;
				}
			}
			if ((max_cpu_idx == -1) ||
			    (avail_cpu_per_node[max_cpu_idx] == 0)) {
				/* No more usable nodes left, get next weight */
				break;
			}
			i = max_cpu_idx;
			avail_cpus = avail_cpu_per_node[i];
			last_max_cpu_cnt = avail_cpus;
			total_cpus += avail_cpus;
			if ((details_ptr->max_cpus != NO_VAL) &&
			    (total_cpus > details_ptr->max_cpus)) {
				debug2("%s: %s: %pJ can't use node %d without exceeding job limit",
				       plugin_type, __func__, job_ptr, i);
				bit_clear(nwt->node_bitmap, i);
				total_cpus -= avail_cpus;
				continue;
			}
			rem_cpus -= avail_cpus;
			rem_max_cpus -= avail_cpus;
			rem_nodes--;
			min_rem_nodes--;
			max_nodes--;
			bit_set(node_map, i);
			if (gres_per_job) {
				gres_plugin_job_sched_add(job_ptr->gres_list,
					avail_res_array[i]->sock_gres_list,
					avail_cpus);
			}
			if ((rem_nodes <= 0) && (rem_cpus <= 0) &&
			    gres_plugin_job_sched_test(job_ptr->gres_list,
						       job_ptr->job_id)) {
				error_code = SLURM_SUCCESS;
				all_done = true;
				break;
			}
			if (max_nodes == 0) {
				all_done = true;
				break;
			}
		}
	}
	list_iterator_destroy(iter);

	if (error_code == SLURM_SUCCESS) {
		/* Already succeeded */
	} else if ((rem_cpus > 0) || (min_rem_nodes > 0) ||
		   !gres_plugin_job_sched_test(job_ptr->gres_list,
					       job_ptr->job_id)) {
		bit_clear_all(node_map);
		error_code = SLURM_ERROR;
	} else {
		error_code = SLURM_SUCCESS;
	}

fini:	FREE_NULL_LIST(node_weight_list);
	bit_free(orig_node_map);
	xfree(avail_cpu_per_node);
	return error_code;
}

/*
 * A variation of _eval_nodes() to select resources at the end of the node
 * list to reduce fragmentation
 */
static int _eval_nodes_serial(struct job_record *job_ptr,
			      gres_mc_data_t *mc_ptr, bitstr_t *node_map,
			      bitstr_t **avail_core, uint32_t min_nodes,
			      uint32_t max_nodes, uint32_t req_nodes,
			      avail_res_t **avail_res_array, uint16_t cr_type,
			      bool prefer_alloc_nodes, bool first_pass)
{
	int i, i_start, i_end, error_code = SLURM_ERROR;
	int rem_cpus, rem_nodes; /* remaining resources desired */
	int min_rem_nodes;	/* remaining resources desired */
	int total_cpus = 0;	/* #CPUs allocated to job */
	int64_t rem_max_cpus;
	struct job_details *details_ptr = job_ptr->details;
	bitstr_t *req_map = details_ptr->req_node_bitmap;
	bitstr_t *orig_node_map = bit_copy(node_map);
	bool all_done = false, gres_per_job;
	uint16_t avail_cpus = 0;
	struct node_record *node_ptr;
	List node_weight_list = NULL;
	node_weight_type *nwt;
	ListIterator iter;
	bool enforce_binding = false;

	if (job_ptr->gres_list && (job_ptr->bit_flags & GRES_ENFORCE_BIND))
		enforce_binding = true;
	rem_cpus = details_ptr->min_cpus;
	rem_max_cpus = details_ptr->max_cpus;
	min_rem_nodes = min_nodes;
	if ((details_ptr->num_tasks != NO_VAL) &&
	    (details_ptr->num_tasks != 0))
		max_nodes = MIN(max_nodes, details_ptr->num_tasks);
	if ((gres_per_job = gres_plugin_job_sched_init(job_ptr->gres_list)))
		rem_nodes = MIN(min_nodes, req_nodes);
	else
		rem_nodes = MAX(min_nodes, req_nodes);

	i_start = bit_ffs(node_map);
	if (i_start >= 0)
		i_end = bit_fls(node_map);
	else
		i_end = i_start - 1;
	if (req_map) {
		for (i = i_start; i <= i_end; i++) {
			if (!bit_test(req_map, i)) {
				bit_clear(node_map, i);
				continue;
			}
			node_ptr = node_record_table_ptr + i;
			if (!bit_test(node_map, i)) {
				debug("%pJ required node %s not available",
				      job_ptr, node_ptr->name);
				goto fini;
			}
			if (!avail_res_array[i] ||
			    !avail_res_array[i]->avail_cpus) {
				debug("%pJ required node %s lacks available resources",
				      job_ptr, node_ptr->name);
				goto fini;
			}
			_select_cores(job_ptr, mc_ptr, enforce_binding, i,
				      &avail_cpus, max_nodes, min_rem_nodes,
				      avail_core, avail_res_array, first_pass);
			_cpus_to_use(&avail_cpus, rem_max_cpus, min_rem_nodes,
				     details_ptr, avail_res_array[i], i,
				     cr_type);
			if ((avail_cpus > 0) && (max_nodes > 0)) {
				total_cpus += avail_cpus;
				rem_cpus   -= avail_cpus;
				rem_max_cpus -= avail_cpus;
				rem_nodes--;
				min_rem_nodes--;
				/* leaving bitmap set, decr max limit */
				max_nodes--;
				if (gres_per_job) {
					gres_plugin_job_sched_add(
						job_ptr->gres_list,
						avail_res_array[i]->
						sock_gres_list, avail_cpus);
				}
			} else {	/* node not selected (yet) */
				debug("%pJ required node %s lacks available resources",
				      job_ptr, node_ptr->name);
				goto fini;
			}
		}
		if ((rem_nodes <= 0) && (rem_cpus <= 0) &&
		    gres_plugin_job_sched_test(job_ptr->gres_list,
					       job_ptr->job_id)) {
			error_code = SLURM_SUCCESS;
			bit_and(node_map, req_map);
			goto fini;
		}
		if (max_nodes <= 0) {
			error_code = SLURM_ERROR;
			goto fini;
		}
		bit_and_not(orig_node_map, node_map);
	} else {
		bit_clear_all(node_map);
	}

	/* Compute CPUs already allocated to required nodes */
	if ((details_ptr->max_cpus != NO_VAL) &&
	    (total_cpus > details_ptr->max_cpus)) {
		info("%pJ can't use required nodes due to max CPU limit",
		     job_ptr);
		goto fini;
	}

	if (max_nodes == 0)
		all_done = true;
	node_weight_list = _build_node_weight_list(orig_node_map);
	iter = list_iterator_create(node_weight_list);
	while (!all_done && (nwt = (node_weight_type *) list_next(iter))) {
		for (i = i_end; ((i >= i_start) && (max_nodes > 0)); i--) {
			if (!avail_res_array[i] ||
			    !avail_res_array[i]->avail_cpus)
				continue;
			/* Node not available or already selected */
			if (!bit_test(nwt->node_bitmap, i) ||
			    bit_test(node_map, i))
				continue;
			_select_cores(job_ptr, mc_ptr, enforce_binding, i,
				      &avail_cpus, max_nodes, min_rem_nodes,
				      avail_core, avail_res_array, first_pass);
			_cpus_to_use(&avail_cpus, rem_max_cpus,
				     min_rem_nodes, details_ptr,
				     avail_res_array[i], i, cr_type);
			if (avail_cpus == 0)
				continue;
			total_cpus += avail_cpus;
			if ((details_ptr->max_cpus != NO_VAL) &&
			    (total_cpus > details_ptr->max_cpus)) {
				debug2("%s: %s: %pJ can't use node %d without exceeding job limit",
				       plugin_type, __func__, job_ptr, i);
				total_cpus -= avail_cpus;
				continue;
			}
			rem_cpus -= avail_cpus;
			rem_max_cpus -= avail_cpus;
			rem_nodes--;
			min_rem_nodes--;
			max_nodes--;
			bit_set(node_map, i);
			if (gres_per_job) {
				gres_plugin_job_sched_add(job_ptr->gres_list,
					avail_res_array[i]->sock_gres_list,
					avail_cpus);
			}
			if ((rem_nodes <= 0) && (rem_cpus <= 0) &&
			    gres_plugin_job_sched_test(job_ptr->gres_list,
						       job_ptr->job_id)) {
				error_code = SLURM_SUCCESS;
				all_done = true;
				break;
			}
			if (max_nodes == 0) {
				all_done = true;
				break;
			}
		}
	}
	list_iterator_destroy(iter);

	if (error_code == SLURM_SUCCESS) {
		/* Already succeeded */
	} else if ((rem_cpus > 0) || (min_rem_nodes > 0) ||
		   !gres_plugin_job_sched_test(job_ptr->gres_list,
					       job_ptr->job_id)) {
		bit_clear_all(node_map);
		error_code = SLURM_ERROR;
	} else {
		error_code = SLURM_SUCCESS;
	}

fini:	FREE_NULL_LIST(node_weight_list);
	bit_free(orig_node_map);
	return error_code;

}
static uint16_t _valid_uint16(uint16_t arg)
{
	if ((arg == NO_VAL16) || (arg == INFINITE16))
		return 0;
	return arg;
}

static gres_mc_data_t *_build_gres_mc_data(struct job_record *job_ptr)
{
	gres_mc_data_t *tres_mc_ptr;

	tres_mc_ptr = xmalloc(sizeof(gres_mc_data_t));
	tres_mc_ptr->cpus_per_task =
		_valid_uint16(job_ptr->details->cpus_per_task);
	tres_mc_ptr->ntasks_per_job = job_ptr->details->num_tasks;
	tres_mc_ptr->ntasks_per_node =
		_valid_uint16(job_ptr->details->ntasks_per_node);
	tres_mc_ptr->overcommit = job_ptr->details->overcommit;
	tres_mc_ptr->task_dist = job_ptr->details->task_dist;
	tres_mc_ptr->whole_node = job_ptr->details->whole_node;
	if (job_ptr->details->mc_ptr) {
		multi_core_data_t *job_mc_ptr = job_ptr->details->mc_ptr;
		tres_mc_ptr->boards_per_node =
			_valid_uint16(job_mc_ptr->boards_per_node);
		tres_mc_ptr->sockets_per_board =
			_valid_uint16(job_mc_ptr->sockets_per_board);
		tres_mc_ptr->sockets_per_node =
			_valid_uint16(job_mc_ptr->sockets_per_node);
		tres_mc_ptr->cores_per_socket =
			_valid_uint16(job_mc_ptr->cores_per_socket);
		tres_mc_ptr->threads_per_core =
			_valid_uint16(job_mc_ptr->threads_per_core);
		tres_mc_ptr->ntasks_per_board =
			_valid_uint16(job_mc_ptr->ntasks_per_board);
		tres_mc_ptr->ntasks_per_socket =
			_valid_uint16(job_mc_ptr->ntasks_per_socket);
		tres_mc_ptr->ntasks_per_core =
			_valid_uint16(job_mc_ptr->ntasks_per_core);
	}
	if ((tres_mc_ptr->ntasks_per_core == 0) &&
	    (slurmctld_conf.select_type_param & CR_ONE_TASK_PER_CORE))
		tres_mc_ptr->ntasks_per_core = 1;

	return tres_mc_ptr;
}

/*
 * This is an intermediary step between _select_nodes() and _eval_nodes()
 * to tackle the knapsack problem. This code incrementally removes nodes
 * with low CPU counts for the job and re-evaluates each result.
 *
 * RET SLURM_SUCCESS or an error code
 */
static int _choose_nodes(struct job_record *job_ptr, bitstr_t *node_map,
			 bitstr_t **avail_core, uint32_t min_nodes,
			 uint32_t max_nodes, uint32_t req_nodes,
			 avail_res_t **avail_res_array, uint16_t cr_type,
			 bool prefer_alloc_nodes, gres_mc_data_t *tres_mc_ptr)
{
	int i, i_first, i_last;
	int count, ec, most_res = 0, rem_nodes, node_cnt = 0;
	bitstr_t *orig_node_map, *req_node_map = NULL;
	bitstr_t **orig_core_array;

	if (job_ptr->details->req_node_bitmap)
		req_node_map = job_ptr->details->req_node_bitmap;

	/* clear nodes from the bitmap that don't have available resources */
	i_first = bit_ffs(node_map);
	if (i_first >= 0)
		i_last = bit_fls(node_map);
	else
		i_last = i_first - 1;
	for (i = i_first; i <= i_last; i++) {
		if (!bit_test(node_map, i))
			continue;
		/*
		 * Make sure we don't say we can use a node exclusively
		 * that is bigger than our whole-job maximum CPU count.
		 */
		if (((job_ptr->details->whole_node == 1) &&
		     (job_ptr->details->max_cpus != NO_VAL) &&
		     (job_ptr->details->max_cpus <
		      avail_res_array[i]->avail_cpus)) ||
		/* OR node has no CPUs */
		    (avail_res_array[i]->avail_cpus < 1)) {

			if (req_node_map && bit_test(req_node_map, i)) {
				/* can't clear a required node! */
				return SLURM_ERROR;
			}
			bit_clear(node_map, i);
		} else {
			node_cnt++;
		}
	}

	if ((job_ptr->details->num_tasks > 1) &&
	    (max_nodes > job_ptr->details->num_tasks))
		max_nodes = MAX(job_ptr->details->num_tasks, min_nodes);

	/*
	 * _eval_nodes() might need to be called more than once and is
	 * destructive of node_map and avail_core. Copy those bitmaps.
	 */
	orig_node_map = bit_copy(node_map);
	orig_core_array = copy_core_array(avail_core);

	ec = _eval_nodes(job_ptr, tres_mc_ptr, node_map, avail_core, min_nodes,
			 max_nodes, req_nodes, avail_res_array, cr_type,
			 prefer_alloc_nodes, true);
	if (ec == SLURM_SUCCESS)
		goto fini;
	bit_or(node_map, orig_node_map);
	core_array_or(avail_core, orig_core_array);

	rem_nodes = bit_set_count(node_map);
	if (rem_nodes <= min_nodes) {
		/* Can not remove any nodes, enable use of non-local GRES */
		ec = _eval_nodes(job_ptr, tres_mc_ptr, node_map, avail_core,
				 min_nodes, max_nodes, req_nodes,
				 avail_res_array, cr_type, prefer_alloc_nodes,
				 false);
		goto fini;
	}

	/*
	 * This nodeset didn't work. To avoid a possible knapsack problem,
	 * incrementally remove nodes with low resource counts (sum of CPU and
	 * GPU count if using GPUs, otherwise the CPU count) and retry
	 */
	for (i = 0; i < select_node_cnt; i++) {
		if (avail_res_array[i]) {
			most_res = MAX(most_res,
				       avail_res_array[i]->avail_res_cnt);
		}
	}

	for (count = 1; count < most_res; count++) {
		int nochange = 1;
		bit_or(node_map, orig_node_map);
		core_array_or(avail_core, orig_core_array);
		for (i = i_first; i <= i_last; i++) {
			if (!bit_test(node_map, i))
				continue;
			if ((avail_res_array[i]->avail_res_cnt > 0) &&
			    (avail_res_array[i]->avail_res_cnt <= count)) {
				if (req_node_map && bit_test(req_node_map, i))
					continue;
				nochange = 0;
				bit_clear(node_map, i);
				bit_clear(orig_node_map, i);
				if (--rem_nodes <= min_nodes)
					break;
			}
		}
		if (nochange && (count != 1))
			continue;
		ec = _eval_nodes(job_ptr, tres_mc_ptr, node_map, avail_core,
				 min_nodes, max_nodes, req_nodes,
				 avail_res_array, cr_type, prefer_alloc_nodes,
				 false);
		if (ec == SLURM_SUCCESS)
			break;
		if (rem_nodes <= min_nodes)
			break;
	}

fini:	if ((ec == SLURM_SUCCESS) && job_ptr->gres_list && orig_core_array) {
		/*
		 * Update available CPU count for any removed cores.
		 * Cores are only removed for jobs with GRES to enforce binding.
		 */
		for (i = i_first; i <= i_last; i++) {
			if (!bit_test(node_map, i)||
			    !orig_core_array[i] || !avail_core[i])
				continue;
			count = bit_set_count(avail_core[i]);
			count *= select_node_record[i].vpus;
			avail_res_array[i]->avail_cpus = MIN(count, avail_res_array[i]->avail_cpus);
			if (avail_res_array[i]->avail_cpus == 0) {
				error("%s: %s: avail_cpus underflow for %pJ",
				      plugin_type, __func__, job_ptr);
				if (req_node_map && bit_test(req_node_map, i)) {
					/* can't clear a required node! */
					ec = SLURM_ERROR;
				}
				bit_clear(node_map, i);
			}
		}
	}
	FREE_NULL_BITMAP(orig_node_map);
	free_core_array(&orig_core_array);
	return ec;
}

/* Determine how many sockets per node this job requires */
static uint32_t _socks_per_node(struct job_record *job_ptr)
{
	multi_core_data_t *mc_ptr;
	uint32_t s_p_n = NO_VAL;
	uint32_t cpu_cnt, cpus_per_node, tasks_per_node;
	uint32_t min_nodes;

	if (!job_ptr->details)
		return s_p_n;

	cpu_cnt = job_ptr->details->num_tasks * job_ptr->details->cpus_per_task;
	cpu_cnt = MAX(job_ptr->details->min_cpus, cpu_cnt);
	min_nodes = MAX(job_ptr->details->min_nodes, 1);
	cpus_per_node = cpu_cnt / min_nodes;
	if (cpus_per_node <= 1)
		return (uint32_t) 1;

	mc_ptr = job_ptr->details->mc_ptr;
	if (mc_ptr && (mc_ptr->sockets_per_node != NO_VAL16))
		return mc_ptr->sockets_per_node;
	if (mc_ptr &&
	    (mc_ptr->ntasks_per_socket != NO_VAL16) &&
	    (mc_ptr->ntasks_per_socket != INFINITE16)) {
		tasks_per_node = job_ptr->details->num_tasks / min_nodes;
		s_p_n = (tasks_per_node + mc_ptr->ntasks_per_socket - 1) /
			mc_ptr->ntasks_per_socket;
		return s_p_n;
	}

	/*
	 * This logic could be expanded to support additional cases, which may
	 * require information per node information (e.g. threads per core).
	 */

	return s_p_n;
}

/*
 * _allocate_sc - Given the job requirements, determine which CPUs/cores
 *                from the given node can be allocated (if any) to this
 *                job. Returns structure identifying the usable resources and
 *                a bitmap of the available cores.
 *
 * IN job_ptr       - pointer to job requirements
 * IN/OUT core_map  - core_bitmap of available cores on this node
 * IN part_core_map - bitmap of cores already allocated on this partition/node
 * IN node_i        - index of node to be evaluated
 * IN/OUT cpu_alloc_size - minimum allocation size, in CPUs
 * IN entire_sockets_only - if true, allocate cores only on sockets that
 *                          have no other allocated cores.
 * IN req_sock_map - OPTIONAL bitmap of required sockets
 * RET resource availability structure, call _free_avail_res() to free
 */
static avail_res_t *_allocate_sc(struct job_record *job_ptr, bitstr_t *core_map,
				 bitstr_t *part_core_map, const uint32_t node_i,
				 int *cpu_alloc_size, bool entire_sockets_only,
				 bitstr_t *req_sock_map)
{
	uint16_t cpu_count = 0, cpu_cnt = 0, part_cpu_limit = 0xffff;
	uint16_t si, cps, avail_cpus = 0, num_tasks = 0;
	uint32_t c;
	struct job_details *details_ptr = job_ptr->details;
	uint16_t cpus_per_task = details_ptr->cpus_per_task;
	uint16_t free_core_count = 0, spec_threads = 0;
	uint16_t i, j, sockets    = select_node_record[node_i].tot_sockets;
	uint16_t cores_per_socket = select_node_record[node_i].cores;
	uint16_t threads_per_core = select_node_record[node_i].vpus;
	uint16_t min_cores = 1, min_sockets = 1, ntasks_per_socket = 0;
	uint16_t ncpus_per_core = 0xffff;	/* Usable CPUs per core */
	uint16_t ntasks_per_core = 0xffff;
	uint32_t free_cpu_count = 0, used_cpu_count = 0;
	int tmp_cpt = 0; /* cpus_per_task */
	uint16_t free_cores[sockets];
	uint16_t used_cores[sockets];
	uint32_t used_cpu_array[sockets];
	avail_res_t *avail_res;

	memset(free_cores, 0, sockets * sizeof(uint16_t));
	memset(used_cores, 0, sockets * sizeof(uint16_t));
	memset(used_cpu_array, 0, sockets * sizeof(uint32_t));

	if (entire_sockets_only && details_ptr->whole_node &&
	    (details_ptr->core_spec != NO_VAL16)) {
		/* Ignore specialized cores when allocating "entire" socket */
		entire_sockets_only = false;
	}
	if (details_ptr->mc_ptr) {
		uint32_t threads_per_socket;
		multi_core_data_t *mc_ptr = details_ptr->mc_ptr;
		if (mc_ptr->cores_per_socket != NO_VAL16) {
			min_cores = mc_ptr->cores_per_socket;
		}
		if (mc_ptr->sockets_per_node != NO_VAL16) {
			min_sockets = mc_ptr->sockets_per_node;
		}
		if ((mc_ptr->ntasks_per_core != INFINITE16) &&
		    (mc_ptr->ntasks_per_core)) {
			ntasks_per_core = mc_ptr->ntasks_per_core;
			ncpus_per_core = MIN(threads_per_core,
					     (ntasks_per_core * cpus_per_task));
		}
		if ((mc_ptr->threads_per_core != NO_VAL16) &&
		    (mc_ptr->threads_per_core <  ncpus_per_core)) {
			ncpus_per_core = mc_ptr->threads_per_core;
		}
		*cpu_alloc_size = MIN(*cpu_alloc_size, ncpus_per_core);
		ntasks_per_socket = mc_ptr->ntasks_per_socket;

		if ((ncpus_per_core != NO_VAL16) &&
		    (ncpus_per_core != INFINITE16) &&
		    (ncpus_per_core > threads_per_core)) {
			goto fini;
		}
		threads_per_socket = threads_per_core * cores_per_socket;
		if ((ntasks_per_socket != NO_VAL16) &&
		    (ntasks_per_socket != INFINITE16) &&
		    (ntasks_per_socket > threads_per_socket)) {
			goto fini;
		}
	}

	/*
	 * These are the job parameters that we must respect:
	 *
	 *   details_ptr->mc_ptr->cores_per_socket (cr_core|cr_socket)
	 *	- min # of cores per socket to allocate to this job
	 *   details_ptr->mc_ptr->sockets_per_node (cr_core|cr_socket)
	 *	- min # of sockets per node to allocate to this job
	 *   details_ptr->mc_ptr->ntasks_per_core (cr_core|cr_socket)
	 *	- number of tasks to launch per core
	 *   details_ptr->mc_ptr->ntasks_per_socket (cr_core|cr_socket)
	 *	- number of tasks to launch per socket
	 *
	 *   details_ptr->ntasks_per_node (all cr_types)
	 *	- total number of tasks to launch on this node
	 *   details_ptr->cpus_per_task (all cr_types)
	 *	- number of cpus to allocate per task
	 *
	 * These are the hardware constraints:
	 *   cpus = sockets * cores_per_socket * threads_per_core
	 *
	 * These are the cores/sockets that are available: core_map
	 *
	 * NOTE: currently we only allocate at the socket level, the core
	 *       level, or the cpu level. When hyperthreading is enabled
	 *       in the BIOS, then there can be more than one thread/cpu
	 *       per physical core.
	 *
	 * PROCEDURE:
	 *
	 * Step 1: Determine the current usage data: used_cores[],
	 *         used_core_count, free_cores[], free_core_count
	 *
	 * Step 2: For core-level and socket-level: apply sockets_per_node
	 *         and cores_per_socket to the "free" cores.
	 *
	 * Step 3: Compute task-related data: ncpus_per_core,
	 *         ntasks_per_socket, ntasks_per_node and cpus_per_task
	 *         and determine the number of tasks to run on this node
	 *
	 * Step 4: Mark the allocated resources in the job_cores bitmap
	 *         and return "num_tasks" from Step 3.
	 *
	 *
	 * For socket and core counts, start by assuming that all available
	 * resources will be given to the job. Check min_* to ensure that
	 * there's enough resources. Reduce the resource count to match max_*
	 * (if necessary). Also reduce resource count (if necessary) to
	 * match ntasks_per_resource.
	 */

	/*
	 * Step 1: create and compute core-count-per-socket
	 * arrays and total core counts
	 */
	for (c = 0; c < select_node_record[node_i].tot_cores; c++) {
		i = (uint16_t) (c / cores_per_socket);
		if (bit_test(core_map, c)) {
			free_cores[i]++;
			free_core_count++;
		} else if (!part_core_map) {
			used_cores[i]++;
		} else if (bit_test(part_core_map, c)) {
			used_cores[i]++;
			used_cpu_array[i]++;
		}
	}

	for (i = 0; i < sockets; i++) {
		/*
		 * if a socket is already in use and entire_sockets_only is
		 * enabled, it cannot be used by this job
		 */
		if (entire_sockets_only && used_cores[i]) {
			free_core_count -= free_cores[i];
			used_cores[i] += free_cores[i];
			free_cores[i] = 0;
		}
		free_cpu_count += free_cores[i] * threads_per_core;
		if (used_cpu_array[i])
			used_cpu_count += used_cores[i] * threads_per_core;
	}

	/* Enforce partition CPU limit, but do not pick specific cores yet */
	if ((job_ptr->part_ptr->max_cpus_per_node != INFINITE) &&
	    (free_cpu_count + used_cpu_count >
	     job_ptr->part_ptr->max_cpus_per_node)) {
		if (used_cpu_count >= job_ptr->part_ptr->max_cpus_per_node) {
			/* no available CPUs on this node */
			num_tasks = 0;
			goto fini;
		}
		part_cpu_limit = job_ptr->part_ptr->max_cpus_per_node -
				 used_cpu_count;
		if ((part_cpu_limit == 1) &&
		    (((ntasks_per_core != 0xffff) &&
		      (ntasks_per_core > part_cpu_limit)) ||
		     (ntasks_per_socket > part_cpu_limit) ||
		     ((ncpus_per_core != 0xffff) &&
		      (ncpus_per_core > part_cpu_limit)) ||
		     (cpus_per_task > part_cpu_limit))) {
			/* insufficient available CPUs on this node */
			num_tasks = 0;
			goto fini;
		}
	}

	/* Step 2: check min_cores per socket and min_sockets per node */
	j = 0;
	for (i = 0; i < sockets; i++) {
		if (free_cores[i] < min_cores) {
			/* cannot use this socket */
			free_core_count -= free_cores[i];
			free_cores[i] = 0;
			continue;
		}
		/* count this socket as usable */
		j++;
	}
	if (j < min_sockets) {
		/* cannot use this node */
		num_tasks = 0;
		goto fini;
	}

	if (free_core_count < 1) {
		/* no available resources on this node */
		num_tasks = 0;
		goto fini;
	}

	/*
	 * Step 3: Compute task-related data:
	 *         ntasks_per_socket, ntasks_per_node and cpus_per_task
	 *         to determine the number of tasks to run on this node
	 *
	 * Note: cpus_per_task and ncpus_per_core need to play nice
	 *       2 tasks_per_core vs. 2 cpus_per_task
	 */
	avail_cpus = 0;
	num_tasks = 0;
	threads_per_core = vpus_per_core(details_ptr, node_i);
	for (i = 0; i < sockets; i++) {
		uint16_t tmp = free_cores[i] * threads_per_core;
		if ((tmp == 0) && req_sock_map && bit_test(req_sock_map, i)) {
			/* no available resources on required socket */
			num_tasks = 0;
			goto fini;
		}
		avail_cpus += tmp;
		if (ntasks_per_socket)
			num_tasks += MIN(tmp, ntasks_per_socket);
		else
			num_tasks += tmp;
	}

	/*
	 * If job requested exclusive rights to the node don't do the min
	 * here since it will make it so we don't allocate the entire node.
	 */
	if (details_ptr->ntasks_per_node && details_ptr->share_res)
		num_tasks = MIN(num_tasks, details_ptr->ntasks_per_node);

	if (cpus_per_task < 2) {
		avail_cpus = num_tasks;
	} else if ((ntasks_per_core == 1) &&
		   (cpus_per_task > threads_per_core)) {
		/* find out how many cores a task will use */
		int task_cores = (cpus_per_task + threads_per_core - 1) /
				 threads_per_core;
		int task_cpus  = task_cores * threads_per_core;
		/* find out how many tasks can fit on a node */
		int tasks = avail_cpus / task_cpus;
		/* how many cpus the job would use on the node */
		avail_cpus = tasks * task_cpus;
		/* subtract out the extra cpus. */
		avail_cpus -= (tasks * (task_cpus - cpus_per_task));
	} else {
		j = avail_cpus / cpus_per_task;
		num_tasks = MIN(num_tasks, j);
		avail_cpus = num_tasks * cpus_per_task;
	}

	if ((details_ptr->ntasks_per_node &&
	     (num_tasks < details_ptr->ntasks_per_node) &&
	     (details_ptr->overcommit == 0)) ||
	    (details_ptr->pn_min_cpus &&
	     (avail_cpus < details_ptr->pn_min_cpus))) {
		/* insufficient resources on this node */
		num_tasks = 0;
		goto fini;
	}

	/*
	 * Step 4 - make sure that ntasks_per_socket is enforced when
	 *          allocating cores
	 */
	if ((ntasks_per_socket != NO_VAL16) &&
	    (ntasks_per_socket != INFINITE16) &&
	    (ntasks_per_socket >= 1)) {
		cps = ntasks_per_socket;
		if (cpus_per_task > 1)
			cps *= cpus_per_task;
	} else
		cps = cores_per_socket * threads_per_core;
	si = 9999;
	tmp_cpt = cpus_per_task;
	for (c = 0;
	     c < select_node_record[node_i].tot_cores && (avail_cpus > 0);
	     c++) {
		if (!bit_test(core_map, c))
			continue;
		i = (uint16_t) (c / cores_per_socket);	/* Socket index */
		if (free_cores[i] > 0) {
			/*
			 * this socket has free cores, but make sure we don't
			 * use more than are needed for ntasks_per_socket
			 */
			if (si != i) {	/* Start use of next socket */
				si = i;
				cpu_cnt = threads_per_core;
			} else {	/* Continued use of same socket */
				if (cpu_cnt >= cps) {
					/* do not allocate this core */
					bit_clear(core_map, c);
					continue;
				}
				cpu_cnt += threads_per_core;
			}
			free_cores[i]--;
			/*
			 * we have to ensure that cpu_count is not bigger than
			 * avail_cpus due to hyperthreading or this would break
			 * the selection logic providing more CPUs than allowed
			 * after task-related data processing of stage 3
			 */
			if (avail_cpus >= threads_per_core) {
				int used;
				if ((slurmctld_conf.select_type_param &
				     CR_ONE_TASK_PER_CORE) &&
				   (details_ptr->min_gres_cpu > 0)) {
					used = threads_per_core;
				} else if ((ntasks_per_core == 1) &&
					   (cpus_per_task > threads_per_core)) {
					used = MIN(tmp_cpt, threads_per_core);
				} else
					used = threads_per_core;
				avail_cpus -= used;
				cpu_count  += used;
				if (tmp_cpt <= used)
					tmp_cpt = cpus_per_task;
				else
					tmp_cpt -= used;
			} else {
				cpu_count += avail_cpus;
				avail_cpus = 0;
			}

		} else
			bit_clear(core_map, c);
	}
	/* clear leftovers */
	if (c < select_node_record[node_i].tot_cores)
		bit_nclear(core_map, c, select_node_record[node_i].tot_cores-1);

fini:
	/* if num_tasks == 0 then clear all bits on this node */
	if (num_tasks == 0) {
		bit_clear_all(core_map);
		cpu_count = 0;
	}

	if ((details_ptr->core_spec != NO_VAL16) &&
	    (details_ptr->core_spec & CORE_SPEC_THREAD) &&
	    ((select_node_record[node_i].threads == 1) ||
	     (select_node_record[node_i].threads ==
	      select_node_record[node_i].vpus))) {
		/*
		 * NOTE: Currently does not support the situation when Slurm
		 * allocates by core, the thread specialization count occupies
		 * a full core
		 */
		c = details_ptr->core_spec & (~CORE_SPEC_THREAD);
		if (((cpu_count + c) <= select_node_record[node_i].cpus))
			;
		else if (cpu_count > c)
			spec_threads = c;
		else
			spec_threads = cpu_count;
	}
	cpu_count -= spec_threads;

	avail_res = xmalloc(sizeof(avail_res_t));
	avail_res->max_cpus = MIN(cpu_count, part_cpu_limit);
	avail_res->min_cpus = *cpu_alloc_size;
	avail_res->avail_cores_per_sock = xmalloc(sizeof(uint16_t) * sockets);
	for (c = 0; c < select_node_record[node_i].tot_cores; c++) {
		i = (uint16_t) (c / cores_per_socket);
		if (bit_test(core_map, c))
			avail_res->avail_cores_per_sock[i]++;
	}
	avail_res->sock_cnt = sockets;
	avail_res->spec_threads = spec_threads;
	avail_res->vpus = select_node_record[node_i].vpus;

	return avail_res;
}

/*
 * _allocate_cores - Given the job requirements, determine which cores
 *                   from the given node can be allocated (if any) to this
 *                   job. Returns the number of cpus that can be used by
 *                   this node AND a bitmap of the selected cores.
 *
 * IN job_ptr       - pointer to job requirements
 * IN/OUT core_map  - core_bitmap of available cores on this node
 * IN part_core_map - bitmap of cores already allocated on this partition/node
 * IN node_i        - index of node to be evaluated
 * IN/OUT cpu_alloc_size - minimum allocation size, in CPUs
 * IN cpu_type      - if true, allocate CPUs rather than cores
 * IN req_sock_map - OPTIONAL bitmap of required sockets
 * RET resource availability structure, call _free_avail_res() to free
 */
static avail_res_t *_allocate_cores(struct job_record *job_ptr,
				    bitstr_t *core_map, bitstr_t *part_core_map,
				    const uint32_t node_i,
				    int *cpu_alloc_size, bool cpu_type,
				    bitstr_t *req_sock_map)
{
	return _allocate_sc(job_ptr, core_map, part_core_map, node_i,
			    cpu_alloc_size, false, req_sock_map);
}

/*
 * _allocate_sockets - Given the job requirements, determine which sockets
 *                     from the given node can be allocated (if any) to this
 *                     job. Returns the number of cpus that can be used by
 *                     this node AND a core-level bitmap of the selected
 *                     sockets.
 *
 * IN job_ptr       - pointer to job requirements
 * IN/OUT core_map  - core_bitmap of available cores on this node
 * IN part_core_map - bitmap of cores already allocated on this partition/node
 * IN node_i        - index of node to be evaluated
 * IN/OUT cpu_alloc_size - minimum allocation size, in CPUs
 * IN req_sock_map - OPTIONAL bitmap of required sockets
 * RET resource availability structure, call _free_avail_res() to free
 */
static avail_res_t *_allocate_sockets(struct job_record *job_ptr,
				      bitstr_t *core_map,
				      bitstr_t *part_core_map,
				      const uint32_t node_i,
				      int *cpu_alloc_size,
				      bitstr_t *req_sock_map)
{
	return _allocate_sc(job_ptr, core_map, part_core_map, node_i,
			    cpu_alloc_size, true, req_sock_map);
}

/*
 * Get configured DefCpuPerGPU information from a list
 * (either global or per partition list)
 * Returns NO_VAL64 if configuration parameter not set
 */
extern uint64_t get_def_cpu_per_gpu(List job_defaults_list)
{
	uint64_t cpu_per_gpu = NO_VAL64;
	ListIterator iter;
	job_defaults_t *job_defaults;

	if (!job_defaults_list)
		return cpu_per_gpu;

	iter = list_iterator_create(job_defaults_list);
	while ((job_defaults = (job_defaults_t *) list_next(iter))) {
		if (job_defaults->type == JOB_DEF_CPU_PER_GPU) {
			cpu_per_gpu = job_defaults->value;
			break;
		}
	}
	list_iterator_destroy(iter);

	return cpu_per_gpu;
}

/*
 * Get configured DefMemPerGPU information from a list
 * (either global or per partition list)
 * Returns NO_VAL64 if configuration parameter not set
 */
extern uint64_t get_def_mem_per_gpu(List job_defaults_list)
{
	uint64_t mem_per_gpu = NO_VAL64;
	ListIterator iter;
	job_defaults_t *job_defaults;

	if (!job_defaults_list)
		return mem_per_gpu;

	iter = list_iterator_create(job_defaults_list);
	while ((job_defaults = (job_defaults_t *) list_next(iter))) {
		if (job_defaults->type == JOB_DEF_MEM_PER_GPU) {
			mem_per_gpu = job_defaults->value;
			break;
		}
	}
	list_iterator_destroy(iter);

	return mem_per_gpu;
}

/*
 * _can_job_run_on_node - Given the job requirements, determine which
 *                        resources from the given node (if any) can be
 *                        allocated to this job. Returns a structure identifying
 *                        the resources available for allocation to this job.
 *       NOTE: This process does NOT support overcommitting resources
 *
 * IN job_ptr       - pointer to job requirements
 * IN/OUT core_map  - per-node bitmap of available cores
 * IN node_i        - index of node to be evaluated
 * IN s_p_n         - Expected sockets_per_node (NO_VAL if not limited)
 * IN cr_type       - Consumable Resource setting
 * IN test_only     - Determine if job could ever run, ignore allocated memory
 *		      check
 * IN will_run      - Determining when a pending job can start
 * IN: part_core_map - per-node bitmap of cores allocated to jobs of this
 *                     partition or NULL if don't care
 * RET Available resources. Call _array() to release memory.
 *
 * NOTE: The returned cpu_count may be less than the number of set bits in
 *       core_map for the given node. The cr_dist functions will determine
 *       which bits to de-select from the core_map to match the cpu_count.
 */
static avail_res_t *_can_job_run_on_node(struct job_record *job_ptr,
				bitstr_t **core_map, const uint32_t node_i,
				uint32_t s_p_n,
				struct node_use_record *node_usage,
				uint16_t cr_type, bool test_only, bool will_run,
				bitstr_t **part_core_map)
{
	uint16_t cpus = 0;
	uint64_t avail_mem = NO_VAL64, req_mem;
	int cpu_alloc_size, i, rc;
	struct node_record *node_ptr = node_record_table_ptr + node_i;
	List node_gres_list;
	bitstr_t *part_core_map_ptr = NULL, *req_sock_map = NULL;
	avail_res_t *avail_res = NULL;
	List sock_gres_list = NULL;
	bool enforce_binding = false;
	uint16_t min_cpus_per_node, ntasks_per_node = 1;

	if (((job_ptr->bit_flags & BACKFILL_TEST) == 0) &&
	    !test_only && !will_run && IS_NODE_COMPLETING(node_ptr)) {
		/*
		 * Do not allocate more jobs to nodes with completing jobs,
		 * backfill scheduler independently handles completing nodes
		 */
		return NULL;
	}

	if (part_core_map)
		part_core_map_ptr = part_core_map[node_i];
	if (node_usage[node_i].gres_list)
		node_gres_list = node_usage[node_i].gres_list;
	else
		node_gres_list = node_ptr->gres_list;

	if (job_ptr->gres_list) {
		/* Identify available GRES and adjacent cores */
		if (job_ptr->bit_flags & GRES_ENFORCE_BIND)
			enforce_binding = true;
		if (!core_map[node_i]) {
			core_map[node_i] = bit_alloc(
					select_node_record[node_i].tot_cores);
			bit_set_all(core_map[node_i]);
		}
		sock_gres_list = gres_plugin_job_test2(
					job_ptr->gres_list, node_gres_list,
					test_only, core_map[node_i],
					select_node_record[node_i].tot_sockets,
					select_node_record[node_i].cores,
					job_ptr->job_id, node_ptr->name,
					enforce_binding, s_p_n, &req_sock_map,
					job_ptr->user_id, node_i);
		if (!sock_gres_list) {	/* GRES requirement fail */
#if _DEBUG
			info("Test fail on node %d: gres_plugin_job_test2",
			     node_i);
#endif
			return NULL;
		}
	}

	/* Identify available CPUs */
	if (cr_type & CR_CORE) {
		/* cpu_alloc_size = # of CPUs per core */
		cpu_alloc_size = select_node_record[node_i].vpus;
		avail_res = _allocate_cores(job_ptr, core_map[node_i],
					    part_core_map_ptr, node_i,
					    &cpu_alloc_size, false,
					    req_sock_map);

	} else if (cr_type & CR_SOCKET) {
		/* cpu_alloc_size = # of CPUs per socket */
		cpu_alloc_size = select_node_record[node_i].cores *
				 select_node_record[node_i].vpus;
		avail_res = _allocate_sockets(job_ptr, core_map[node_i],
					      part_core_map_ptr, node_i,
					      &cpu_alloc_size, req_sock_map);
	} else {
		/* cpu_alloc_size = 1 individual CPU */
		cpu_alloc_size = 1;
		avail_res = _allocate_cores(job_ptr, core_map[node_i],
					    part_core_map_ptr, node_i,
					    &cpu_alloc_size, true,
					    req_sock_map);
	}
	FREE_NULL_BITMAP(req_sock_map);
	if (!avail_res || (avail_res->max_cpus == 0)) {
		_free_avail_res(avail_res);
#if _DEBUG
		info("Test fail on node %d: _allocate_cores/sockets",
		     node_i);
#endif
		FREE_NULL_LIST(sock_gres_list);
		return NULL;
	}

	/* Check that sufficient CPUs remain to run a task on this node */
	if (job_ptr->details->ntasks_per_node) {
		ntasks_per_node = job_ptr->details->ntasks_per_node;
	} else if (job_ptr->details->overcommit) {
		ntasks_per_node = 1;
	} else if ((job_ptr->details->max_nodes == 1) &&
		   (job_ptr->details->num_tasks != 0)) {
		ntasks_per_node = job_ptr->details->num_tasks;
	} else if (job_ptr->details->max_nodes) {
		ntasks_per_node = (job_ptr->details->num_tasks +
				   job_ptr->details->max_nodes - 1) /
				  job_ptr->details->max_nodes;
	}
	min_cpus_per_node = ntasks_per_node * job_ptr->details->cpus_per_task;
	if (avail_res->max_cpus < min_cpus_per_node) {
#if _DEBUG
		info("Test fail on node %d: max_cpus < min_cpus_per_node (%u < %u)",
		     node_i, avail_res->max_cpus, min_cpus_per_node);
#endif
		FREE_NULL_LIST(sock_gres_list);
		_free_avail_res(avail_res);
		return NULL;
	}

	if (cr_type & CR_MEMORY) {
		avail_mem = select_node_record[node_i].real_memory -
			    select_node_record[node_i].mem_spec_limit;
		if (!test_only)
			avail_mem -= node_usage[node_i].alloc_memory;
	}

	if (sock_gres_list) {
		uint16_t near_gpu_cnt = 0;
		avail_res->sock_gres_list = sock_gres_list;
		/* Disable GRES that can't be used with remaining cores */
		rc = gres_plugin_job_core_filter2(
					sock_gres_list, avail_mem,
					avail_res->max_cpus,
					enforce_binding, core_map[node_i],
					select_node_record[node_i].tot_sockets,
					select_node_record[node_i].cores,
					select_node_record[node_i].vpus,
					s_p_n,
					job_ptr->details->ntasks_per_node,
					&avail_res->avail_gpus, &near_gpu_cnt);
		if (rc != 0) {
#if _DEBUG
			info("Test fail on node %d: gres_plugin_job_core_filter2",
			     node_i);
#endif
			_free_avail_res(avail_res);
			return NULL;
		}

		/* Favor nodes with more co-located GPUs */
		node_ptr->sched_weight =
			(node_ptr->sched_weight & 0xffffffffffffff00) |
			(0xff - near_gpu_cnt);
	}

	cpus = avail_res->max_cpus;

	if (cr_type & CR_MEMORY) {
		/*
		 * Memory Check: check pn_min_memory to see if:
		 *          - this node has enough memory (MEM_PER_CPU == 0)
		 *          - there are enough free_cores (MEM_PER_CPU == 1)
		 */
		req_mem   = job_ptr->details->pn_min_memory & ~MEM_PER_CPU;
		if (job_ptr->details->pn_min_memory & MEM_PER_CPU) {
			/* memory is per-CPU */
			if (((job_ptr->bit_flags & BF_WHOLE_NODE_TEST) == 0) &&
			    ((req_mem * cpus) > avail_mem) &&
			    (job_ptr->details->whole_node == 1)) {
				cpus = 0;
			} else if (!(cr_type & CR_CPU) &&
				   job_ptr->details->mc_ptr &&
				   (job_ptr->details->mc_ptr->
				    ntasks_per_core == 1) &&
				   job_ptr->details->cpus_per_task == 1) {
				/*
				 * In this scenario, CPUs represents cores and
				 * the CPU/core count will be inflated later on
				 * to include all of the threads on a core. So
				 * we need to compare apples to apples and only
				 * remove 1 CPU/core at a time.
				 */
				while ((cpus > 0) &&
				       ((req_mem *
					 ((int) cpus *
					  (int) select_node_record[node_i].vpus))
					 > avail_mem))
					cpus -= 1;
			} else {
				while ((req_mem * cpus) > avail_mem) {
					if (cpus >= cpu_alloc_size) {
						cpus -= cpu_alloc_size;
					} else {
						cpus = 0;
>>>>>>> ac18e902
						break;
				}
			}
			if ((max_cpu_idx == -1) ||
			    (avail_cpu_per_node[max_cpu_idx] == 0)) {
				/* No more usable nodes left, get next weight */
				break;
			}
			i = max_cpu_idx;
			avail_cpus = avail_cpu_per_node[i];
			last_max_cpu_cnt = avail_cpus;
			total_cpus += avail_cpus;
			if ((details_ptr->max_cpus != NO_VAL) &&
			    (total_cpus > details_ptr->max_cpus)) {
				debug2("%s: %s: %pJ can't use node %d without exceeding job limit",
				       plugin_type, __func__, job_ptr, i);
				bit_clear(nwt->node_bitmap, i);
				total_cpus -= avail_cpus;
				continue;
			}
			rem_cpus -= avail_cpus;
			rem_max_cpus -= avail_cpus;
			rem_nodes--;
			min_rem_nodes--;
			max_nodes--;
			bit_set(node_map, i);
			if (gres_per_job) {
				gres_plugin_job_sched_add(job_ptr->gres_list,
					avail_res_array[i]->sock_gres_list,
					avail_cpus);
			}
			if ((rem_nodes <= 0) && (rem_cpus <= 0) &&
			    gres_plugin_job_sched_test(job_ptr->gres_list,
						       job_ptr->job_id)) {
				error_code = SLURM_SUCCESS;
				all_done = true;
				break;
			}
			if (max_nodes == 0) {
				all_done = true;
				break;
			}
		}
	}
	list_iterator_destroy(iter);

	if (error_code == SLURM_SUCCESS) {
		/* Already succeeded */
	} else if ((rem_cpus > 0) || (min_rem_nodes > 0) ||
		   !gres_plugin_job_sched_test(job_ptr->gres_list,
					       job_ptr->job_id)) {
		bit_clear_all(node_map);
		error_code = SLURM_ERROR;
	} else {
		error_code = SLURM_SUCCESS;
	}

fini:	FREE_NULL_LIST(node_weight_list);
	bit_free(orig_node_map);
	xfree(avail_cpu_per_node);
	return error_code;
}

/*
 * A variation of _eval_nodes() to select resources at the end of the node
 * list to reduce fragmentation
 */
static int _eval_nodes_serial(job_record_t *job_ptr,
			      gres_mc_data_t *mc_ptr, bitstr_t *node_map,
			      bitstr_t **avail_core, uint32_t min_nodes,
			      uint32_t max_nodes, uint32_t req_nodes,
			      avail_res_t **avail_res_array, uint16_t cr_type,
			      bool prefer_alloc_nodes, bool first_pass)
{
	int i, i_start, i_end, error_code = SLURM_ERROR;
	int rem_cpus, rem_nodes; /* remaining resources desired */
	int min_rem_nodes;	/* remaining resources desired */
	int total_cpus = 0;	/* #CPUs allocated to job */
	int64_t rem_max_cpus;
	struct job_details *details_ptr = job_ptr->details;
	bitstr_t *req_map = details_ptr->req_node_bitmap;
	bitstr_t *orig_node_map = bit_copy(node_map);
	bool all_done = false, gres_per_job;
	uint16_t avail_cpus = 0;
	node_record_t *node_ptr;
	List node_weight_list = NULL;
	node_weight_type *nwt;
	ListIterator iter;
	bool enforce_binding = false;

	if (job_ptr->gres_list && (job_ptr->bit_flags & GRES_ENFORCE_BIND))
		enforce_binding = true;
	rem_cpus = details_ptr->min_cpus;
	rem_max_cpus = details_ptr->max_cpus;
	min_rem_nodes = min_nodes;
	if ((details_ptr->num_tasks != NO_VAL) &&
	    (details_ptr->num_tasks != 0))
		max_nodes = MIN(max_nodes, details_ptr->num_tasks);
	if ((gres_per_job = gres_plugin_job_sched_init(job_ptr->gres_list)))
		rem_nodes = MIN(min_nodes, req_nodes);
	else
		rem_nodes = MAX(min_nodes, req_nodes);

	i_start = bit_ffs(node_map);
	if (i_start >= 0)
		i_end = bit_fls(node_map);
	else
		i_end = i_start - 1;
	if (req_map) {
		for (i = i_start; i <= i_end; i++) {
			if (!bit_test(req_map, i)) {
				bit_clear(node_map, i);
				continue;
			}
			node_ptr = node_record_table_ptr + i;
			if (!bit_test(node_map, i)) {
				debug("%pJ required node %s not available",
				      job_ptr, node_ptr->name);
				goto fini;
			}
			if (!avail_res_array[i] ||
			    !avail_res_array[i]->avail_cpus) {
				debug("%pJ required node %s lacks available resources",
				      job_ptr, node_ptr->name);
				goto fini;
			}
			_select_cores(job_ptr, mc_ptr, enforce_binding, i,
				      &avail_cpus, max_nodes, min_rem_nodes,
				      avail_core, avail_res_array, first_pass);
			_cpus_to_use(&avail_cpus, rem_max_cpus, min_rem_nodes,
				     details_ptr, avail_res_array[i], i,
				     cr_type);
			if ((avail_cpus > 0) && (max_nodes > 0)) {
				total_cpus += avail_cpus;
				rem_cpus   -= avail_cpus;
				rem_max_cpus -= avail_cpus;
				rem_nodes--;
				min_rem_nodes--;
				/* leaving bitmap set, decr max limit */
				max_nodes--;
				if (gres_per_job) {
					gres_plugin_job_sched_add(
						job_ptr->gres_list,
						avail_res_array[i]->
						sock_gres_list, avail_cpus);
				}
			} else {	/* node not selected (yet) */
				debug("%pJ required node %s lacks available resources",
				      job_ptr, node_ptr->name);
				goto fini;
			}
		}
		if ((rem_nodes <= 0) && (rem_cpus <= 0) &&
		    gres_plugin_job_sched_test(job_ptr->gres_list,
					       job_ptr->job_id)) {
			error_code = SLURM_SUCCESS;
			bit_and(node_map, req_map);
			goto fini;
		}
		if (max_nodes <= 0) {
			error_code = SLURM_ERROR;
			goto fini;
		}
		bit_and_not(orig_node_map, node_map);
	} else {
		bit_clear_all(node_map);
	}

	/* Compute CPUs already allocated to required nodes */
	if ((details_ptr->max_cpus != NO_VAL) &&
	    (total_cpus > details_ptr->max_cpus)) {
		info("%pJ can't use required nodes due to max CPU limit",
		     job_ptr);
		goto fini;
	}

	if (max_nodes == 0)
		all_done = true;
	node_weight_list = _build_node_weight_list(orig_node_map);
	iter = list_iterator_create(node_weight_list);
	while (!all_done && (nwt = (node_weight_type *) list_next(iter))) {
		for (i = i_end; ((i >= i_start) && (max_nodes > 0)); i--) {
			if (!avail_res_array[i] ||
			    !avail_res_array[i]->avail_cpus)
				continue;
			/* Node not available or already selected */
			if (!bit_test(nwt->node_bitmap, i) ||
			    bit_test(node_map, i))
				continue;
			_select_cores(job_ptr, mc_ptr, enforce_binding, i,
				      &avail_cpus, max_nodes, min_rem_nodes,
				      avail_core, avail_res_array, first_pass);
			_cpus_to_use(&avail_cpus, rem_max_cpus,
				     min_rem_nodes, details_ptr,
				     avail_res_array[i], i, cr_type);
			if (avail_cpus == 0)
				continue;
			total_cpus += avail_cpus;
			if ((details_ptr->max_cpus != NO_VAL) &&
			    (total_cpus > details_ptr->max_cpus)) {
				debug2("%s: %s: %pJ can't use node %d without exceeding job limit",
				       plugin_type, __func__, job_ptr, i);
				total_cpus -= avail_cpus;
				continue;
			}
			rem_cpus -= avail_cpus;
			rem_max_cpus -= avail_cpus;
			rem_nodes--;
			min_rem_nodes--;
			max_nodes--;
			bit_set(node_map, i);
			if (gres_per_job) {
				gres_plugin_job_sched_add(job_ptr->gres_list,
					avail_res_array[i]->sock_gres_list,
					avail_cpus);
			}
			if ((rem_nodes <= 0) && (rem_cpus <= 0) &&
			    gres_plugin_job_sched_test(job_ptr->gres_list,
						       job_ptr->job_id)) {
				error_code = SLURM_SUCCESS;
				all_done = true;
				break;
			}
			if (max_nodes == 0) {
				all_done = true;
				break;
			}
		}
	}
	list_iterator_destroy(iter);

	if (error_code == SLURM_SUCCESS) {
		/* Already succeeded */
	} else if ((rem_cpus > 0) || (min_rem_nodes > 0) ||
		   !gres_plugin_job_sched_test(job_ptr->gres_list,
					       job_ptr->job_id)) {
		bit_clear_all(node_map);
		error_code = SLURM_ERROR;
	} else {
		error_code = SLURM_SUCCESS;
	}

fini:	FREE_NULL_LIST(node_weight_list);
	bit_free(orig_node_map);
	return error_code;

}

/*
 * This is an intermediary step between _select_nodes() and _eval_nodes()
 * to tackle the knapsack problem. This code incrementally removes nodes
 * with low CPU counts for the job and re-evaluates each result.
 *
 * RET SLURM_SUCCESS or an error code
 */
extern int choose_nodes(job_record_t *job_ptr, bitstr_t *node_map,
			bitstr_t **avail_core, uint32_t min_nodes,
			uint32_t max_nodes, uint32_t req_nodes,
			avail_res_t **avail_res_array, uint16_t cr_type,
			bool prefer_alloc_nodes, gres_mc_data_t *tres_mc_ptr)
{
	int i, i_first, i_last;
	int count, ec, most_res = 0, rem_nodes, node_cnt = 0;
	bitstr_t *orig_node_map, *req_node_map = NULL;
	bitstr_t **orig_core_array;

	if (job_ptr->details->req_node_bitmap)
		req_node_map = job_ptr->details->req_node_bitmap;

	/* clear nodes from the bitmap that don't have available resources */
	i_first = bit_ffs(node_map);
	if (i_first >= 0)
		i_last = bit_fls(node_map);
	else
		i_last = i_first - 1;
	for (i = i_first; i <= i_last; i++) {
		if (!bit_test(node_map, i))
			continue;
		/*
		 * Make sure we don't say we can use a node exclusively
		 * that is bigger than our whole-job maximum CPU count.
		 */
		if (((job_ptr->details->whole_node == 1) &&
		     (job_ptr->details->max_cpus != NO_VAL) &&
		     (job_ptr->details->max_cpus <
		      avail_res_array[i]->avail_cpus)) ||
		/* OR node has no CPUs */
		    (avail_res_array[i]->avail_cpus < 1)) {

			if (req_node_map && bit_test(req_node_map, i)) {
				/* can't clear a required node! */
				return SLURM_ERROR;
			}
			bit_clear(node_map, i);
		} else {
			node_cnt++;
		}
	}

	if ((job_ptr->details->num_tasks > 1) &&
	    (max_nodes > job_ptr->details->num_tasks))
		max_nodes = MAX(job_ptr->details->num_tasks, min_nodes);

	/*
	 * _eval_nodes() might need to be called more than once and is
	 * destructive of node_map and avail_core. Copy those bitmaps.
	 */
	orig_node_map = bit_copy(node_map);
	orig_core_array = copy_core_array(avail_core);

	ec = _eval_nodes(job_ptr, tres_mc_ptr, node_map, avail_core, min_nodes,
			 max_nodes, req_nodes, avail_res_array, cr_type,
			 prefer_alloc_nodes, true);
	if (ec == SLURM_SUCCESS)
		goto fini;
	bit_or(node_map, orig_node_map);
	core_array_or(avail_core, orig_core_array);

	rem_nodes = bit_set_count(node_map);
	if (rem_nodes <= min_nodes) {
		/* Can not remove any nodes, enable use of non-local GRES */
		ec = _eval_nodes(job_ptr, tres_mc_ptr, node_map, avail_core,
				 min_nodes, max_nodes, req_nodes,
				 avail_res_array, cr_type, prefer_alloc_nodes,
				 false);
		goto fini;
	}

	/*
	 * This nodeset didn't work. To avoid a possible knapsack problem,
	 * incrementally remove nodes with low resource counts (sum of CPU and
	 * GPU count if using GPUs, otherwise the CPU count) and retry
	 */
	for (i = 0; i < select_node_cnt; i++) {
		if (avail_res_array[i]) {
			most_res = MAX(most_res,
				       avail_res_array[i]->avail_res_cnt);
		}
	}

	for (count = 1; count < most_res; count++) {
		int nochange = 1;
		bit_or(node_map, orig_node_map);
		core_array_or(avail_core, orig_core_array);
		for (i = i_first; i <= i_last; i++) {
			if (!bit_test(node_map, i))
				continue;
			if ((avail_res_array[i]->avail_res_cnt > 0) &&
			    (avail_res_array[i]->avail_res_cnt <= count)) {
				if (req_node_map && bit_test(req_node_map, i))
					continue;
				nochange = 0;
				bit_clear(node_map, i);
				bit_clear(orig_node_map, i);
				if (--rem_nodes <= min_nodes)
					break;
			}
		}
		if (nochange && (count != 1))
			continue;
		ec = _eval_nodes(job_ptr, tres_mc_ptr, node_map, avail_core,
				 min_nodes, max_nodes, req_nodes,
				 avail_res_array, cr_type, prefer_alloc_nodes,
				 false);
		if (ec == SLURM_SUCCESS)
			break;
		if (rem_nodes <= min_nodes)
			break;
	}

fini:	if ((ec == SLURM_SUCCESS) && job_ptr->gres_list && orig_core_array) {
		/*
		 * Update available CPU count for any removed cores.
		 * Cores are only removed for jobs with GRES to enforce binding.
		 */
		for (i = i_first; i <= i_last; i++) {
			if (!bit_test(node_map, i)||
			    !orig_core_array[i] || !avail_core[i])
				continue;
			count = bit_set_count(avail_core[i]);
			count *= select_node_record[i].vpus;
			avail_res_array[i]->avail_cpus =
				MIN(count, avail_res_array[i]->avail_cpus);
			if (avail_res_array[i]->avail_cpus == 0) {
				error("%s: %s: avail_cpus underflow for %pJ",
				      plugin_type, __func__, job_ptr);
				if (req_node_map && bit_test(req_node_map, i)) {
					/* can't clear a required node! */
					ec = SLURM_ERROR;
				}
				bit_clear(node_map, i);
			}
		}
	}
	FREE_NULL_BITMAP(orig_node_map);
	free_core_array(&orig_core_array);
	return ec;
}

/*
 * can_job_run_on_node - Given the job requirements, determine which
 *                       resources from the given node (if any) can be
 *                       allocated to this job. Returns a structure identifying
 *                       the resources available for allocation to this job.
 *       NOTE: This process does NOT support overcommitting resources
 *
 * IN job_ptr       - pointer to job requirements
 * IN/OUT core_map  - per-node bitmap of available cores
 * IN node_i        - index of node to be evaluated
 * IN s_p_n         - Expected sockets_per_node (NO_VAL if not limited)
 * IN cr_type       - Consumable Resource setting
 * IN test_only     - Determine if job could ever run, ignore allocated memory
 *		      check
 * IN will_run      - Determining when a pending job can start
 * IN: part_core_map - per-node bitmap of cores allocated to jobs of this
 *                     partition or NULL if don't care
 * RET Available resources. Call _array() to release memory.
 *
 * NOTE: The returned cpu_count may be less than the number of set bits in
 *       core_map for the given node. The cr_dist functions will determine
 *       which bits to de-select from the core_map to match the cpu_count.
 */
extern avail_res_t *can_job_run_on_node(job_record_t *job_ptr,
					bitstr_t **core_map,
					const uint32_t node_i,
					uint32_t s_p_n,
					node_use_record_t *node_usage,
					uint16_t cr_type,
					bool test_only, bool will_run,
					bitstr_t **part_core_map)
{
	uint16_t cpus = 0;
	uint64_t avail_mem = NO_VAL64, req_mem;
	int cpu_alloc_size, i, rc;
	node_record_t *node_ptr = node_record_table_ptr + node_i;
	List node_gres_list;
	bitstr_t *part_core_map_ptr = NULL, *req_sock_map = NULL;
	avail_res_t *avail_res = NULL;
	List sock_gres_list = NULL;
	bool enforce_binding = false;
	uint16_t min_cpus_per_node, ntasks_per_node = 1;

	if (((job_ptr->bit_flags & BACKFILL_TEST) == 0) &&
	    !test_only && !will_run && IS_NODE_COMPLETING(node_ptr)) {
		/*
		 * Do not allocate more jobs to nodes with completing jobs,
		 * backfill scheduler independently handles completing nodes
		 */
		return NULL;
	}

	if (part_core_map)
		part_core_map_ptr = part_core_map[node_i];
	if (node_usage[node_i].gres_list)
		node_gres_list = node_usage[node_i].gres_list;
	else
		node_gres_list = node_ptr->gres_list;

	if (job_ptr->gres_list) {
		/* Identify available GRES and adjacent cores */
		if (job_ptr->bit_flags & GRES_ENFORCE_BIND)
			enforce_binding = true;
		if (!core_map[node_i]) {
			core_map[node_i] = bit_alloc(
					select_node_record[node_i].tot_cores);
			bit_set_all(core_map[node_i]);
		}
		sock_gres_list = gres_plugin_job_test2(
					job_ptr->gres_list, node_gres_list,
					test_only, core_map[node_i],
					select_node_record[node_i].tot_sockets,
					select_node_record[node_i].cores,
					job_ptr->job_id, node_ptr->name,
					enforce_binding, s_p_n, &req_sock_map,
					job_ptr->user_id, node_i);
		if (!sock_gres_list) {	/* GRES requirement fail */
#if _DEBUG
			info("Test fail on node %d: gres_plugin_job_test2",
			     node_i);
#endif
			return NULL;
		}
	}

	/* Identify available CPUs */
	if (cr_type & CR_CORE) {
		/* cpu_alloc_size = # of CPUs per core */
		cpu_alloc_size = select_node_record[node_i].vpus;
		avail_res = common_allocate_cores(job_ptr, core_map[node_i],
						  part_core_map_ptr, node_i,
						  &cpu_alloc_size, false,
						  req_sock_map);

	} else if (cr_type & CR_SOCKET) {
		/* cpu_alloc_size = # of CPUs per socket */
		cpu_alloc_size = select_node_record[node_i].cores *
				 select_node_record[node_i].vpus;
		avail_res = common_allocate_sockets(job_ptr, core_map[node_i],
						    part_core_map_ptr, node_i,
						    &cpu_alloc_size,
						    req_sock_map);
	} else {
		/* cpu_alloc_size = 1 individual CPU */
		cpu_alloc_size = 1;
		avail_res = common_allocate_cores(job_ptr, core_map[node_i],
						  part_core_map_ptr, node_i,
						  &cpu_alloc_size, true,
						  req_sock_map);
	}
	FREE_NULL_BITMAP(req_sock_map);
	if (!avail_res || (avail_res->max_cpus == 0)) {
		common_free_avail_res(avail_res);
#if _DEBUG
		info("Test fail on node %d: _allocate_cores/sockets",
		     node_i);
#endif
		FREE_NULL_LIST(sock_gres_list);
		return NULL;
	}

	/* Check that sufficient CPUs remain to run a task on this node */
	if (job_ptr->details->ntasks_per_node) {
		ntasks_per_node = job_ptr->details->ntasks_per_node;
	} else if (job_ptr->details->overcommit) {
		ntasks_per_node = 1;
	} else if ((job_ptr->details->max_nodes == 1) &&
		   (job_ptr->details->num_tasks != 0)) {
		ntasks_per_node = job_ptr->details->num_tasks;
	} else if (job_ptr->details->max_nodes) {
		ntasks_per_node = (job_ptr->details->num_tasks +
				   job_ptr->details->max_nodes - 1) /
				  job_ptr->details->max_nodes;
	}
	min_cpus_per_node = ntasks_per_node * job_ptr->details->cpus_per_task;
	if (avail_res->max_cpus < min_cpus_per_node) {
#if _DEBUG
		info("Test fail on node %d: max_cpus < min_cpus_per_node (%u < %u)",
		     node_i, avail_res->max_cpus, min_cpus_per_node);
#endif
		FREE_NULL_LIST(sock_gres_list);
		common_free_avail_res(avail_res);
		return NULL;
	}

	if (cr_type & CR_MEMORY) {
		avail_mem = select_node_record[node_i].real_memory -
			    select_node_record[node_i].mem_spec_limit;
		if (!test_only)
			avail_mem -= node_usage[node_i].alloc_memory;
	}

	if (sock_gres_list) {
		uint16_t near_gpu_cnt = 0;
		avail_res->sock_gres_list = sock_gres_list;
		/* Disable GRES that can't be used with remaining cores */
		rc = gres_plugin_job_core_filter2(
					sock_gres_list, avail_mem,
					avail_res->max_cpus,
					enforce_binding, core_map[node_i],
					select_node_record[node_i].tot_sockets,
					select_node_record[node_i].cores,
					select_node_record[node_i].vpus,
					s_p_n,
					job_ptr->details->ntasks_per_node,
					(job_ptr->details->whole_node == 1),
					&avail_res->avail_gpus, &near_gpu_cnt);
		if (rc != 0) {
#if _DEBUG
			info("Test fail on node %d: gres_plugin_job_core_filter2",
			     node_i);
#endif
			common_free_avail_res(avail_res);
			return NULL;
		}

		/* Favor nodes with more co-located GPUs */
		node_ptr->sched_weight =
			(node_ptr->sched_weight & 0xffffffffffffff00) |
			(0xff - near_gpu_cnt);
	}

	for (i = 0; i < avail_res->sock_cnt; i++)
		cpus += avail_res->avail_cores_per_sock[i];
	cpus *= avail_res->vpus;
	cpus -= avail_res->spec_threads;

	if (cr_type & CR_MEMORY) {
		/*
		 * Memory Check: check pn_min_memory to see if:
		 *          - this node has enough memory (MEM_PER_CPU == 0)
		 *          - there are enough free_cores (MEM_PER_CPU == 1)
		 */
		req_mem   = job_ptr->details->pn_min_memory & ~MEM_PER_CPU;
		if (job_ptr->details->pn_min_memory & MEM_PER_CPU) {
			/* memory is per-CPU */
			if (!(job_ptr->bit_flags & BF_WHOLE_NODE_TEST) &&
			    ((req_mem * cpus) > avail_mem) &&
			    (job_ptr->details->whole_node == 1)) {
				cpus = 0;
			} else if (!(cr_type & CR_CPU) &&
				   job_ptr->details->mc_ptr &&
				   (job_ptr->details->mc_ptr->
				    ntasks_per_core == 1) &&
				   job_ptr->details->cpus_per_task == 1) {
				/*
				 * In this scenario, CPUs represents cores and
				 * the CPU/core count will be inflated later on
				 * to include all of the threads on a core. So
				 * we need to compare apples to apples and only
				 * remove 1 CPU/core at a time.
				 */
				while ((cpus > 0) &&
				       ((req_mem *
					 ((int) cpus *
					  (int) select_node_record[node_i].vpus))
					 > avail_mem))
					cpus -= 1;
			} else {
				while ((req_mem * cpus) > avail_mem) {
					if (cpus >= cpu_alloc_size) {
						cpus -= cpu_alloc_size;
					} else {
						cpus = 0;
						break;
					}
				}
			}

			if (job_ptr->details->cpus_per_task > 1) {
				i = cpus % job_ptr->details->cpus_per_task;
				cpus -= i;
			}
			if (cpus < job_ptr->details->ntasks_per_node)
				cpus = 0;
			/* FIXME: Need to recheck min_cores, etc. here */
		} else {
			/* memory is per node */
			if (req_mem > avail_mem)
				cpus = 0;
		}
	}

	if (cpus == 0) {
#if _DEBUG
		info("Test fail on node %d: cpus == 0", node_i);
#endif
		bit_clear_all(core_map[node_i]);
	}

	if (select_debug_flags & DEBUG_FLAG_SELECT_TYPE) {
		info("%s: %s: %u CPUs on %s(state:%d), mem %"PRIu64"/%"PRIu64,
		     plugin_type, __func__, cpus,
		     select_node_record[node_i].node_ptr->name,
		     node_usage[node_i].node_state,
		     node_usage[node_i].alloc_memory,
		     select_node_record[node_i].real_memory);
	}

	avail_res->avail_cpus = cpus;
	avail_res->avail_res_cnt = cpus + avail_res->avail_gpus;
	_avail_res_log(avail_res, node_ptr->name);

	return avail_res;
}<|MERGE_RESOLUTION|>--- conflicted
+++ resolved
@@ -2779,617 +2779,6 @@
 	if (max_nodes == 0)
 		all_done = true;
 	avail_cpu_per_node = xmalloc(sizeof(uint16_t) * select_node_cnt);
-<<<<<<< HEAD
-=======
-	node_weight_list = list_create(_topo_weight_free);
-	for (i = i_first; i <= i_last; i++) {
-		topo_weight_info_t nw_static;
-		if (!bit_test(node_map, i))
-			continue;
-		if (req_nodes_bitmap && bit_test(req_nodes_bitmap, i)) {
-			_select_cores(job_ptr, mc_ptr, enforce_binding, i,
-				      &avail_cpus, max_nodes, min_rem_nodes,
-				      avail_core, avail_res_array, first_pass);
-			_cpus_to_use(&avail_cpus, rem_max_cpus, min_rem_nodes,
-				     details_ptr, avail_res_array[i], i,
-				     cr_type);
-			if (avail_cpus == 0) {
-				debug2("%s: %s: %pJ insufficient resources on required node",
-				       plugin_type, __func__, job_ptr);
-				rc = SLURM_ERROR;
-				goto fini;
-			}
-			avail_cpu_per_node[i] = avail_cpus;
-			rem_nodes--;
-			min_rem_nodes--;
-			max_nodes--;
-			total_cpus += avail_cpus;
-			rem_cpus   -= avail_cpus;
-			rem_max_cpus -= avail_cpus;
-			if (gres_per_job) {
-				gres_plugin_job_sched_add(job_ptr->gres_list,
-					avail_res_array[i]->sock_gres_list,
-					avail_cpus);
-			}
-		}
-
-		node_ptr = node_record_table_ptr + i;
-		nw_static.weight = node_ptr->sched_weight;
-		nw = list_find_first(node_weight_list, _topo_weight_find,
-				     &nw_static);
-		if (!nw) {	/* New node weight to add */
-			nw = xmalloc(sizeof(topo_weight_info_t));
-			nw->node_bitmap = bit_alloc(select_node_cnt);
-			nw->weight = node_ptr->sched_weight;
-			list_append(node_weight_list, nw);
-		}
-		bit_set(nw->node_bitmap, i);
-		nw->node_cnt++;
-	}
-
-	list_sort(node_weight_list, _topo_weight_sort);
-	if (select_debug_flags & DEBUG_FLAG_SELECT_TYPE)
-		(void) list_for_each(node_weight_list, _topo_weight_log, NULL);
-
-	/*
-	 * Identify the highest level switch to be used.
-	 * Note that nodes can be on multiple non-overlapping switches.
-	 */
-	switch_cpu_cnt     = xmalloc(sizeof(int)        * switch_record_cnt);
-	switch_gres        = xmalloc(sizeof(List)       * switch_record_cnt);
-	switch_node_bitmap = xmalloc(sizeof(bitstr_t *) * switch_record_cnt);
-	switch_node_cnt    = xmalloc(sizeof(int)        * switch_record_cnt);
-	switch_required    = xmalloc(sizeof(int)        * switch_record_cnt);
-
-	if (!req_nodes_bitmap)
-		nw = list_peek(node_weight_list);
-	for (i = 0, switch_ptr = switch_record_table; i < switch_record_cnt;
-	     i++, switch_ptr++) {
-		switch_node_bitmap[i] = bit_copy(switch_ptr->node_bitmap);
-		bit_and(switch_node_bitmap[i], node_map);
-		switch_node_cnt[i] = bit_set_count(switch_node_bitmap[i]);
-		if (req_nodes_bitmap &&
-		    bit_overlap(req_nodes_bitmap, switch_node_bitmap[i])) {
-			switch_required[i] = 1;
-			if (switch_record_table[i].level == 0) {
-				leaf_switch_count++;
-			}
-			if ((top_switch_inx == -1) ||
-			    (switch_record_table[i].level >
-			     switch_record_table[top_switch_inx].level)) {
-				top_switch_inx = i;
-			}
-		}
-		if (!_enough_nodes(switch_node_cnt[i], rem_nodes,
-				   min_nodes, req_nodes))
-			continue;
-		if (!req_nodes_bitmap &&
-		    bit_overlap(nw->node_bitmap, switch_node_bitmap[i])) {
-			if ((top_switch_inx == -1) ||
-			    (switch_record_table[i].level >
-			     switch_record_table[top_switch_inx].level)) {
-				top_switch_inx = i;
-			}
-		}
-	}
-
-	if (!req_nodes_bitmap) {
-		bit_clear_all(node_map);
-	}
-
-	/*
-	 * Top switch is highest level switch containing all required nodes
-	 * OR all nodes of the lowest scheduling weight
-	 * OR -1 of can not identify top-level switch
-	 */
-	if (top_switch_inx == -1) {
-		error("%s: %s: %pJ unable to identify top level switch",
-		       plugin_type, __func__, job_ptr);
-		rc = SLURM_ERROR;
-		goto fini;
-	}
-
-	/* Check that all specificly required nodes are on shared network */
-	if (req_nodes_bitmap &&
-	    !bit_super_set(req_nodes_bitmap,
-			   switch_node_bitmap[top_switch_inx])) {
-		rc = SLURM_ERROR;
-		info("%s: %s: %pJ requires nodes that do not have shared network",
-		     plugin_type, __func__, job_ptr);
-		goto fini;
-	}
-
-	/*
-	 * Remove nodes from consideration that can not be reached from this
-	 * top level switch.
-	 */
-	for (i = 0; i < switch_record_cnt; i++) {
-		if (top_switch_inx != i) {
-			  bit_and(switch_node_bitmap[i],
-				  switch_node_bitmap[top_switch_inx]);
-		}
-	}
-
-	if (req_nodes_bitmap) {
-		bit_and(node_map, req_nodes_bitmap);
-		if ((rem_nodes <= 0) && (rem_cpus <= 0) &&
-		    gres_plugin_job_sched_test(job_ptr->gres_list,
-					       job_ptr->job_id)) {
-			/* Required nodes completely satisfied the request */
-			rc = SLURM_SUCCESS;
-			goto fini;
-		}
-		if (max_nodes <= 0) {
-			rc = SLURM_ERROR;
-			info("%s: %s: %pJ requires nodes exceed maximum node limit",
-			     plugin_type, __func__, job_ptr);
-			goto fini;
-		}
-	}
-
-	/*
-	 * Identify the best set of nodes (i.e. nodes with the lowest weight,
-	 * in addition to the required nodes) that can be used to satisfy the
-	 * job request. All nodes must be on a common top-level switch. The
-	 * logic here adds groups of nodes, all with the same weight, so we
-	 * usually identify more nodes than required to satisfy the request.
-	 * Later logic selects from those nodes to get the best topology.
-	 */
-	best_nodes_bitmap = bit_alloc(select_node_cnt);
-	iter = list_iterator_create(node_weight_list);
-	while (!sufficient && (nw = list_next(iter))) {
-		if (best_node_cnt > 0) {
-			/*
-			 * All of the lower priority nodes should be included
-			 * in the job's allocation. Nodes from the next highest
-			 * weight nodes are included only as needed.
-			 */
-			if (req2_nodes_bitmap)
-				bit_or(req2_nodes_bitmap, best_nodes_bitmap);
-			else
-				req2_nodes_bitmap = bit_copy(best_nodes_bitmap);
-		}
-		i_first = bit_ffs(nw->node_bitmap);
-		if (i_first == -1)
-			continue;
-		i_last = bit_fls(nw->node_bitmap);
-		for (i = i_first; i <= i_last; i++) {
-			if (avail_cpu_per_node[i])
-				continue;	/* Required node */
-			if (!bit_test(nw->node_bitmap, i) ||
-			    !bit_test(switch_node_bitmap[top_switch_inx], i))
-				continue;
-			_select_cores(job_ptr, mc_ptr, enforce_binding, i,
-				      &avail_cpus, max_nodes, min_rem_nodes,
-				      avail_core, avail_res_array, first_pass);
-			if (avail_cpus == 0) {
-				bit_clear(nw->node_bitmap, i);
-				continue;
-			}
-			bit_set(best_nodes_bitmap, i);
-			avail_cpu_per_node[i] = avail_cpus;
-			best_cpu_cnt += avail_cpus;
-			best_node_cnt++;
-			if (gres_per_job) {
-				gres_plugin_job_sched_consec(
-					&best_gres, job_ptr->gres_list,
-					avail_res_array[i]->sock_gres_list);
-			}
-		}
-
-		sufficient = (best_cpu_cnt >= rem_cpus) &&
-			     _enough_nodes(best_node_cnt, rem_nodes,
-					   min_nodes, req_nodes);
-		if (sufficient && gres_per_job) {
-			sufficient = gres_plugin_job_sched_sufficient(
-					job_ptr->gres_list, best_gres);
-		}
-	}
-	list_iterator_destroy(iter);
-
-	if (select_debug_flags & DEBUG_FLAG_SELECT_TYPE) {
-		char *gres_str = NULL, *gres_print = "";
-		char *node_names;
-		if (req_nodes_bitmap) {
-			node_names = bitmap2node_name(req_nodes_bitmap);
-			info("%s: Required nodes:%s", __func__, node_names);
-			xfree(node_names);
-		}
-		node_names = bitmap2node_name(best_nodes_bitmap);
-		if (gres_per_job) {
-			gres_str = gres_plugin_job_sched_str(best_gres,
-							job_ptr->gres_list);
-			if (gres_str)
-				gres_print = gres_str;
-		}
-		info("%s: Best nodes:%s node_cnt:%d cpu_cnt:%d %s", __func__,
-		     node_names, best_node_cnt, best_cpu_cnt, gres_print);
-		xfree(node_names);
-		xfree(gres_str);
-	}
-	if (!sufficient) {
-		info("%s: %s: insufficient resources currently available for %pJ",
-		      plugin_type, __func__, job_ptr);
-		rc = SLURM_ERROR;
-		goto fini;
-	}
-
-	/*
-	 * Add lowest weight nodes. Treat similar to required nodes for the job.
-	 * Job will still need to add some higher weight nodes later.
-	 */
-	if (req2_nodes_bitmap) {
-		i_first = bit_ffs(req2_nodes_bitmap);
-		if (i_first >= 0)
-			i_last = bit_fls(req2_nodes_bitmap);
-		else
-			i_last = -2;
-		for (i = i_first; ((i <= i_last) && (max_nodes > 0)); i++) {
-			if (!bit_test(req2_nodes_bitmap, i))
-				continue;
-			rem_nodes--;
-			min_rem_nodes--;
-			max_nodes--;
-			avail_cpus = avail_cpu_per_node[i];
-			total_cpus += avail_cpus;
-			rem_cpus   -= avail_cpus;
-			rem_max_cpus -= avail_cpus;
-			if (gres_per_job) {
-				gres_plugin_job_sched_add(job_ptr->gres_list,
-					avail_res_array[i]->sock_gres_list,
-					avail_cpus);
-			}
-		}
-
-		for (i = 0, switch_ptr = switch_record_table;
-		     i < switch_record_cnt; i++, switch_ptr++) {
-			if (switch_required[i])
-				continue;
-			if (bit_overlap(req2_nodes_bitmap,
-					switch_node_bitmap[i])) {
-				switch_required[i] = 1;
-				if (switch_record_table[i].level == 0) {
-					leaf_switch_count++;
-				}
-			}
-		}
-		bit_or(node_map, req2_nodes_bitmap);
-
-		if ((rem_nodes <= 0) && (rem_cpus <= 0) &&
-		    (!gres_per_job ||
-		     gres_plugin_job_sched_test(job_ptr->gres_list,
-					        job_ptr->job_id))) {
-			/* Required nodes completely satisfied the request */
-			error("%s: Scheduling anomaly for %pJ",
-			      __func__, job_ptr);
-			rc = SLURM_SUCCESS;
-			goto fini;
-		}
-		if (max_nodes <= 0) {
-			rc = SLURM_ERROR;
-			info("%s: %s: %pJ reached maximum node limit",
-			     plugin_type, __func__, job_ptr);
-			goto fini;
-		}
-	}
-
-	/*
-	 * Construct a set of switch array entries.
-	 * Use the same indexes as switch_record_table in slurmctld.
-	 */
-	bit_or(best_nodes_bitmap, node_map);
-	avail_nodes_bitmap = bit_alloc(node_record_count);
-	for (i = 0, switch_ptr = switch_record_table; i < switch_record_cnt;
-	     i++, switch_ptr++) {
-		bit_and(switch_node_bitmap[i], best_nodes_bitmap);
-		bit_or(avail_nodes_bitmap, switch_node_bitmap[i]);
-		switch_node_cnt[i] = bit_set_count(switch_node_bitmap[i]);
-	}
-
-	if (select_debug_flags & DEBUG_FLAG_SELECT_TYPE) {
-		for (i = 0; i < switch_record_cnt; i++) {
-			char *node_names = NULL;
-			if (switch_node_cnt[i]) {
-				node_names =
-					bitmap2node_name(switch_node_bitmap[i]);
-			}
-			info("switch=%s level=%d nodes=%u:%s required:%u speed:%u",
-			     switch_record_table[i].name,
-			     switch_record_table[i].level,
-			     switch_node_cnt[i], node_names,
-			     switch_required[i],
-			     switch_record_table[i].link_speed);
-			xfree(node_names);
-		}
-	}
-
-	/* Count up leaf switches. */
-	if (!req_nodes_bitmap) {
-		for (i = 0, switch_ptr = switch_record_table;
-		     i < switch_record_cnt; i++, switch_ptr++) {
-			if (switch_record_table[i].level != 0)
-				continue;
-			if (bit_overlap(switch_node_bitmap[i],
-					best_nodes_bitmap))
-				leaf_switch_count++;
-		}
-	}
-
-	if (req_nodes_bitmap &&
-	    (!bit_super_set(req_nodes_bitmap, avail_nodes_bitmap))) {
-		info("%s: %s: %pJ requires nodes not available on any switch",
-		     plugin_type, __func__, job_ptr);
-		rc = SLURM_ERROR;
-		goto fini;
-	}
-
-	/* Add additional resources for already required leaf switches */
-	if (leaf_switch_count) {
-		for (i = 0; i < switch_record_cnt; i++) {
-			if (!switch_required[i] || !switch_node_bitmap[i] ||
-			    (switch_record_table[i].level != 0))
-				continue;
-			i_first = bit_ffs(switch_node_bitmap[i]);
-			if (i_first >= 0)
-				i_last = bit_fls(switch_node_bitmap[i]);
-			else
-				i_last = -2;
-			for (j = i_first; j <= i_last; j++) {
-				if (!bit_test(switch_node_bitmap[i], j) ||
-				    bit_test(node_map, j) ||
-				    !avail_cpu_per_node[j])
-					continue;
-				avail_cpus = avail_cpu_per_node[j];
-				rem_nodes--;
-				min_rem_nodes--;
-				max_nodes--;
-				total_cpus += avail_cpus;
-				rem_cpus   -= avail_cpus;
-				rem_max_cpus -= avail_cpus;
-				if (gres_per_job) {
-					gres_plugin_job_sched_add(
-						job_ptr->gres_list,
-						avail_res_array[j]->
-						sock_gres_list,
-						avail_cpus);
-				}
-				bit_set(node_map, j);
-				if ((rem_nodes <= 0) && (rem_cpus <= 0) &&
-				    (!gres_per_job ||
-				     gres_plugin_job_sched_test(
-							job_ptr->gres_list,
-							job_ptr->job_id))) {
-					rc = SLURM_SUCCESS;
-					goto fini;
-				}
-			}
-		}
-	}
-
-	if (job_ptr->req_switch > 0) {
-		if (time_waiting >= job_ptr->wait4switch) {
-			job_ptr->best_switch = true;
-			debug3("%pJ waited %ld sec for switches use=%d",
-				job_ptr, time_waiting, leaf_switch_count);
-		} else if (leaf_switch_count > job_ptr->req_switch) {
-			/*
-			 * Allocation is for more than requested number of
-			 * switches.
-			 */
-			job_ptr->best_switch = false;
-			debug3("%pJ waited %ld sec for switches=%u found=%d wait %u",
-				job_ptr, time_waiting, job_ptr->req_switch,
-				leaf_switch_count, job_ptr->wait4switch);
-		} else {
-			job_ptr->best_switch = true;
-		}
-	}
-
-	/* Add additional resources as required from additional leaf switches */
-	prev_rem_nodes = rem_nodes + 1;
-	while (1) {
-		if (prev_rem_nodes == rem_nodes)
-			break; 	/* Stalled */
-		prev_rem_nodes = rem_nodes;
-
-		top_switch_inx = -1;
-		for (i = 0; i < switch_record_cnt; i++) {
-			if (switch_required[i] || !switch_node_bitmap[i] ||
-			    (switch_record_table[i].level != 0))
-				continue;
-			if (switch_node_cnt[i] &&
-			    ((top_switch_inx == -1) ||
-			     (switch_node_cnt[i] >
-			      switch_node_cnt[top_switch_inx])))
-				top_switch_inx = i;
-		}
-		if (top_switch_inx == -1)
-			break;
-
-		/*
-		 * NOTE: Ideally we would add nodes in order of resource
-		 * availability rather than in order of bitmap position, but
-		 * that would add even more complexity and overhead.
-		 */
-		i_first = bit_ffs(switch_node_bitmap[top_switch_inx]);
-		if (i_first >= 0)
-			i_last = bit_fls(switch_node_bitmap[top_switch_inx]);
-		else
-			i_last = -2;
-		for (i = i_first; ((i <= i_last) && (max_nodes > 0)); i++) {
-			if (!bit_test(switch_node_bitmap[top_switch_inx], i) ||
-			    bit_test(node_map, i) ||
-			    !avail_cpu_per_node[i])
-				continue;
-			rem_nodes--;
-			min_rem_nodes--;
-			max_nodes--;
-			avail_cpus = avail_cpu_per_node[i];
-			total_cpus += avail_cpus;
-			rem_cpus   -= avail_cpus;
-			rem_max_cpus -= avail_cpus;
-			if (gres_per_job) {
-				gres_plugin_job_sched_add(job_ptr->gres_list,
-					avail_res_array[i]->sock_gres_list,
-					avail_cpus);
-			}
-			bit_set(node_map, i);
-			if ((rem_nodes <= 0) && (rem_cpus <= 0) &&
-			    (!gres_per_job ||
-			     gres_plugin_job_sched_test(job_ptr->gres_list,
-							job_ptr->job_id))) {
-				rc = SLURM_SUCCESS;
-				goto fini;
-			}
-		}
-		switch_node_cnt[top_switch_inx] = 0;	/* Used all */
-	}
-	if ((min_rem_nodes <= 0) && (rem_cpus <= 0) &&
-	    (!gres_per_job ||
-	     gres_plugin_job_sched_test(job_ptr->gres_list, job_ptr->job_id))) {
-		rc = SLURM_SUCCESS;
-		goto fini;
-	}
-	rc = SLURM_ERROR;
-
-fini:	FREE_NULL_LIST(best_gres);
-	FREE_NULL_LIST(node_weight_list);
-	FREE_NULL_BITMAP(avail_nodes_bitmap);
-	FREE_NULL_BITMAP(req_nodes_bitmap);
-	FREE_NULL_BITMAP(req2_nodes_bitmap);
-	FREE_NULL_BITMAP(best_nodes_bitmap);
-	xfree(avail_cpu_per_node);
-	xfree(switch_cpu_cnt);
-	xfree(switch_gres);
-	if (switch_node_bitmap) {
-		for (i = 0; i < switch_record_cnt; i++)
-			FREE_NULL_BITMAP(switch_node_bitmap[i]);
-		xfree(switch_node_bitmap);
-	}
-	xfree(switch_node_cnt);
-	xfree(switch_required);
-	return rc;
-}
-
-static int _eval_nodes_lln(struct job_record *job_ptr,
-			   gres_mc_data_t *mc_ptr, bitstr_t *node_map,
-			   bitstr_t **avail_core, uint32_t min_nodes,
-			   uint32_t max_nodes, uint32_t req_nodes,
-			   avail_res_t **avail_res_array, uint16_t cr_type,
-			   bool prefer_alloc_nodes, bool first_pass)
-{
-	int i, i_start, i_end, error_code = SLURM_ERROR;
-	int rem_cpus, rem_nodes; /* remaining resources desired */
-	int min_rem_nodes;	/* remaining resources desired */
-	int total_cpus = 0;	/* #CPUs allocated to job */
-	int64_t rem_max_cpus;
-	struct job_details *details_ptr = job_ptr->details;
-	bitstr_t *req_map = details_ptr->req_node_bitmap;
-	bitstr_t *orig_node_map = bit_copy(node_map);
-	bool all_done = false, gres_per_job;
-	uint16_t avail_cpus = 0;
-	struct node_record *node_ptr;
-	List node_weight_list = NULL;
-	node_weight_type *nwt;
-	ListIterator iter;
-	uint16_t *avail_cpu_per_node = NULL;
-	bool enforce_binding = false;
-
-	if (job_ptr->gres_list && (job_ptr->bit_flags & GRES_ENFORCE_BIND))
-		enforce_binding = true;
-	rem_cpus = details_ptr->min_cpus;
-	rem_max_cpus = details_ptr->max_cpus;
-	min_rem_nodes = min_nodes;
-	if ((details_ptr->num_tasks != NO_VAL) &&
-	    (details_ptr->num_tasks != 0))
-		max_nodes = MIN(max_nodes, details_ptr->num_tasks);
-	if ((gres_per_job = gres_plugin_job_sched_init(job_ptr->gres_list)))
-		rem_nodes = MIN(min_nodes, req_nodes);
-	else
-		rem_nodes = MAX(min_nodes, req_nodes);
-
-	i_start = bit_ffs(node_map);
-	if (i_start >= 0)
-		i_end = bit_fls(node_map);
-	else
-		i_end = i_start - 1;
-	if (req_map) {
-		for (i = i_start; i <= i_end; i++) {
-			if (!bit_test(req_map, i)) {
-				bit_clear(node_map, i);
-				continue;
-			}
-			node_ptr = node_record_table_ptr + i;
-			if (!bit_test(node_map, i)) {
-				debug("%pJ required node %s not available",
-				      job_ptr, node_ptr->name);
-				goto fini;
-			}
-			if (!avail_res_array[i] ||
-			    !avail_res_array[i]->avail_cpus) {
-				debug("%pJ required node %s lacks available resources",
-				      job_ptr, node_ptr->name);
-				goto fini;
-			}
-			_select_cores(job_ptr, mc_ptr, enforce_binding, i,
-				      &avail_cpus, max_nodes, min_rem_nodes,
-				      avail_core, avail_res_array, first_pass);
-			_cpus_to_use(&avail_cpus, rem_max_cpus, min_rem_nodes,
-				     details_ptr, avail_res_array[i], i,
-				     cr_type);
-			if ((avail_cpus > 0) && (max_nodes > 0)) {
-				total_cpus += avail_cpus;
-				rem_cpus   -= avail_cpus;
-				rem_max_cpus -= avail_cpus;
-				rem_nodes--;
-				min_rem_nodes--;
-				/* leaving bitmap set, decr max limit */
-				max_nodes--;
-				if (gres_per_job) {
-					gres_plugin_job_sched_add(
-						job_ptr->gres_list,
-						avail_res_array[i]->
-						sock_gres_list, avail_cpus);
-				}
-			} else {	/* node not selected (yet) */
-				debug("%pJ required node %s not available",
-				      job_ptr, node_ptr->name);
-				goto fini;
-			}
-		}
-		if ((rem_nodes <= 0) && (rem_cpus <= 0) &&
-		    gres_plugin_job_sched_test(job_ptr->gres_list,
-					       job_ptr->job_id)) {
-			error_code = SLURM_SUCCESS;
-			bit_and(node_map, req_map);
-			goto fini;
-		}
-		if (max_nodes <= 0) {
-			error_code = SLURM_ERROR;
-			goto fini;
-		}
-		bit_and_not(orig_node_map, node_map);
-	} else {
-		bit_clear_all(node_map);
-	}
-
-	/* Compute CPUs already allocated to required nodes */
-	if ((details_ptr->max_cpus != NO_VAL) &&
-	    (total_cpus > details_ptr->max_cpus)) {
-		info("%pJ can't use required nodes due to max CPU limit",
-		     job_ptr);
-		goto fini;
-	}
-
-	/*
-	 * Accumulate nodes from those with highest available CPU count.
-	 * Logic is optimized for small node/CPU count allocations.
-	 * For larger allocation, use list_sort().
-	 */
-	if (max_nodes == 0)
-		all_done = true;
-	avail_cpu_per_node = xmalloc(sizeof(uint16_t) * select_node_cnt);
->>>>>>> ac18e902
 	node_weight_list = _build_node_weight_list(orig_node_map);
 	iter = list_iterator_create(node_weight_list);
 	while (!all_done && (nwt = (node_weight_type *) list_next(iter))) {
@@ -3417,1201 +2806,6 @@
 					max_cpu_idx = i;
 					if (avail_cpu_per_node[max_cpu_idx] ==
 					    last_max_cpu_cnt)
-<<<<<<< HEAD
-=======
-						break;
-				}
-			}
-			if ((max_cpu_idx == -1) ||
-			    (avail_cpu_per_node[max_cpu_idx] == 0)) {
-				/* No more usable nodes left, get next weight */
-				break;
-			}
-			i = max_cpu_idx;
-			avail_cpus = avail_cpu_per_node[i];
-			last_max_cpu_cnt = avail_cpus;
-			total_cpus += avail_cpus;
-			if ((details_ptr->max_cpus != NO_VAL) &&
-			    (total_cpus > details_ptr->max_cpus)) {
-				debug2("%s: %s: %pJ can't use node %d without exceeding job limit",
-				       plugin_type, __func__, job_ptr, i);
-				bit_clear(nwt->node_bitmap, i);
-				total_cpus -= avail_cpus;
-				continue;
-			}
-			rem_cpus -= avail_cpus;
-			rem_max_cpus -= avail_cpus;
-			rem_nodes--;
-			min_rem_nodes--;
-			max_nodes--;
-			bit_set(node_map, i);
-			if (gres_per_job) {
-				gres_plugin_job_sched_add(job_ptr->gres_list,
-					avail_res_array[i]->sock_gres_list,
-					avail_cpus);
-			}
-			if ((rem_nodes <= 0) && (rem_cpus <= 0) &&
-			    gres_plugin_job_sched_test(job_ptr->gres_list,
-						       job_ptr->job_id)) {
-				error_code = SLURM_SUCCESS;
-				all_done = true;
-				break;
-			}
-			if (max_nodes == 0) {
-				all_done = true;
-				break;
-			}
-		}
-	}
-	list_iterator_destroy(iter);
-
-	if (error_code == SLURM_SUCCESS) {
-		/* Already succeeded */
-	} else if ((rem_cpus > 0) || (min_rem_nodes > 0) ||
-		   !gres_plugin_job_sched_test(job_ptr->gres_list,
-					       job_ptr->job_id)) {
-		bit_clear_all(node_map);
-		error_code = SLURM_ERROR;
-	} else {
-		error_code = SLURM_SUCCESS;
-	}
-
-fini:	FREE_NULL_LIST(node_weight_list);
-	bit_free(orig_node_map);
-	xfree(avail_cpu_per_node);
-	return error_code;
-}
-
-/*
- * A variation of _eval_nodes() to select resources at the end of the node
- * list to reduce fragmentation
- */
-static int _eval_nodes_serial(struct job_record *job_ptr,
-			      gres_mc_data_t *mc_ptr, bitstr_t *node_map,
-			      bitstr_t **avail_core, uint32_t min_nodes,
-			      uint32_t max_nodes, uint32_t req_nodes,
-			      avail_res_t **avail_res_array, uint16_t cr_type,
-			      bool prefer_alloc_nodes, bool first_pass)
-{
-	int i, i_start, i_end, error_code = SLURM_ERROR;
-	int rem_cpus, rem_nodes; /* remaining resources desired */
-	int min_rem_nodes;	/* remaining resources desired */
-	int total_cpus = 0;	/* #CPUs allocated to job */
-	int64_t rem_max_cpus;
-	struct job_details *details_ptr = job_ptr->details;
-	bitstr_t *req_map = details_ptr->req_node_bitmap;
-	bitstr_t *orig_node_map = bit_copy(node_map);
-	bool all_done = false, gres_per_job;
-	uint16_t avail_cpus = 0;
-	struct node_record *node_ptr;
-	List node_weight_list = NULL;
-	node_weight_type *nwt;
-	ListIterator iter;
-	bool enforce_binding = false;
-
-	if (job_ptr->gres_list && (job_ptr->bit_flags & GRES_ENFORCE_BIND))
-		enforce_binding = true;
-	rem_cpus = details_ptr->min_cpus;
-	rem_max_cpus = details_ptr->max_cpus;
-	min_rem_nodes = min_nodes;
-	if ((details_ptr->num_tasks != NO_VAL) &&
-	    (details_ptr->num_tasks != 0))
-		max_nodes = MIN(max_nodes, details_ptr->num_tasks);
-	if ((gres_per_job = gres_plugin_job_sched_init(job_ptr->gres_list)))
-		rem_nodes = MIN(min_nodes, req_nodes);
-	else
-		rem_nodes = MAX(min_nodes, req_nodes);
-
-	i_start = bit_ffs(node_map);
-	if (i_start >= 0)
-		i_end = bit_fls(node_map);
-	else
-		i_end = i_start - 1;
-	if (req_map) {
-		for (i = i_start; i <= i_end; i++) {
-			if (!bit_test(req_map, i)) {
-				bit_clear(node_map, i);
-				continue;
-			}
-			node_ptr = node_record_table_ptr + i;
-			if (!bit_test(node_map, i)) {
-				debug("%pJ required node %s not available",
-				      job_ptr, node_ptr->name);
-				goto fini;
-			}
-			if (!avail_res_array[i] ||
-			    !avail_res_array[i]->avail_cpus) {
-				debug("%pJ required node %s lacks available resources",
-				      job_ptr, node_ptr->name);
-				goto fini;
-			}
-			_select_cores(job_ptr, mc_ptr, enforce_binding, i,
-				      &avail_cpus, max_nodes, min_rem_nodes,
-				      avail_core, avail_res_array, first_pass);
-			_cpus_to_use(&avail_cpus, rem_max_cpus, min_rem_nodes,
-				     details_ptr, avail_res_array[i], i,
-				     cr_type);
-			if ((avail_cpus > 0) && (max_nodes > 0)) {
-				total_cpus += avail_cpus;
-				rem_cpus   -= avail_cpus;
-				rem_max_cpus -= avail_cpus;
-				rem_nodes--;
-				min_rem_nodes--;
-				/* leaving bitmap set, decr max limit */
-				max_nodes--;
-				if (gres_per_job) {
-					gres_plugin_job_sched_add(
-						job_ptr->gres_list,
-						avail_res_array[i]->
-						sock_gres_list, avail_cpus);
-				}
-			} else {	/* node not selected (yet) */
-				debug("%pJ required node %s lacks available resources",
-				      job_ptr, node_ptr->name);
-				goto fini;
-			}
-		}
-		if ((rem_nodes <= 0) && (rem_cpus <= 0) &&
-		    gres_plugin_job_sched_test(job_ptr->gres_list,
-					       job_ptr->job_id)) {
-			error_code = SLURM_SUCCESS;
-			bit_and(node_map, req_map);
-			goto fini;
-		}
-		if (max_nodes <= 0) {
-			error_code = SLURM_ERROR;
-			goto fini;
-		}
-		bit_and_not(orig_node_map, node_map);
-	} else {
-		bit_clear_all(node_map);
-	}
-
-	/* Compute CPUs already allocated to required nodes */
-	if ((details_ptr->max_cpus != NO_VAL) &&
-	    (total_cpus > details_ptr->max_cpus)) {
-		info("%pJ can't use required nodes due to max CPU limit",
-		     job_ptr);
-		goto fini;
-	}
-
-	if (max_nodes == 0)
-		all_done = true;
-	node_weight_list = _build_node_weight_list(orig_node_map);
-	iter = list_iterator_create(node_weight_list);
-	while (!all_done && (nwt = (node_weight_type *) list_next(iter))) {
-		for (i = i_end; ((i >= i_start) && (max_nodes > 0)); i--) {
-			if (!avail_res_array[i] ||
-			    !avail_res_array[i]->avail_cpus)
-				continue;
-			/* Node not available or already selected */
-			if (!bit_test(nwt->node_bitmap, i) ||
-			    bit_test(node_map, i))
-				continue;
-			_select_cores(job_ptr, mc_ptr, enforce_binding, i,
-				      &avail_cpus, max_nodes, min_rem_nodes,
-				      avail_core, avail_res_array, first_pass);
-			_cpus_to_use(&avail_cpus, rem_max_cpus,
-				     min_rem_nodes, details_ptr,
-				     avail_res_array[i], i, cr_type);
-			if (avail_cpus == 0)
-				continue;
-			total_cpus += avail_cpus;
-			if ((details_ptr->max_cpus != NO_VAL) &&
-			    (total_cpus > details_ptr->max_cpus)) {
-				debug2("%s: %s: %pJ can't use node %d without exceeding job limit",
-				       plugin_type, __func__, job_ptr, i);
-				total_cpus -= avail_cpus;
-				continue;
-			}
-			rem_cpus -= avail_cpus;
-			rem_max_cpus -= avail_cpus;
-			rem_nodes--;
-			min_rem_nodes--;
-			max_nodes--;
-			bit_set(node_map, i);
-			if (gres_per_job) {
-				gres_plugin_job_sched_add(job_ptr->gres_list,
-					avail_res_array[i]->sock_gres_list,
-					avail_cpus);
-			}
-			if ((rem_nodes <= 0) && (rem_cpus <= 0) &&
-			    gres_plugin_job_sched_test(job_ptr->gres_list,
-						       job_ptr->job_id)) {
-				error_code = SLURM_SUCCESS;
-				all_done = true;
-				break;
-			}
-			if (max_nodes == 0) {
-				all_done = true;
-				break;
-			}
-		}
-	}
-	list_iterator_destroy(iter);
-
-	if (error_code == SLURM_SUCCESS) {
-		/* Already succeeded */
-	} else if ((rem_cpus > 0) || (min_rem_nodes > 0) ||
-		   !gres_plugin_job_sched_test(job_ptr->gres_list,
-					       job_ptr->job_id)) {
-		bit_clear_all(node_map);
-		error_code = SLURM_ERROR;
-	} else {
-		error_code = SLURM_SUCCESS;
-	}
-
-fini:	FREE_NULL_LIST(node_weight_list);
-	bit_free(orig_node_map);
-	return error_code;
-
-}
-static uint16_t _valid_uint16(uint16_t arg)
-{
-	if ((arg == NO_VAL16) || (arg == INFINITE16))
-		return 0;
-	return arg;
-}
-
-static gres_mc_data_t *_build_gres_mc_data(struct job_record *job_ptr)
-{
-	gres_mc_data_t *tres_mc_ptr;
-
-	tres_mc_ptr = xmalloc(sizeof(gres_mc_data_t));
-	tres_mc_ptr->cpus_per_task =
-		_valid_uint16(job_ptr->details->cpus_per_task);
-	tres_mc_ptr->ntasks_per_job = job_ptr->details->num_tasks;
-	tres_mc_ptr->ntasks_per_node =
-		_valid_uint16(job_ptr->details->ntasks_per_node);
-	tres_mc_ptr->overcommit = job_ptr->details->overcommit;
-	tres_mc_ptr->task_dist = job_ptr->details->task_dist;
-	tres_mc_ptr->whole_node = job_ptr->details->whole_node;
-	if (job_ptr->details->mc_ptr) {
-		multi_core_data_t *job_mc_ptr = job_ptr->details->mc_ptr;
-		tres_mc_ptr->boards_per_node =
-			_valid_uint16(job_mc_ptr->boards_per_node);
-		tres_mc_ptr->sockets_per_board =
-			_valid_uint16(job_mc_ptr->sockets_per_board);
-		tres_mc_ptr->sockets_per_node =
-			_valid_uint16(job_mc_ptr->sockets_per_node);
-		tres_mc_ptr->cores_per_socket =
-			_valid_uint16(job_mc_ptr->cores_per_socket);
-		tres_mc_ptr->threads_per_core =
-			_valid_uint16(job_mc_ptr->threads_per_core);
-		tres_mc_ptr->ntasks_per_board =
-			_valid_uint16(job_mc_ptr->ntasks_per_board);
-		tres_mc_ptr->ntasks_per_socket =
-			_valid_uint16(job_mc_ptr->ntasks_per_socket);
-		tres_mc_ptr->ntasks_per_core =
-			_valid_uint16(job_mc_ptr->ntasks_per_core);
-	}
-	if ((tres_mc_ptr->ntasks_per_core == 0) &&
-	    (slurmctld_conf.select_type_param & CR_ONE_TASK_PER_CORE))
-		tres_mc_ptr->ntasks_per_core = 1;
-
-	return tres_mc_ptr;
-}
-
-/*
- * This is an intermediary step between _select_nodes() and _eval_nodes()
- * to tackle the knapsack problem. This code incrementally removes nodes
- * with low CPU counts for the job and re-evaluates each result.
- *
- * RET SLURM_SUCCESS or an error code
- */
-static int _choose_nodes(struct job_record *job_ptr, bitstr_t *node_map,
-			 bitstr_t **avail_core, uint32_t min_nodes,
-			 uint32_t max_nodes, uint32_t req_nodes,
-			 avail_res_t **avail_res_array, uint16_t cr_type,
-			 bool prefer_alloc_nodes, gres_mc_data_t *tres_mc_ptr)
-{
-	int i, i_first, i_last;
-	int count, ec, most_res = 0, rem_nodes, node_cnt = 0;
-	bitstr_t *orig_node_map, *req_node_map = NULL;
-	bitstr_t **orig_core_array;
-
-	if (job_ptr->details->req_node_bitmap)
-		req_node_map = job_ptr->details->req_node_bitmap;
-
-	/* clear nodes from the bitmap that don't have available resources */
-	i_first = bit_ffs(node_map);
-	if (i_first >= 0)
-		i_last = bit_fls(node_map);
-	else
-		i_last = i_first - 1;
-	for (i = i_first; i <= i_last; i++) {
-		if (!bit_test(node_map, i))
-			continue;
-		/*
-		 * Make sure we don't say we can use a node exclusively
-		 * that is bigger than our whole-job maximum CPU count.
-		 */
-		if (((job_ptr->details->whole_node == 1) &&
-		     (job_ptr->details->max_cpus != NO_VAL) &&
-		     (job_ptr->details->max_cpus <
-		      avail_res_array[i]->avail_cpus)) ||
-		/* OR node has no CPUs */
-		    (avail_res_array[i]->avail_cpus < 1)) {
-
-			if (req_node_map && bit_test(req_node_map, i)) {
-				/* can't clear a required node! */
-				return SLURM_ERROR;
-			}
-			bit_clear(node_map, i);
-		} else {
-			node_cnt++;
-		}
-	}
-
-	if ((job_ptr->details->num_tasks > 1) &&
-	    (max_nodes > job_ptr->details->num_tasks))
-		max_nodes = MAX(job_ptr->details->num_tasks, min_nodes);
-
-	/*
-	 * _eval_nodes() might need to be called more than once and is
-	 * destructive of node_map and avail_core. Copy those bitmaps.
-	 */
-	orig_node_map = bit_copy(node_map);
-	orig_core_array = copy_core_array(avail_core);
-
-	ec = _eval_nodes(job_ptr, tres_mc_ptr, node_map, avail_core, min_nodes,
-			 max_nodes, req_nodes, avail_res_array, cr_type,
-			 prefer_alloc_nodes, true);
-	if (ec == SLURM_SUCCESS)
-		goto fini;
-	bit_or(node_map, orig_node_map);
-	core_array_or(avail_core, orig_core_array);
-
-	rem_nodes = bit_set_count(node_map);
-	if (rem_nodes <= min_nodes) {
-		/* Can not remove any nodes, enable use of non-local GRES */
-		ec = _eval_nodes(job_ptr, tres_mc_ptr, node_map, avail_core,
-				 min_nodes, max_nodes, req_nodes,
-				 avail_res_array, cr_type, prefer_alloc_nodes,
-				 false);
-		goto fini;
-	}
-
-	/*
-	 * This nodeset didn't work. To avoid a possible knapsack problem,
-	 * incrementally remove nodes with low resource counts (sum of CPU and
-	 * GPU count if using GPUs, otherwise the CPU count) and retry
-	 */
-	for (i = 0; i < select_node_cnt; i++) {
-		if (avail_res_array[i]) {
-			most_res = MAX(most_res,
-				       avail_res_array[i]->avail_res_cnt);
-		}
-	}
-
-	for (count = 1; count < most_res; count++) {
-		int nochange = 1;
-		bit_or(node_map, orig_node_map);
-		core_array_or(avail_core, orig_core_array);
-		for (i = i_first; i <= i_last; i++) {
-			if (!bit_test(node_map, i))
-				continue;
-			if ((avail_res_array[i]->avail_res_cnt > 0) &&
-			    (avail_res_array[i]->avail_res_cnt <= count)) {
-				if (req_node_map && bit_test(req_node_map, i))
-					continue;
-				nochange = 0;
-				bit_clear(node_map, i);
-				bit_clear(orig_node_map, i);
-				if (--rem_nodes <= min_nodes)
-					break;
-			}
-		}
-		if (nochange && (count != 1))
-			continue;
-		ec = _eval_nodes(job_ptr, tres_mc_ptr, node_map, avail_core,
-				 min_nodes, max_nodes, req_nodes,
-				 avail_res_array, cr_type, prefer_alloc_nodes,
-				 false);
-		if (ec == SLURM_SUCCESS)
-			break;
-		if (rem_nodes <= min_nodes)
-			break;
-	}
-
-fini:	if ((ec == SLURM_SUCCESS) && job_ptr->gres_list && orig_core_array) {
-		/*
-		 * Update available CPU count for any removed cores.
-		 * Cores are only removed for jobs with GRES to enforce binding.
-		 */
-		for (i = i_first; i <= i_last; i++) {
-			if (!bit_test(node_map, i)||
-			    !orig_core_array[i] || !avail_core[i])
-				continue;
-			count = bit_set_count(avail_core[i]);
-			count *= select_node_record[i].vpus;
-			avail_res_array[i]->avail_cpus = MIN(count, avail_res_array[i]->avail_cpus);
-			if (avail_res_array[i]->avail_cpus == 0) {
-				error("%s: %s: avail_cpus underflow for %pJ",
-				      plugin_type, __func__, job_ptr);
-				if (req_node_map && bit_test(req_node_map, i)) {
-					/* can't clear a required node! */
-					ec = SLURM_ERROR;
-				}
-				bit_clear(node_map, i);
-			}
-		}
-	}
-	FREE_NULL_BITMAP(orig_node_map);
-	free_core_array(&orig_core_array);
-	return ec;
-}
-
-/* Determine how many sockets per node this job requires */
-static uint32_t _socks_per_node(struct job_record *job_ptr)
-{
-	multi_core_data_t *mc_ptr;
-	uint32_t s_p_n = NO_VAL;
-	uint32_t cpu_cnt, cpus_per_node, tasks_per_node;
-	uint32_t min_nodes;
-
-	if (!job_ptr->details)
-		return s_p_n;
-
-	cpu_cnt = job_ptr->details->num_tasks * job_ptr->details->cpus_per_task;
-	cpu_cnt = MAX(job_ptr->details->min_cpus, cpu_cnt);
-	min_nodes = MAX(job_ptr->details->min_nodes, 1);
-	cpus_per_node = cpu_cnt / min_nodes;
-	if (cpus_per_node <= 1)
-		return (uint32_t) 1;
-
-	mc_ptr = job_ptr->details->mc_ptr;
-	if (mc_ptr && (mc_ptr->sockets_per_node != NO_VAL16))
-		return mc_ptr->sockets_per_node;
-	if (mc_ptr &&
-	    (mc_ptr->ntasks_per_socket != NO_VAL16) &&
-	    (mc_ptr->ntasks_per_socket != INFINITE16)) {
-		tasks_per_node = job_ptr->details->num_tasks / min_nodes;
-		s_p_n = (tasks_per_node + mc_ptr->ntasks_per_socket - 1) /
-			mc_ptr->ntasks_per_socket;
-		return s_p_n;
-	}
-
-	/*
-	 * This logic could be expanded to support additional cases, which may
-	 * require information per node information (e.g. threads per core).
-	 */
-
-	return s_p_n;
-}
-
-/*
- * _allocate_sc - Given the job requirements, determine which CPUs/cores
- *                from the given node can be allocated (if any) to this
- *                job. Returns structure identifying the usable resources and
- *                a bitmap of the available cores.
- *
- * IN job_ptr       - pointer to job requirements
- * IN/OUT core_map  - core_bitmap of available cores on this node
- * IN part_core_map - bitmap of cores already allocated on this partition/node
- * IN node_i        - index of node to be evaluated
- * IN/OUT cpu_alloc_size - minimum allocation size, in CPUs
- * IN entire_sockets_only - if true, allocate cores only on sockets that
- *                          have no other allocated cores.
- * IN req_sock_map - OPTIONAL bitmap of required sockets
- * RET resource availability structure, call _free_avail_res() to free
- */
-static avail_res_t *_allocate_sc(struct job_record *job_ptr, bitstr_t *core_map,
-				 bitstr_t *part_core_map, const uint32_t node_i,
-				 int *cpu_alloc_size, bool entire_sockets_only,
-				 bitstr_t *req_sock_map)
-{
-	uint16_t cpu_count = 0, cpu_cnt = 0, part_cpu_limit = 0xffff;
-	uint16_t si, cps, avail_cpus = 0, num_tasks = 0;
-	uint32_t c;
-	struct job_details *details_ptr = job_ptr->details;
-	uint16_t cpus_per_task = details_ptr->cpus_per_task;
-	uint16_t free_core_count = 0, spec_threads = 0;
-	uint16_t i, j, sockets    = select_node_record[node_i].tot_sockets;
-	uint16_t cores_per_socket = select_node_record[node_i].cores;
-	uint16_t threads_per_core = select_node_record[node_i].vpus;
-	uint16_t min_cores = 1, min_sockets = 1, ntasks_per_socket = 0;
-	uint16_t ncpus_per_core = 0xffff;	/* Usable CPUs per core */
-	uint16_t ntasks_per_core = 0xffff;
-	uint32_t free_cpu_count = 0, used_cpu_count = 0;
-	int tmp_cpt = 0; /* cpus_per_task */
-	uint16_t free_cores[sockets];
-	uint16_t used_cores[sockets];
-	uint32_t used_cpu_array[sockets];
-	avail_res_t *avail_res;
-
-	memset(free_cores, 0, sockets * sizeof(uint16_t));
-	memset(used_cores, 0, sockets * sizeof(uint16_t));
-	memset(used_cpu_array, 0, sockets * sizeof(uint32_t));
-
-	if (entire_sockets_only && details_ptr->whole_node &&
-	    (details_ptr->core_spec != NO_VAL16)) {
-		/* Ignore specialized cores when allocating "entire" socket */
-		entire_sockets_only = false;
-	}
-	if (details_ptr->mc_ptr) {
-		uint32_t threads_per_socket;
-		multi_core_data_t *mc_ptr = details_ptr->mc_ptr;
-		if (mc_ptr->cores_per_socket != NO_VAL16) {
-			min_cores = mc_ptr->cores_per_socket;
-		}
-		if (mc_ptr->sockets_per_node != NO_VAL16) {
-			min_sockets = mc_ptr->sockets_per_node;
-		}
-		if ((mc_ptr->ntasks_per_core != INFINITE16) &&
-		    (mc_ptr->ntasks_per_core)) {
-			ntasks_per_core = mc_ptr->ntasks_per_core;
-			ncpus_per_core = MIN(threads_per_core,
-					     (ntasks_per_core * cpus_per_task));
-		}
-		if ((mc_ptr->threads_per_core != NO_VAL16) &&
-		    (mc_ptr->threads_per_core <  ncpus_per_core)) {
-			ncpus_per_core = mc_ptr->threads_per_core;
-		}
-		*cpu_alloc_size = MIN(*cpu_alloc_size, ncpus_per_core);
-		ntasks_per_socket = mc_ptr->ntasks_per_socket;
-
-		if ((ncpus_per_core != NO_VAL16) &&
-		    (ncpus_per_core != INFINITE16) &&
-		    (ncpus_per_core > threads_per_core)) {
-			goto fini;
-		}
-		threads_per_socket = threads_per_core * cores_per_socket;
-		if ((ntasks_per_socket != NO_VAL16) &&
-		    (ntasks_per_socket != INFINITE16) &&
-		    (ntasks_per_socket > threads_per_socket)) {
-			goto fini;
-		}
-	}
-
-	/*
-	 * These are the job parameters that we must respect:
-	 *
-	 *   details_ptr->mc_ptr->cores_per_socket (cr_core|cr_socket)
-	 *	- min # of cores per socket to allocate to this job
-	 *   details_ptr->mc_ptr->sockets_per_node (cr_core|cr_socket)
-	 *	- min # of sockets per node to allocate to this job
-	 *   details_ptr->mc_ptr->ntasks_per_core (cr_core|cr_socket)
-	 *	- number of tasks to launch per core
-	 *   details_ptr->mc_ptr->ntasks_per_socket (cr_core|cr_socket)
-	 *	- number of tasks to launch per socket
-	 *
-	 *   details_ptr->ntasks_per_node (all cr_types)
-	 *	- total number of tasks to launch on this node
-	 *   details_ptr->cpus_per_task (all cr_types)
-	 *	- number of cpus to allocate per task
-	 *
-	 * These are the hardware constraints:
-	 *   cpus = sockets * cores_per_socket * threads_per_core
-	 *
-	 * These are the cores/sockets that are available: core_map
-	 *
-	 * NOTE: currently we only allocate at the socket level, the core
-	 *       level, or the cpu level. When hyperthreading is enabled
-	 *       in the BIOS, then there can be more than one thread/cpu
-	 *       per physical core.
-	 *
-	 * PROCEDURE:
-	 *
-	 * Step 1: Determine the current usage data: used_cores[],
-	 *         used_core_count, free_cores[], free_core_count
-	 *
-	 * Step 2: For core-level and socket-level: apply sockets_per_node
-	 *         and cores_per_socket to the "free" cores.
-	 *
-	 * Step 3: Compute task-related data: ncpus_per_core,
-	 *         ntasks_per_socket, ntasks_per_node and cpus_per_task
-	 *         and determine the number of tasks to run on this node
-	 *
-	 * Step 4: Mark the allocated resources in the job_cores bitmap
-	 *         and return "num_tasks" from Step 3.
-	 *
-	 *
-	 * For socket and core counts, start by assuming that all available
-	 * resources will be given to the job. Check min_* to ensure that
-	 * there's enough resources. Reduce the resource count to match max_*
-	 * (if necessary). Also reduce resource count (if necessary) to
-	 * match ntasks_per_resource.
-	 */
-
-	/*
-	 * Step 1: create and compute core-count-per-socket
-	 * arrays and total core counts
-	 */
-	for (c = 0; c < select_node_record[node_i].tot_cores; c++) {
-		i = (uint16_t) (c / cores_per_socket);
-		if (bit_test(core_map, c)) {
-			free_cores[i]++;
-			free_core_count++;
-		} else if (!part_core_map) {
-			used_cores[i]++;
-		} else if (bit_test(part_core_map, c)) {
-			used_cores[i]++;
-			used_cpu_array[i]++;
-		}
-	}
-
-	for (i = 0; i < sockets; i++) {
-		/*
-		 * if a socket is already in use and entire_sockets_only is
-		 * enabled, it cannot be used by this job
-		 */
-		if (entire_sockets_only && used_cores[i]) {
-			free_core_count -= free_cores[i];
-			used_cores[i] += free_cores[i];
-			free_cores[i] = 0;
-		}
-		free_cpu_count += free_cores[i] * threads_per_core;
-		if (used_cpu_array[i])
-			used_cpu_count += used_cores[i] * threads_per_core;
-	}
-
-	/* Enforce partition CPU limit, but do not pick specific cores yet */
-	if ((job_ptr->part_ptr->max_cpus_per_node != INFINITE) &&
-	    (free_cpu_count + used_cpu_count >
-	     job_ptr->part_ptr->max_cpus_per_node)) {
-		if (used_cpu_count >= job_ptr->part_ptr->max_cpus_per_node) {
-			/* no available CPUs on this node */
-			num_tasks = 0;
-			goto fini;
-		}
-		part_cpu_limit = job_ptr->part_ptr->max_cpus_per_node -
-				 used_cpu_count;
-		if ((part_cpu_limit == 1) &&
-		    (((ntasks_per_core != 0xffff) &&
-		      (ntasks_per_core > part_cpu_limit)) ||
-		     (ntasks_per_socket > part_cpu_limit) ||
-		     ((ncpus_per_core != 0xffff) &&
-		      (ncpus_per_core > part_cpu_limit)) ||
-		     (cpus_per_task > part_cpu_limit))) {
-			/* insufficient available CPUs on this node */
-			num_tasks = 0;
-			goto fini;
-		}
-	}
-
-	/* Step 2: check min_cores per socket and min_sockets per node */
-	j = 0;
-	for (i = 0; i < sockets; i++) {
-		if (free_cores[i] < min_cores) {
-			/* cannot use this socket */
-			free_core_count -= free_cores[i];
-			free_cores[i] = 0;
-			continue;
-		}
-		/* count this socket as usable */
-		j++;
-	}
-	if (j < min_sockets) {
-		/* cannot use this node */
-		num_tasks = 0;
-		goto fini;
-	}
-
-	if (free_core_count < 1) {
-		/* no available resources on this node */
-		num_tasks = 0;
-		goto fini;
-	}
-
-	/*
-	 * Step 3: Compute task-related data:
-	 *         ntasks_per_socket, ntasks_per_node and cpus_per_task
-	 *         to determine the number of tasks to run on this node
-	 *
-	 * Note: cpus_per_task and ncpus_per_core need to play nice
-	 *       2 tasks_per_core vs. 2 cpus_per_task
-	 */
-	avail_cpus = 0;
-	num_tasks = 0;
-	threads_per_core = vpus_per_core(details_ptr, node_i);
-	for (i = 0; i < sockets; i++) {
-		uint16_t tmp = free_cores[i] * threads_per_core;
-		if ((tmp == 0) && req_sock_map && bit_test(req_sock_map, i)) {
-			/* no available resources on required socket */
-			num_tasks = 0;
-			goto fini;
-		}
-		avail_cpus += tmp;
-		if (ntasks_per_socket)
-			num_tasks += MIN(tmp, ntasks_per_socket);
-		else
-			num_tasks += tmp;
-	}
-
-	/*
-	 * If job requested exclusive rights to the node don't do the min
-	 * here since it will make it so we don't allocate the entire node.
-	 */
-	if (details_ptr->ntasks_per_node && details_ptr->share_res)
-		num_tasks = MIN(num_tasks, details_ptr->ntasks_per_node);
-
-	if (cpus_per_task < 2) {
-		avail_cpus = num_tasks;
-	} else if ((ntasks_per_core == 1) &&
-		   (cpus_per_task > threads_per_core)) {
-		/* find out how many cores a task will use */
-		int task_cores = (cpus_per_task + threads_per_core - 1) /
-				 threads_per_core;
-		int task_cpus  = task_cores * threads_per_core;
-		/* find out how many tasks can fit on a node */
-		int tasks = avail_cpus / task_cpus;
-		/* how many cpus the job would use on the node */
-		avail_cpus = tasks * task_cpus;
-		/* subtract out the extra cpus. */
-		avail_cpus -= (tasks * (task_cpus - cpus_per_task));
-	} else {
-		j = avail_cpus / cpus_per_task;
-		num_tasks = MIN(num_tasks, j);
-		avail_cpus = num_tasks * cpus_per_task;
-	}
-
-	if ((details_ptr->ntasks_per_node &&
-	     (num_tasks < details_ptr->ntasks_per_node) &&
-	     (details_ptr->overcommit == 0)) ||
-	    (details_ptr->pn_min_cpus &&
-	     (avail_cpus < details_ptr->pn_min_cpus))) {
-		/* insufficient resources on this node */
-		num_tasks = 0;
-		goto fini;
-	}
-
-	/*
-	 * Step 4 - make sure that ntasks_per_socket is enforced when
-	 *          allocating cores
-	 */
-	if ((ntasks_per_socket != NO_VAL16) &&
-	    (ntasks_per_socket != INFINITE16) &&
-	    (ntasks_per_socket >= 1)) {
-		cps = ntasks_per_socket;
-		if (cpus_per_task > 1)
-			cps *= cpus_per_task;
-	} else
-		cps = cores_per_socket * threads_per_core;
-	si = 9999;
-	tmp_cpt = cpus_per_task;
-	for (c = 0;
-	     c < select_node_record[node_i].tot_cores && (avail_cpus > 0);
-	     c++) {
-		if (!bit_test(core_map, c))
-			continue;
-		i = (uint16_t) (c / cores_per_socket);	/* Socket index */
-		if (free_cores[i] > 0) {
-			/*
-			 * this socket has free cores, but make sure we don't
-			 * use more than are needed for ntasks_per_socket
-			 */
-			if (si != i) {	/* Start use of next socket */
-				si = i;
-				cpu_cnt = threads_per_core;
-			} else {	/* Continued use of same socket */
-				if (cpu_cnt >= cps) {
-					/* do not allocate this core */
-					bit_clear(core_map, c);
-					continue;
-				}
-				cpu_cnt += threads_per_core;
-			}
-			free_cores[i]--;
-			/*
-			 * we have to ensure that cpu_count is not bigger than
-			 * avail_cpus due to hyperthreading or this would break
-			 * the selection logic providing more CPUs than allowed
-			 * after task-related data processing of stage 3
-			 */
-			if (avail_cpus >= threads_per_core) {
-				int used;
-				if ((slurmctld_conf.select_type_param &
-				     CR_ONE_TASK_PER_CORE) &&
-				   (details_ptr->min_gres_cpu > 0)) {
-					used = threads_per_core;
-				} else if ((ntasks_per_core == 1) &&
-					   (cpus_per_task > threads_per_core)) {
-					used = MIN(tmp_cpt, threads_per_core);
-				} else
-					used = threads_per_core;
-				avail_cpus -= used;
-				cpu_count  += used;
-				if (tmp_cpt <= used)
-					tmp_cpt = cpus_per_task;
-				else
-					tmp_cpt -= used;
-			} else {
-				cpu_count += avail_cpus;
-				avail_cpus = 0;
-			}
-
-		} else
-			bit_clear(core_map, c);
-	}
-	/* clear leftovers */
-	if (c < select_node_record[node_i].tot_cores)
-		bit_nclear(core_map, c, select_node_record[node_i].tot_cores-1);
-
-fini:
-	/* if num_tasks == 0 then clear all bits on this node */
-	if (num_tasks == 0) {
-		bit_clear_all(core_map);
-		cpu_count = 0;
-	}
-
-	if ((details_ptr->core_spec != NO_VAL16) &&
-	    (details_ptr->core_spec & CORE_SPEC_THREAD) &&
-	    ((select_node_record[node_i].threads == 1) ||
-	     (select_node_record[node_i].threads ==
-	      select_node_record[node_i].vpus))) {
-		/*
-		 * NOTE: Currently does not support the situation when Slurm
-		 * allocates by core, the thread specialization count occupies
-		 * a full core
-		 */
-		c = details_ptr->core_spec & (~CORE_SPEC_THREAD);
-		if (((cpu_count + c) <= select_node_record[node_i].cpus))
-			;
-		else if (cpu_count > c)
-			spec_threads = c;
-		else
-			spec_threads = cpu_count;
-	}
-	cpu_count -= spec_threads;
-
-	avail_res = xmalloc(sizeof(avail_res_t));
-	avail_res->max_cpus = MIN(cpu_count, part_cpu_limit);
-	avail_res->min_cpus = *cpu_alloc_size;
-	avail_res->avail_cores_per_sock = xmalloc(sizeof(uint16_t) * sockets);
-	for (c = 0; c < select_node_record[node_i].tot_cores; c++) {
-		i = (uint16_t) (c / cores_per_socket);
-		if (bit_test(core_map, c))
-			avail_res->avail_cores_per_sock[i]++;
-	}
-	avail_res->sock_cnt = sockets;
-	avail_res->spec_threads = spec_threads;
-	avail_res->vpus = select_node_record[node_i].vpus;
-
-	return avail_res;
-}
-
-/*
- * _allocate_cores - Given the job requirements, determine which cores
- *                   from the given node can be allocated (if any) to this
- *                   job. Returns the number of cpus that can be used by
- *                   this node AND a bitmap of the selected cores.
- *
- * IN job_ptr       - pointer to job requirements
- * IN/OUT core_map  - core_bitmap of available cores on this node
- * IN part_core_map - bitmap of cores already allocated on this partition/node
- * IN node_i        - index of node to be evaluated
- * IN/OUT cpu_alloc_size - minimum allocation size, in CPUs
- * IN cpu_type      - if true, allocate CPUs rather than cores
- * IN req_sock_map - OPTIONAL bitmap of required sockets
- * RET resource availability structure, call _free_avail_res() to free
- */
-static avail_res_t *_allocate_cores(struct job_record *job_ptr,
-				    bitstr_t *core_map, bitstr_t *part_core_map,
-				    const uint32_t node_i,
-				    int *cpu_alloc_size, bool cpu_type,
-				    bitstr_t *req_sock_map)
-{
-	return _allocate_sc(job_ptr, core_map, part_core_map, node_i,
-			    cpu_alloc_size, false, req_sock_map);
-}
-
-/*
- * _allocate_sockets - Given the job requirements, determine which sockets
- *                     from the given node can be allocated (if any) to this
- *                     job. Returns the number of cpus that can be used by
- *                     this node AND a core-level bitmap of the selected
- *                     sockets.
- *
- * IN job_ptr       - pointer to job requirements
- * IN/OUT core_map  - core_bitmap of available cores on this node
- * IN part_core_map - bitmap of cores already allocated on this partition/node
- * IN node_i        - index of node to be evaluated
- * IN/OUT cpu_alloc_size - minimum allocation size, in CPUs
- * IN req_sock_map - OPTIONAL bitmap of required sockets
- * RET resource availability structure, call _free_avail_res() to free
- */
-static avail_res_t *_allocate_sockets(struct job_record *job_ptr,
-				      bitstr_t *core_map,
-				      bitstr_t *part_core_map,
-				      const uint32_t node_i,
-				      int *cpu_alloc_size,
-				      bitstr_t *req_sock_map)
-{
-	return _allocate_sc(job_ptr, core_map, part_core_map, node_i,
-			    cpu_alloc_size, true, req_sock_map);
-}
-
-/*
- * Get configured DefCpuPerGPU information from a list
- * (either global or per partition list)
- * Returns NO_VAL64 if configuration parameter not set
- */
-extern uint64_t get_def_cpu_per_gpu(List job_defaults_list)
-{
-	uint64_t cpu_per_gpu = NO_VAL64;
-	ListIterator iter;
-	job_defaults_t *job_defaults;
-
-	if (!job_defaults_list)
-		return cpu_per_gpu;
-
-	iter = list_iterator_create(job_defaults_list);
-	while ((job_defaults = (job_defaults_t *) list_next(iter))) {
-		if (job_defaults->type == JOB_DEF_CPU_PER_GPU) {
-			cpu_per_gpu = job_defaults->value;
-			break;
-		}
-	}
-	list_iterator_destroy(iter);
-
-	return cpu_per_gpu;
-}
-
-/*
- * Get configured DefMemPerGPU information from a list
- * (either global or per partition list)
- * Returns NO_VAL64 if configuration parameter not set
- */
-extern uint64_t get_def_mem_per_gpu(List job_defaults_list)
-{
-	uint64_t mem_per_gpu = NO_VAL64;
-	ListIterator iter;
-	job_defaults_t *job_defaults;
-
-	if (!job_defaults_list)
-		return mem_per_gpu;
-
-	iter = list_iterator_create(job_defaults_list);
-	while ((job_defaults = (job_defaults_t *) list_next(iter))) {
-		if (job_defaults->type == JOB_DEF_MEM_PER_GPU) {
-			mem_per_gpu = job_defaults->value;
-			break;
-		}
-	}
-	list_iterator_destroy(iter);
-
-	return mem_per_gpu;
-}
-
-/*
- * _can_job_run_on_node - Given the job requirements, determine which
- *                        resources from the given node (if any) can be
- *                        allocated to this job. Returns a structure identifying
- *                        the resources available for allocation to this job.
- *       NOTE: This process does NOT support overcommitting resources
- *
- * IN job_ptr       - pointer to job requirements
- * IN/OUT core_map  - per-node bitmap of available cores
- * IN node_i        - index of node to be evaluated
- * IN s_p_n         - Expected sockets_per_node (NO_VAL if not limited)
- * IN cr_type       - Consumable Resource setting
- * IN test_only     - Determine if job could ever run, ignore allocated memory
- *		      check
- * IN will_run      - Determining when a pending job can start
- * IN: part_core_map - per-node bitmap of cores allocated to jobs of this
- *                     partition or NULL if don't care
- * RET Available resources. Call _array() to release memory.
- *
- * NOTE: The returned cpu_count may be less than the number of set bits in
- *       core_map for the given node. The cr_dist functions will determine
- *       which bits to de-select from the core_map to match the cpu_count.
- */
-static avail_res_t *_can_job_run_on_node(struct job_record *job_ptr,
-				bitstr_t **core_map, const uint32_t node_i,
-				uint32_t s_p_n,
-				struct node_use_record *node_usage,
-				uint16_t cr_type, bool test_only, bool will_run,
-				bitstr_t **part_core_map)
-{
-	uint16_t cpus = 0;
-	uint64_t avail_mem = NO_VAL64, req_mem;
-	int cpu_alloc_size, i, rc;
-	struct node_record *node_ptr = node_record_table_ptr + node_i;
-	List node_gres_list;
-	bitstr_t *part_core_map_ptr = NULL, *req_sock_map = NULL;
-	avail_res_t *avail_res = NULL;
-	List sock_gres_list = NULL;
-	bool enforce_binding = false;
-	uint16_t min_cpus_per_node, ntasks_per_node = 1;
-
-	if (((job_ptr->bit_flags & BACKFILL_TEST) == 0) &&
-	    !test_only && !will_run && IS_NODE_COMPLETING(node_ptr)) {
-		/*
-		 * Do not allocate more jobs to nodes with completing jobs,
-		 * backfill scheduler independently handles completing nodes
-		 */
-		return NULL;
-	}
-
-	if (part_core_map)
-		part_core_map_ptr = part_core_map[node_i];
-	if (node_usage[node_i].gres_list)
-		node_gres_list = node_usage[node_i].gres_list;
-	else
-		node_gres_list = node_ptr->gres_list;
-
-	if (job_ptr->gres_list) {
-		/* Identify available GRES and adjacent cores */
-		if (job_ptr->bit_flags & GRES_ENFORCE_BIND)
-			enforce_binding = true;
-		if (!core_map[node_i]) {
-			core_map[node_i] = bit_alloc(
-					select_node_record[node_i].tot_cores);
-			bit_set_all(core_map[node_i]);
-		}
-		sock_gres_list = gres_plugin_job_test2(
-					job_ptr->gres_list, node_gres_list,
-					test_only, core_map[node_i],
-					select_node_record[node_i].tot_sockets,
-					select_node_record[node_i].cores,
-					job_ptr->job_id, node_ptr->name,
-					enforce_binding, s_p_n, &req_sock_map,
-					job_ptr->user_id, node_i);
-		if (!sock_gres_list) {	/* GRES requirement fail */
-#if _DEBUG
-			info("Test fail on node %d: gres_plugin_job_test2",
-			     node_i);
-#endif
-			return NULL;
-		}
-	}
-
-	/* Identify available CPUs */
-	if (cr_type & CR_CORE) {
-		/* cpu_alloc_size = # of CPUs per core */
-		cpu_alloc_size = select_node_record[node_i].vpus;
-		avail_res = _allocate_cores(job_ptr, core_map[node_i],
-					    part_core_map_ptr, node_i,
-					    &cpu_alloc_size, false,
-					    req_sock_map);
-
-	} else if (cr_type & CR_SOCKET) {
-		/* cpu_alloc_size = # of CPUs per socket */
-		cpu_alloc_size = select_node_record[node_i].cores *
-				 select_node_record[node_i].vpus;
-		avail_res = _allocate_sockets(job_ptr, core_map[node_i],
-					      part_core_map_ptr, node_i,
-					      &cpu_alloc_size, req_sock_map);
-	} else {
-		/* cpu_alloc_size = 1 individual CPU */
-		cpu_alloc_size = 1;
-		avail_res = _allocate_cores(job_ptr, core_map[node_i],
-					    part_core_map_ptr, node_i,
-					    &cpu_alloc_size, true,
-					    req_sock_map);
-	}
-	FREE_NULL_BITMAP(req_sock_map);
-	if (!avail_res || (avail_res->max_cpus == 0)) {
-		_free_avail_res(avail_res);
-#if _DEBUG
-		info("Test fail on node %d: _allocate_cores/sockets",
-		     node_i);
-#endif
-		FREE_NULL_LIST(sock_gres_list);
-		return NULL;
-	}
-
-	/* Check that sufficient CPUs remain to run a task on this node */
-	if (job_ptr->details->ntasks_per_node) {
-		ntasks_per_node = job_ptr->details->ntasks_per_node;
-	} else if (job_ptr->details->overcommit) {
-		ntasks_per_node = 1;
-	} else if ((job_ptr->details->max_nodes == 1) &&
-		   (job_ptr->details->num_tasks != 0)) {
-		ntasks_per_node = job_ptr->details->num_tasks;
-	} else if (job_ptr->details->max_nodes) {
-		ntasks_per_node = (job_ptr->details->num_tasks +
-				   job_ptr->details->max_nodes - 1) /
-				  job_ptr->details->max_nodes;
-	}
-	min_cpus_per_node = ntasks_per_node * job_ptr->details->cpus_per_task;
-	if (avail_res->max_cpus < min_cpus_per_node) {
-#if _DEBUG
-		info("Test fail on node %d: max_cpus < min_cpus_per_node (%u < %u)",
-		     node_i, avail_res->max_cpus, min_cpus_per_node);
-#endif
-		FREE_NULL_LIST(sock_gres_list);
-		_free_avail_res(avail_res);
-		return NULL;
-	}
-
-	if (cr_type & CR_MEMORY) {
-		avail_mem = select_node_record[node_i].real_memory -
-			    select_node_record[node_i].mem_spec_limit;
-		if (!test_only)
-			avail_mem -= node_usage[node_i].alloc_memory;
-	}
-
-	if (sock_gres_list) {
-		uint16_t near_gpu_cnt = 0;
-		avail_res->sock_gres_list = sock_gres_list;
-		/* Disable GRES that can't be used with remaining cores */
-		rc = gres_plugin_job_core_filter2(
-					sock_gres_list, avail_mem,
-					avail_res->max_cpus,
-					enforce_binding, core_map[node_i],
-					select_node_record[node_i].tot_sockets,
-					select_node_record[node_i].cores,
-					select_node_record[node_i].vpus,
-					s_p_n,
-					job_ptr->details->ntasks_per_node,
-					&avail_res->avail_gpus, &near_gpu_cnt);
-		if (rc != 0) {
-#if _DEBUG
-			info("Test fail on node %d: gres_plugin_job_core_filter2",
-			     node_i);
-#endif
-			_free_avail_res(avail_res);
-			return NULL;
-		}
-
-		/* Favor nodes with more co-located GPUs */
-		node_ptr->sched_weight =
-			(node_ptr->sched_weight & 0xffffffffffffff00) |
-			(0xff - near_gpu_cnt);
-	}
-
-	cpus = avail_res->max_cpus;
-
-	if (cr_type & CR_MEMORY) {
-		/*
-		 * Memory Check: check pn_min_memory to see if:
-		 *          - this node has enough memory (MEM_PER_CPU == 0)
-		 *          - there are enough free_cores (MEM_PER_CPU == 1)
-		 */
-		req_mem   = job_ptr->details->pn_min_memory & ~MEM_PER_CPU;
-		if (job_ptr->details->pn_min_memory & MEM_PER_CPU) {
-			/* memory is per-CPU */
-			if (((job_ptr->bit_flags & BF_WHOLE_NODE_TEST) == 0) &&
-			    ((req_mem * cpus) > avail_mem) &&
-			    (job_ptr->details->whole_node == 1)) {
-				cpus = 0;
-			} else if (!(cr_type & CR_CPU) &&
-				   job_ptr->details->mc_ptr &&
-				   (job_ptr->details->mc_ptr->
-				    ntasks_per_core == 1) &&
-				   job_ptr->details->cpus_per_task == 1) {
-				/*
-				 * In this scenario, CPUs represents cores and
-				 * the CPU/core count will be inflated later on
-				 * to include all of the threads on a core. So
-				 * we need to compare apples to apples and only
-				 * remove 1 CPU/core at a time.
-				 */
-				while ((cpus > 0) &&
-				       ((req_mem *
-					 ((int) cpus *
-					  (int) select_node_record[node_i].vpus))
-					 > avail_mem))
-					cpus -= 1;
-			} else {
-				while ((req_mem * cpus) > avail_mem) {
-					if (cpus >= cpu_alloc_size) {
-						cpus -= cpu_alloc_size;
-					} else {
-						cpus = 0;
->>>>>>> ac18e902
 						break;
 				}
 			}
@@ -5193,10 +3387,7 @@
 			(0xff - near_gpu_cnt);
 	}
 
-	for (i = 0; i < avail_res->sock_cnt; i++)
-		cpus += avail_res->avail_cores_per_sock[i];
-	cpus *= avail_res->vpus;
-	cpus -= avail_res->spec_threads;
+	cpus = avail_res->max_cpus;
 
 	if (cr_type & CR_MEMORY) {
 		/*
