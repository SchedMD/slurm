--- conflicted
+++ resolved
@@ -175,13 +175,9 @@
 			    ((avail_cpus[n] - job_res->cpus[n]) <
 			     job_ptr->details->cpus_per_task))
 				break;
-<<<<<<< HEAD
-			if (!dist_tasks_tres_tasks_avail(
+			if (!over_subscribe &&
+			    !dist_tasks_tres_tasks_avail(
 				    gres_task_limit, job_res, n))
-=======
-			if (!over_subscribe &&
-			    !_tres_tasks_avail(gres_task_limit, job_res, n))
->>>>>>> 5975f124
 				break;
 			if (!over_subscribe &&
 			    _at_tpn_limit(n, job_ptr, "fill allocated", false))
