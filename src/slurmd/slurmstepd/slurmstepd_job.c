--- conflicted
+++ resolved
@@ -156,15 +156,6 @@
 	job->task = (stepd_step_task_info_t **)
 		xmalloc(job->node_tasks * sizeof(stepd_step_task_info_t *));
 
-<<<<<<< HEAD
-	if (((job->flags & LAUNCH_MULTI_PROG) == 0) && job->argv) {
-		char *new_path = build_path(job->argv[0], job->env, job->cwd);
-		xfree(job->argv[0]);
-		job->argv[0] = new_path;
-	}
-
-=======
->>>>>>> 1da1889b
 	for (i = 0; i < job->node_tasks; i++) {
 		in = _expand_stdio_filename(ifname, gtid[node_id][i], job);
 		out = _expand_stdio_filename(ofname, gtid[node_id][i], job);
