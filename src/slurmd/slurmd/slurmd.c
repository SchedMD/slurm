--- conflicted
+++ resolved
@@ -295,17 +295,13 @@
 	if (!conf->cleanstart && (_restore_cred_state(conf->vctx) < 0))
 		return SLURM_FAILURE;
 
-<<<<<<< HEAD
+	if (jobacct_gather_init() != SLURM_SUCCESS)
+		fatal("Unable to initialize jobacct_gather");
 	if (job_container_init() < 0)
 		fatal("Unable to initialize job_container plugin.");
 	if (container_g_restore(conf->spooldir, !conf->cleanstart))
 		error("Unable to restore job_container state.");
 	if (switch_g_node_init() < 0)
-=======
-	if (jobacct_gather_init() != SLURM_SUCCESS)
-		fatal("Unable to initialize jobacct_gather");
-	if (interconnect_node_init() < 0)
->>>>>>> 33ff8dbc
 		fatal("Unable to initialize interconnect.");
 	if (conf->cleanstart && switch_g_clear_node_state())
 		fatal("Unable to clear interconnect state.");
@@ -342,12 +338,8 @@
 
 	_wait_for_all_threads();
 
-<<<<<<< HEAD
 	switch_g_node_fini();
-=======
-	interconnect_node_fini();
 	jobacct_gather_fini();
->>>>>>> 33ff8dbc
 
 	_slurmd_fini();
 	_destroy_conf();
