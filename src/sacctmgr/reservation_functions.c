--- conflicted
+++ resolved
@@ -116,13 +116,8 @@
 				exit_code = 1;
 			else
 				set = 1;
-<<<<<<< HEAD
 		} else if (!xstrncasecmp(argv[i], "End",
-					 MAX(command_len, 5))) {
-=======
-		} else if (!strncasecmp(argv[i], "End",
 					 MAX(command_len, 1))) {
->>>>>>> d6846df9
 			reservation_cond->time_end =
 				parse_time(argv[i]+end, 1);
 			if (errno == ESLURM_INVALID_TIME_VALUE)
