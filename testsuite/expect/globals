--- conflicted
+++ resolved
@@ -1951,40 +1951,6 @@
 ################################################################
 #
 # NAME
-<<<<<<< HEAD
-#	test_config_overrides - returns value of FastSchedule from slurm.conf
-#
-# SYNOPSIS
-#	test_config_overrides
-#
-# RETURN VALUE
-#	Returns if SlurmdParameters=config_overrides is configured
-#
-################################################################
-
-proc test_config_overrides { } {
-	global scontrol re_word_str
-
-	log_user 0
-	set config_overrides 0
-	spawn $scontrol show config
-	expect {
-		-re "SlurmdParameters *= *($re_word_str)" {
-			if { [string first "config_overrides" $expect_out(1,string)] != -1} {
-				set config_overrides 1
-			} else {
-				set config_overrides 0
-			}
-			exp_continue
-		}
-		eof {
-			wait
-		}
-	}
-
-	log_user 1
-	return $config_overrides
-=======
 #	get_config - returns a dictionary of slurm configuration parameters
 #
 # SYNOPSIS
@@ -2008,7 +1974,6 @@
 	}
 
 	return $config_dict
->>>>>>> 834edd24
 }
 
 
@@ -2168,7 +2133,7 @@
 				set task_found [lsearch $parts "burst_buffer"]
 				if { $task_found == -1 } break
 				set parts [lreplace $parts $task_found $task_found]
-		}
+			}
 			set bb_types [join $parts ","]
 			exp_continue
 		}
@@ -2310,1229 +2275,6 @@
 	log_user 0
 	set params ""
 
-<<<<<<< HEAD
-	if [dict exists $config_dict $parameter_name] {
-		return [dict get $config_dict $parameter_name]
-	} else {
-		return "MISSING"
-	}
-}
-
-
-################################################################
-#
-# NAME
-#	get_affinity_types - gets the task plugins running with task/ stripped
-#
-# SYNOPSIS
-#	get_affinity_types
-#
-# RETURN VALUE
-#	Returns comma separated list of task plugins running without the task/
-#
-################################################################
-
-proc get_affinity_types { } {
-	global scontrol re_word_str
-
-	log_user 0
-	set affinity ""
-	spawn $scontrol show config
-	expect {
-		-re "TaskPlugin *= ($re_word_str)" {
-			set parts [split $expect_out(1,string) ",/"]
-			while 1 {
-				set task_found [lsearch $parts "task"]
-				if { $task_found == -1 } break
-				set parts [lreplace $parts $task_found $task_found]
-			}
-			set affinity [join $parts ","]
-			exp_continue
-		}
-		eof {
-			wait
-		}
-	}
-	log_user 1
-
-	return $affinity
-}
-
-
-################################################################
-#
-# NAME
-#	get_affinity_params - gets the task plugin parameters
-#
-# SYNOPSIS
-#	get_affinity_params
-#
-# RETURN VALUE
-#	Returns value of TaskPluginParam
-#
-################################################################
-
-proc get_affinity_params { } {
-	global scontrol re_word_str
-
-	log_user 0
-	set params ""
-	spawn $scontrol show config
-	expect {
-		-re "TaskPluginParam *= ($re_word_str)" {
-			set params $expect_out(1,string)
-			exp_continue
-		}
-		eof {
-			wait
-		}
-	}
-	log_user 1
-	return $params
-}
-
-
-################################################################
-#
-# NAME
-#	test_constrain_devices - determines if devices are constrained by cgroup
-#
-# SYNOPSIS
-#	test_constrain_devices
-#
-# DESCRIPTION
-#	Determine if devices are constrained by cgroup.
-#	the value of ConstrainDevices in the gres.conf.
-#
-# RETURN VALUE
-#	Returns 1 if constrained, 0 otherwise
-#
-################################################################
-
-proc test_constrain_devices { } {
-	global scontrol number
-
-	log_user 0
-	set constrain_devices 0
-	spawn $scontrol show config
-	expect {
-		-re "ConstrainDevices *= yes" {
-			set constrain_devices 1
-			exp_continue
-		}
-		eof {
-			wait
-		}
-	}
-
-	log_user 1
-	return $constrain_devices
-}
-
-
-################################################################
-#
-# NAME
-#	get_mps_count_by_index - gets the count of a specific gres/mps device
-#
-# SYNOPSIS
-#	get_mps_count_by_index index hostname
-#
-# RETURN VALUE
-#	Returns the Count of a specific gres/mps device
-#
-################################################################
-
-proc get_mps_count_by_index { index hostname } {
-	global slurmd number re_word_str
-
-	log_user 0
-	set count 0
-	spawn $slurmd -G -N $hostname
-	expect {
-		-re "Gres Name=mps Type=$re_word_str Count=($number) Index=$index" {
-			set count $expect_out(1,string)
-			exp_continue
-		}
-		eof {
-			wait
-		}
-	}
-	log_user 1
-
-	return $count
-}
-
-
-################################################################
-#
-# NAME
-#	get_bb_emulate - determines if Cray burst buffers API is emulated
-#
-# SYNOPSIS
-#	get_bb_emulate
-#
-# DESCRIPTION
-#	Determine if Cray burst buffers API is emulated
-#
-# RETURN VALUE
-#	1 if true, 0 if false
-#
-################################################################
-
-proc get_bb_emulate { } {
-	global scontrol
-
-	log_user 0
-	set bb_emulate 0
-	spawn $scontrol show burst
-	expect {
-		-re "EmulateCray" {
-			set bb_emulate 1
-			exp_continue
-		}
-		eof {
-			wait
-		}
-	}
-	log_user 1
-	return $bb_emulate
-}
-
-
-################################################################
-#
-# NAME
-#	get_bb_persistent - determines if persistent burst buffers can be created by users
-#
-# SYNOPSIS
-#	get_bb_persistent
-#
-# DESCRIPTION
-#	Determine if persistent burst buffers can be created by users
-#
-# RETURN VALUE
-#	1 if true, 0 if false
-#
-################################################################
-
-proc get_bb_persistent { } {
-	global scontrol
-
-	log_user 0
-	set bb_persistent 0
-	spawn $scontrol show burst
-	expect {
-		-re "EnablePersistent" {
-			set bb_persistent 1
-			exp_continue
-		}
-		eof {
-			wait
-		}
-	}
-	log_user 1
-	return $bb_persistent
-}
-
-
-################################################################
-#
-# NAME
-#	get_bb_types - gets the burst buffer plugins running with task/ stripped
-#
-# SYNOPSIS
-#	get_bb_types
-#
-# RETURN VALUE
-#	Returns comma separated list of task plugins running without the task/
-#
-################################################################
-
-proc get_bb_types { } {
-	global scontrol re_word_str
-
-	log_user 0
-	set bb_types ""
-	spawn $scontrol show config
-	expect {
-		-re "BurstBufferType *= ($re_word_str)" {
-			set parts [split $expect_out(1,string) ",/"]
-			while 1 {
-				set task_found [lsearch $parts "burst_buffer"]
-				if { $task_found == -1 } break
-				set parts [lreplace $parts $task_found $task_found]
-			}
-			set bb_types [join $parts ","]
-			exp_continue
-		}
-		eof {
-			wait
-		}
-	}
-
-	log_user 1
-	return $bb_types
-}
-
-
-################################################################
-#
-# NAME
-#	get_cpu_governors - gets the CpuFreqGovernor configuration parameter
-#
-# SYNOPSIS
-#	get_cpu_governors
-#
-# RETURN VALUE
-#	Returns comma separated list of available CPU governor's
-#
-################################################################
-
-proc get_cpu_governors { } {
-	global scontrol re_word_str
-
-	log_user 0
-	set governors ""
-	spawn $scontrol show config
-	expect {
-		-re "CpuFreqGovernors *= ($re_word_str)" {
-			set governors $expect_out(1,string)
-			exp_continue
-		}
-		eof {
-			wait
-		}
-	}
-
-	log_user 1
-	return $governors
-}
-
-
-################################################################
-#
-# NAME
-#	test_cpu_affinity - determines if system is using the task/affinity plugin
-#
-# SYNOPSIS
-#	test_cpu_affinity
-#
-# RETURN VALUE
-#	Returns 1 if enforcing, 0 if none
-#
-################################################################
-
-proc test_cpu_affinity { } {
-	log_user 0
-
-	set affinity 0
-	set parts [split [get_affinity_types] ","]
-
-	if { [lsearch $parts "affinity"] != -1 } {
-		set affinity 1
-	}
-
-	log_user 1
-	return $affinity
-}
-
-
-################################################################
-#
-# NAME
-#	test_cpu_affinity_or_cgroup - determines if system is enforcing CPU affinity
-#
-# SYNOPSIS
-#	test_cpu_affinity_or_cgroup
-#
-# DESCRIPTION
-#	Determine if system is enforcing CPU affinity (using
-#	either the task/affinity and/or task/cgroup plugin)
-#
-# RETURN VALUE
-#	Returns 1 if enforcing, 0 if none
-#
-################################################################
-
-proc test_cpu_affinity_or_cgroup { } {
-	global scontrol re_word_str
-
-	log_user 0
-
-	set affinity 0
-	set parts [split [get_affinity_types] ","]
-
-	if { [lsearch $parts "affinity"] != -1 } {
-		set affinity 1
-	} elseif { [lsearch $parts "cgroup"] != -1 } {
-		spawn $scontrol show config
-		expect {
-			-re "TaskAffinity *= yes" {
-				set affinity 1
-				exp_continue
-			}
-			eof {
-				wait
-			}
-		}
-	}
-
-	log_user 1
-	return $affinity
-}
-
-
-################################################################
-#
-# NAME
-#	test_mem_affinity - determines if system is enforcing memory affinity
-#
-# SYNOPSIS
-#	test_mem_affinity
-#
-# RETURN VALUE
-#	Returns 1 if enforcing, 0 if none
-#
-################################################################
-
-proc test_mem_affinity { } {
-	global scontrol re_word_str
-
-	log_user 0
-
-	set affinity 0
-	set parts [split [get_affinity_types] ","]
-
-	if { [lsearch $parts "affinity"] != -1 } {
-		set affinity 1
-	}
-
-	log_user 1
-	return $affinity
-}
-
-
-################################################################
-#
-# NAME
-#	test_track_wckey_slurmctld - determines if we track wckeys
-#
-# SYNOPSIS
-#	test_track_wckey_slurmctld
-#
-# DESCRIPTION
-#	Determine if we track workload characterization keys.
-#	This is based upon the value of TrackWCKey in the slurm.conf.
-#
-# RETURN VALUE
-#	Returns value of TrackWCKey
-#
-################################################################
-
-proc test_track_wckey_slurmctld { } {
-	global scontrol number
-
-	log_user 0
-	set track_wckey 0
-	spawn $scontrol show config
-	expect {
-		-re "TrackWCKey *= Yes" {
-			set track_wckey 1
-			exp_continue
-		}
-		eof {
-			wait
-		}
-	}
-
-	log_user 1
-	return $track_wckey
-}
-
-
-################################################################
-#
-# NAME
-#	test_account_storage - determines if we are using a usable accounting storage plugin
-#
-# SYNOPSIS
-#	test_account_storage
-#
-# DESCRIPTION
-#	Determine if we are using a usable accounting storage package.
-#	This is based upon the value of AccountingStorageType in the slurm.conf.
-#
-# RETURN VALUE
-#	Returns 1 if the system is running an accounting storage type
-#	that is complete, 0 otherwise
-#
-################################################################
-
-proc test_account_storage { } {
-	global scontrol
-
-	log_user 0
-	set account_storage 0
-	spawn $scontrol show config
-	expect {
-		-re "(accounting_storage/slurmdbd|accounting_storage/mysql|accounting_storage/pgsql)" {
-			set account_storage 1
-			exp_continue
-		}
-		eof {
-			wait
-		}
-	}
-	log_user 1
-
-	return $account_storage
-}
-
-
-################################################################
-#
-# NAME
-#	test_enforce_limits - determines if resource limits are enforced
-#
-# SYNOPSIS
-#	test_enforce_limits
-#
-# DESCRIPTION
-#	Determine whether resouce limits are enforced. This is based upon
-#	the value of AccountingStorageEnforce in the slurm.conf.
-#
-# RETURN VALUE
-#	Returns 1 if the system is enforcing limits, 0 otherwise
-#
-################################################################
-
-proc test_enforce_limits { } {
-	global re_word_str scontrol
-
-	log_user 0
-	set enforce_limits 0
-	spawn $scontrol show config
-	expect {
-		-re "AccountingStorageEnforce *= ($re_word_str)" {
-			if {[string first "safe" $expect_out(1,string)] != -1 } {
-				set enforce_limits 1
-			}
-			if {[string first "limits" $expect_out(1,string)] != -1 } {
-				set enforce_limits 1
-			}
-			exp_continue
-		}
-		eof {
-			wait
-		}
-	}
-	log_user 1
-
-	return $enforce_limits
-}
-
-
-################################################################
-#
-# NAME
-#	test_allow_spec_resources - returns the value of AllowSpecResources
-#
-# SYNOPSIS
-#	test_allow_spec_resources
-#
-# RETURN VALUE
-#	Returns 1 if AllowSpecResources is set, 0 if not and 2 in case of error
-#
-# ENVIRONMENT
-#	It also sets the global variable exit_code to 1 in case of error.
-#
-################################################################
-
-proc test_allow_spec_resc { } {
-	global exit_code re_word_str scontrol
-
-	log_user 0
-	set allow_spec_resc 2
-	spawn $scontrol show config
-	expect {
-		-re "AllowSpecResourcesUsage *= ($re_word_str)" {
-			if {[string equal $expect_out(1,string) Yes]} {
-				set allow_spec_resc 1
-			} elseif {[string equal $expect_out(1,string) No]} {
-				set allow_spec_resc 0
-			}
-			exp_continue
-		}
-		timeout {
-			log_error "scontrol show config time out"
-			set exit_code 1
-		}
-		eof {
-			wait
-		}
-	}
-
-	if {$allow_spec_resc == 2} {
-		log_error "AllowSpecResourcesUsage not found in scontrol show config"
-		set exit_code 1
-	}
-
-	log_user 1
-	return $allow_spec_resc
-}
-
-
-################################################################
-#
-# NAME
-#	test_enforce_safe_set - determines if AccountingStorageEnforce=safe is set
-#
-# SYNOPSIS
-#	test_enforce_safe_set
-#
-# DESCRIPTION
-#	Determine if AccountingStorageEnforce=safe is set in the slurm.conf.
-#
-# RETURN VALUE
-#	Returns 1 if the system is running with safe limits, 0 otherwise
-#
-################################################################
-
-proc test_enforce_safe_set { } {
-	global re_word_str scontrol
-
-	log_user 0
-	set enforce_limits 0
-	spawn $scontrol show config
-	expect {
-		-re "AccountingStorageEnforce *= ($re_word_str)" {
-			if {[string first "safe" $expect_out(1,string)] != -1 } {
-				set enforce_limits 1
-			}
-			exp_continue
-		}
-		eof {
-			wait
-		}
-	}
-	log_user 1
-
-	return $enforce_limits
-}
-
-
-################################################################
-#
-# NAME
-#	test_enforce_qos_set - determines if AccountingStorageEnforce=qos is set
-#
-# SYNOPSIS
-#	test_enforce_qos_set
-#
-# DESCRIPTION
-#	Determine if AccountingStorageEnforce=qos is set in the slurm.conf.
-#
-# RETURN VALUE
-#	Returns 1 if the system is running with safe limits, 0 otherwise
-#
-################################################################
-
-proc test_enforce_qos_set { } {
-	global re_word_str scontrol
-
-	log_user 0
-	set enforce_limits 0
-	spawn $scontrol show config
-	expect {
-		-re "AccountingStorageEnforce *= ($re_word_str)" {
-			if {[string first "qos" $expect_out(1,string)] != -1 } {
-				set enforce_limits 1
-			}
-			exp_continue
-		}
-		eof {
-			wait
-		}
-	}
-	log_user 1
-
-	return $enforce_limits
-}
-
-
-################################################################
-#
-# NAME
-#	test_using_slurmdbd - checks whether using slurmdbd
-#
-# SYNOPSIS
-#	test_using_slurmdbd
-#
-# DESCRIPTION
-#	Since there is a lag at which the slurmdbd processes a job start we
-#	need to wait a bit to make sure the data has been set before proceeding.
-#	This is based upon the value of AccountingStorageType in the slurm.conf.
-#
-# RETURN VALUE
-#	Returns 1 if the system is running with slurmdbd, 0 otherwise
-#
-################################################################
-
-proc test_using_slurmdbd { } {
-	global scontrol
-
-	log_user 0
-	set account_storage 0
-	spawn $scontrol show config
-	expect {
-		-re "(accounting_storage/slurmdbd)" {
-			set account_storage 1
-			exp_continue
-		}
-		eof {
-			wait
-		}
-	}
-	log_user 1
-
-	return $account_storage
-}
-
-
-################################################################
-#
-# NAME
-#	priority_type - gets the priority plugin type
-#
-# SYNOPSIS
-#	priority_type
-#
-# DESCRIPTION
-#	Use scontrol to determine the priority plugin
-#
-# RETURN VALUE
-#	Name of priority type
-#
-################################################################
-
-proc priority_type {} {
-	global scontrol
-
-	log_user 0
-	set name ""
-	set fd [open "|$scontrol show config"]
-	while {[gets $fd line] != -1} {
-		if {[regexp {^PriorityType *= priority/(\w+)} $line frag name]
-				== 1} {
-			break
-		}
-	}
-	catch {close $fd}
-	log_user 1
-
-	if {[string length $name] == 0} {
-		log_error "Could not identify the Priority Type"
-	}
-
-	return $name
-}
-
-
-################################################################
-#
-# NAME
-#	get_min_job_age - determines the MinJobAge
-#
-# SYNOPSIS
-#	get_min_job_age
-#
-# DESCRIPTION
-#	Use scontrol to determine the MinJobAge
-#
-# RETURN VALUE
-#	MinJobAge value
-#
-################################################################
-
-proc get_min_job_age {} {
-	global scontrol number
-
-	set age 0
-	log_user 0
-	spawn $scontrol show config
-	expect {
-		-re "MinJobAge *= ($number)" {
-			set age $expect_out(1,string)
-			exp_continue
-		}
-		eof {
-			wait
-		}
-	}
-	log_user 1
-
-	if {$age == 0} {
-		log_error "Could not identify the MinJobAge"
-	}
-	return $age
-}
-
-
-################################################################
-#
-# NAME
-#	get_default_acct - gets user's default account
-#
-# SYNOPSIS
-#	get_default_acct user
-#
-# RETURN VALUE
-#	Returns name of default account if exists, NULL otherwise
-#
-################################################################
-
-proc get_default_acct { user } {
-	global sacctmgr re_word_str bin_id
-
-	log_user 0
-	set def_acct ""
-
-	if { !$user } {
-		set user [get_my_user_name]
-	}
-
-	spawn $sacctmgr -n list -P user $user format="DefaultAccount"
-	expect {
-		-re "($re_word_str)" {
-			set def_acct $expect_out(1,string)
-			exp_continue
-		}
-		eof {
-			wait
-		}
-	}
-	log_user 1
-
-	return $def_acct
-}
-
-
-################################################################
-#
-# NAME
-#	test_front_end - checks if execution host executes on a front-end node
-#
-# SYNOPSIS
-#	test_front_end
-#
-# DESCRIPTION
-#	Determine if the execution host is one in which the
-#	slurmd daemon executes on a front-end node rather than the
-#	compute hosts (e.g. Blue Gene systems).
-#
-# RETURN VALUE
-#	Returns 1 if the system uses a front-end, 0 otherwise
-#
-################################################################
-
-proc test_front_end { } {
-	global enable_front_end scontrol
-
-	log_user 0
-	set front_end 0
-	spawn $scontrol show frontend
-	expect {
-		"FrontendName=" {
-			set front_end 1
-			exp_continue
-		}
-		eof {
-			wait
-		}
-	}
-	log_user 1
-
-	return $front_end
-}
-
-
-################################################################
-#
-# NAME
-#	test_multiple_slurmd - checks if running multiple slurmds per node
-#
-# SYNOPSIS
-#	test_multiple_slurmd
-#
-# RETURN VALUE
-#	Returns 1 if running multiple slurmd per node
-#
-################################################################
-
-proc test_multiple_slurmd { } {
-	global scontrol
-
-	log_user 0
-	set multiple_slurmd 0
-	spawn $scontrol show config
-	expect {
-		"MULTIPLE_SLURMD" {
-			set multiple_slurmd 1
-			exp_continue
-		}
-		eof {
-			wait
-		}
-	}
-	log_user 1
-
-	return $multiple_slurmd
-}
-
-
-################################################################
-#
-# NAME
-#	test_configless_slurmd - checks if configless slurmd enabled
-#
-# SYNOPSIS
-#	test_configless_slurmd
-#
-# RETURN VALUE
-#	Returns 1 if configless slurmd enabled
-#
-################################################################
-
-proc test_configless_slurmd { } {
-	global scontrol bin_bash bin_grep
-
-	log_user 0
-	set configless 0
-	spawn -noecho $bin_bash -c "exec $scontrol show config |\
-				    $bin_grep SlurmctldParameters"
-	expect {
-		"enable_configless" {
-			set configless 1
-			exp_continue
-		}
-		timeout {
-			log_error("timeout checing if configless is set")
-		}
-		eof {
-			wait
-		}
-	}
-	log_user 1
-
-	return $configless
-}
-
-################################################################
-#
-# NAME
-#	test_cray - determine if the system is a native cray system
-#
-# SYNOPSIS
-#	test_cray
-#
-# RETURN VALUE
-#	Returns 1 if the system is a cray, 0 otherwise
-#
-################################################################
-
-proc test_cray { } {
-	global scontrol bin_bash bin_grep
-
-	log_user 0
-	set cray 0
-	spawn -noecho $bin_bash -c "exec $scontrol show config | $bin_grep SwitchType"
-	expect {
-		"switch/cray" {
-			set cray 1
-			exp_continue
-		}
-		eof {
-			wait
-		}
-	}
-	log_user 1
-
-	return $cray
-}
-
-
-################################################################
-#
-# NAME
-#	test_launch_type - determines launch type plugin
-#
-# SYNOPSIS
-#	test_launch_type
-#
-# RETURN VALUE
-#	Returns the launch plugin type
-#
-################################################################
-
-proc test_launch_type { } {
-	global scontrol bin_bash bin_grep re_word_str
-
-	log_user 0
-	set type ""
-	spawn -noecho $bin_bash -c "exec $scontrol show config | $bin_grep LaunchType"
-	expect {
-		-re "launch/($re_word_str)" {
-			set type $expect_out(1,string)
-			exp_continue
-		}
-		eof {
-			wait
-		}
-	}
-	log_user 1
-
-	return $type
-}
-
-
-################################################################
-#
-# NAME
-#	test_launch_test_exec - determines launch type plugin
-#
-# SYNOPSIS
-#	test_launch_test_exec
-#
-# RETURN VALUE
-#	Returns the launch plugin type
-#
-################################################################
-
-proc test_launch_test_exec { } {
-	global scontrol bin_bash bin_grep re_word_str
-
-	log_user 0
-	set test_exec 0
-	set type ""
-	spawn -noecho $bin_bash -c "exec $scontrol show config | $bin_grep LaunchParameters"
-	expect {
-		-re "test_exec" {
-			set test_exec 1
-			exp_continue
-		}
-		eof {
-			wait
-		}
-	}
-	log_user 1
-
-	return $test_exec
-}
-
-
-################################################################
-#
-# NAME
-#	test_node_features_plugin - determines NodeFeaturesPlugin type
-#
-# SYNOPSIS
-#	test_node_features_plugin
-#
-# RETURN VALUE
-#	Returns the NodeFeaturesPlugin type
-#
-################################################################
-
-proc test_node_features_plugin { } {
-	global scontrol bin_bash bin_grep re_word_str
-
-	log_user 0
-	set type ""
-	spawn -noecho $bin_bash -c "exec $scontrol show config | $bin_grep NodeFeaturesPlugins"
-	expect {
-		-re "node_features/($re_word_str)" {
-			set type $expect_out(1,string)
-			exp_continue
-		}
-		-re "null" {
-			exp_continue
-		}
-		-re "($re_word_str)" {
-			set type $expect_out(1,string)
-			exp_continue
-		}
-		eof {
-			wait
-		}
-	}
-	log_user 1
-
-	return $type
-}
-
-
-################################################################
-#
-# NAME
-#	test_emulated - determines if the system is emulated
-#
-# SYNOPSIS
-#	test_emulated
-#
-# DESCRIPTION
-#	Determine if the system is emulated (not running on
-#	actual Cray or Bluegene hardware
-#
-# RETURN VALUE
-#	Returns 1 if the system is emulated otherwise
-#
-################################################################
-
-proc test_emulated { } {
-	global scontrol bin_bash
-
-	log_user 0
-	set emulated 0
-	spawn -noecho $bin_bash -c "exec $scontrol show config"
-	expect {
-		"Emulated * = yes" {
-			set emulated 1
-			exp_continue
-		}
-		eof {
-			wait
-		}
-	}
-	log_user 1
-
-	return $emulated
-}
-
-
-################################################################
-#
-# NAME
-#	test_killonbadexit - determines if KillOnBadExit is configured to be 1
-#
-# SYNOPSIS
-#	test_killonbadexit
-#
-# DESCRIPTION
-#	Determine if KillOnBadExit is configured to be 1.
-#
-# RETURN VALUE
-#	Returns 1 if KillOnBadExit is 1.
-#
-################################################################
-
-proc test_killonbadexit { } {
-	global scontrol bin_bash bin_grep
-
-	log_user 0
-	set killonbadexit 0
-	spawn -noecho $bin_bash -c "exec $scontrol show config | $bin_grep KillOnBadExit"
-	expect {
-		-re "KillOnBadExit *= *1" {
-			set killonbadexit 1
-			exp_continue
-		}
-		eof {
-			wait
-		}
-	}
-	log_user 1
-
-	return $killonbadexit
-}
-
-
-################################################################
-#
-# NAME
-#	get_cycle_count - get desired iteration count
-#
-# SYNOPSIS
-#	get_cycle_count
-#
-# DESCRIPTION
-#	For tests with iteration counts (e.g. test9.1, test9.2)
-#	return the desired iteration count
-#
-# RETURN VALUE
-#	Returns desired iteration count
-#
-################################################################
-
-proc get_cycle_count { } {
-	global enable_memory_leak_debug
-
-	if {$enable_memory_leak_debug != 0} {
-		return 2
-	}
-	return 100
-}
-
-
-################################################################
-#
-# NAME
-#	test_select_type - determine which select plugin is being used
-#
-# SYNOPSIS
-#	test_select_type
-#
-# RETURN VALUE
-#	Returns name of select plugin
-#
-################################################################
-
-proc test_select_type { } {
-	global scontrol bin_bash bin_grep re_word_str
-
-	log_user 0
-	set type ""
-	spawn -noecho $bin_bash -c "exec $scontrol show config | $bin_grep SelectType"
-	expect {
-		-re "select/($re_word_str)" {
-			set type $expect_out(1,string)
-			exp_continue
-		}
-		eof {
-			wait
-		}
-	}
-	log_user 1
-
-	return $type
-}
-
-
-################################################################
-#
-# NAME
-#	get_select_type_params - determines SelectTypeParameters being used for a given partition
-#
-# SYNOPSIS
-#	get_select_type_params ?partition?
-#
-# DESCRIPTION
-#	Determine SelectTypeParameters being used for a given partition.
-#	If the partition is not specified, the default partition will be used.
-#
-# RETURN VALUE
-#	Returns a string containing SelectTypeParameters
-#
-################################################################
-
-proc get_select_type_params { {partition ""} } {
-	global scontrol bin_bash bin_grep re_word_str
-
-	log_user 0
-	set params ""
-
-=======
->>>>>>> 834edd24
 	if {[string length $partition] == 0} {
 		set partition [default_partition]
 	}
@@ -3676,191 +2418,7 @@
 ################################################################
 #
 # NAME
-<<<<<<< HEAD
-#	test_scheduler_params - tests SchedulerParameters being used
-#
-# SYNOPSIS
-#	test_scheduler_params type
-#
-# DESCRIPTION
-#	Test SchedulerParameters being used
-#
-# RETURN VALUE
-#	Returns 1 if "type" (input) is found, 0 otherwise
-#
-################################################################
-
-proc test_scheduler_params { type } {
-	global scontrol bin_bash bin_grep re_word_str
-
-	log_user 0
-	set ret 0
-	set params ""
-	spawn -noecho $bin_bash -c "exec $scontrol show config | $bin_grep SchedulerParameters"
-	expect {
-		-re "SchedulerParameters *= *($re_word_str)" {
-			set params $expect_out(1,string)
-			exp_continue
-		}
-		eof {
-			wait
-		}
-	}
-
-	# Since string first doesn't have any case
-	# distinction just make it always be upper.
-	set type [string toupper $type]
-	set params [string toupper $params]
-	set params [split $params ,]
-
-	# We have to search with the '*' since some options have an =value
-	# on them.
-	if { [lsearch $params "$type*"] != -1 } {
-		set ret 1
-	}
-	log_user 1
-
-	return $ret
-}
-
-
-################################################################
-#
-#
-# NAME
-#	test_dependency_params - tests DependencyParameters being used
-#
-# SYNOPSIS
-#	test_dependency_params type
-#
-# DESCRIPTION
-#	Tests DependencyParameters being used
-#
-# RETURN VALUE
-#	Returns 1 if "type" (input) is found, 0 otherwise
-#
-################################################################
-
-proc test_dependency_params { type } {
-	global bin_bash scontrol bin_grep re_word_str
-
-	log_user 0
-	set ret 0
-	set params ""
-	spawn -noecho $bin_bash -c "exec $scontrol show config | $bin_grep DependencyParameters"
-	expect {
-		-re "DependencyParameters *= *($re_word_str)" {
-			set params $expect_out(1,string)
-			exp_continue
-		}
-		eof {
-			wait
-		}
-	}
-
-	# Since string first doesn't have any case
-	# distinction just make it always be upper.
-	set type [string toupper $type]
-	set params [string toupper $params]
-	set params [split $params ,]
-
-	# We have to search with the '*' since some options have an =value
-	# on them.
-	if { [lsearch $params "$type*"] != -1 } {
-		set ret 1
-	}
-	log_user 1
-
-	return $ret
-}
-
-################################################################
-#
-# NAME
-#	test_select_type_params - determines SelectTypeParameters being used
-#
-# SYNOPSIS
-#	test_select_type_params type
-#
-# RETURN VALUE
-#	Returns 1 if "type" (input) is found, 0 otherwise
-#
-################################################################
-
-proc test_select_type_params { type } {
-	global scontrol bin_bash bin_grep re_word_str
-
-	log_user 0
-	set ret 0
-	set params ""
-	spawn -noecho $bin_bash -c "exec $scontrol show config | $bin_grep SelectTypeParameters"
-	expect {
-		-re "SelectTypeParameters *= *($re_word_str)" {
-			set params $expect_out(1,string)
-			exp_continue
-		}
-		eof {
-			wait
-		}
-	}
-
-	# Since string first doesn't have any case
-	# distinction just make it always be upper.
-	set type [string toupper $type]
-	set params [string toupper $params]
-	set params [split $params ,]
-
-	foreach item $params {
-		# If argument is "MEMORY" then search for "_MEMORY"
-		if {![string compare $type "MEMORY"] &&
-		    [string first "_MEMORY" $item] != -1} {
-			set ret 1
-			break
-		# i.e. Check for CR_CORE_MEMORY or CR_CORE
-		} elseif {[string first "MEMORY" $item] != -1 &&
-		          [string first $type $item] != -1} {
-			set ret 1
-			break
-		} elseif {![string compare $type $item]} {
-			set ret 1
-			break
-		}
-	}
-	log_user 1
-
-	return $ret
-}
-
-
-################################################################
-#
-# NAME
-#	test_root_user - determines if user is root
-#
-# SYNOPSIS
-#	test_root_user
-#
-################################################################
-
-proc test_root_user { } {
-	global super_user super_user_set
-	set uid [get_my_uid]
-	if {$uid == 0} {
-		set super_user 1
-		set super_user_set 1
-		return 1
-	}
-	return 0
-}
-
-
-################################################################
-#
-# NAME
-#	test_super_user - determines if user is a Slurm super user
-=======
 #	is_super_user - determines if user is root or SlurmUser
->>>>>>> 834edd24
 #
 # SYNOPSIS
 #	is_super_user
@@ -4575,35 +3133,6 @@
 }
 
 
-<<<<<<< HEAD
-################################################################
-#
-# NAME
-#	get_array_config - determines the MaxArraySize
-#
-# SYNOPSIS
-#	get_array_config
-#
-# DESCRIPTION
-#	Use scontrol to determine the MaxArraySize
-#
-# RETURN VALUE
-#	MaxArraySize value
-#
-################################################################
-
-proc get_array_config { } {
-	global scontrol number
-
-	log_user 0
-	set array_size 1
-	spawn $scontrol show config
-	expect {
-		-re "MaxArraySize *= ($number)" {
-			set array_size $expect_out(1,string)
-			exp_continue
-		}
-=======
 ###############################################################
 #
 # NAME
@@ -4637,45 +3166,10 @@
 			slow_kill $my_pid
 			set return_code 1
 		}
->>>>>>> 834edd24
 		eof {
 			wait
 		}
 	}
-<<<<<<< HEAD
-	log_user 1
-	return $array_size
-}
-
-
-################################################################
-#
-# NAME
-#	get_max_tasks - determines the MaxTasksPerNode
-#
-# SYNOPSIS
-#	get_max_tasks
-#
-# DESCRIPTION
-#	Use scontrol to determine the MaxTasksPerNode
-#
-# RETURN VALUE
-#	MaxTasksPerNode value
-#
-################################################################
-
-proc get_max_tasks { } {
-	global scontrol number
-
-	log_user 0
-	set max_tasks 1
-	spawn $scontrol show config
-	expect {
-		-re "MaxTasksPerNode *= ($number)" {
-			set max_tasks $expect_out(1,string)
-			exp_continue
-		}
-=======
 
 	if { $return_code } {
 		return $return_code
@@ -4701,15 +3195,10 @@
 			slow_kill $my_pid
 			set return_code 1
 		}
->>>>>>> 834edd24
 		eof {
 			wait
 		}
 	}
-<<<<<<< HEAD
-	log_user 1
-	return $max_tasks
-=======
 
 	if {$match != 2} {
 		log_error "Subbp did not go into $state state. $match"
@@ -4717,7 +3206,6 @@
 	}
 
 	return $return_code
->>>>>>> 834edd24
 }
 
 
@@ -5708,91 +4196,6 @@
 ################################################################
 #
 # NAME
-<<<<<<< HEAD
-#	test_hetjob_step - tests if steps can span multiple heterogeneous job allocations
-#
-# SYNOPSIS
-#	test_hetjob_step
-#
-# Returns 1 if steps can span multiple heterogeneous job components,
-#	  0 otherwise
-#
-################################################################
-
-proc test_hetjob_step { } {
-	global scontrol number exit_code
-
-	log_user 0
-	set hetjob_step 0
-	set major 0
-	set minor 0
-	spawn $scontrol -V
-	expect {
-		-re " ($number)\.($number)\.($number)" {
-			set version_major $expect_out(1,string)
-			set version_minor $expect_out(2,string)
-			exp_continue
-		}
-		timeout {
-			log_error "scontrol not responding"
-			set exit_code 1
-		}
-		eof {
-			wait
-		}
-	}
-	if {$version_major >= 19} {
-		set hetjob_step 1
-	} elseif {$version_major >= 18} {
-		set hetjob_step 1
-		spawn $scontrol show config
-		expect {
-			-re "select/cray" {
-				set hetjob_step 0
-				exp_continue
-			}
-			timeout {
-				log_error "scontrol not responding"
-				set exit_code 1
-			}
-			eof {
-				wait
-			}
-		}
-	} elseif {$version_major == 17 && $version_minor == 11} {
-		spawn $scontrol show config
-		expect {
-			-re "select/cray" {
-				set hetjob_step 0
-				exp_continue
-			}
-			-re "disable_hetjob_steps" {
-				set hetjob_step 0
-				exp_continue
-			}
-			-re "enable_hetjob_steps" {
-				set hetjob_step 1
-				exp_continue
-			}
-			timeout {
-				log_error "scontrol not responding"
-				set exit_code 1
-			}
-			eof {
-				wait
-			}
-		}
-	}
-	log_user 1
-	return $hetjob_step
-}
-
-
-################################################################
-#
-# NAME
-=======
->>>>>>> 834edd24
 #	reconfigure - calls scontrol reconfigure
 #
 # SYNOPSIS
@@ -6462,46 +4865,6 @@
 
 
 ################################################################
-<<<<<<< HEAD
-#
-# NAME
-#	get_acct_store_tres - gets the configured value of AccountingStorageTRES
-#
-# SYNOPSIS
-#	get_acct_store_tres
-#
-# DESCRIPTION
-#	Get the configured value of AccountingStorageTRES
-#
-# RETURN VALUE
-#	Returns the configured value of AccountingStorageTRES
-#
-################################################################
-
-proc get_acct_store_tres { } {
-	global scontrol re_word_str
-
-	log_user 0
-	set store_tres ""
-	spawn $scontrol show config
-	expect {
-		-re "AccountingStorageTRES *= ($re_word_str)" {
-			set store_tres $expect_out(1,string)
-			exp_continue
-		}
-		eof {
-			wait
-		}
-	}
-	log_user 1
-	return $store_tres
-}
-
-
-################################################################
-#
-=======
->>>>>>> 834edd24
 # NAME
 #	get_conf_path - gets the path to the slurm.conf file
 #
@@ -7560,7 +5923,6 @@
 #	action
 #		Specifies the action to take when false. The default is "error"
 #		The action will be one of the following:
-#
 #		error - Prints an error if the boolean_expression is false
 #		fail  - Fails the test if the boolean_expression is false
 #		skip  - Skips the test if the boolean_expression is false
