#!/usr/bin/env expect
############################################################################
# Purpose: Establish global state information for Slurm test suite
#
# To define site-specific state information, set the values in a file
# named 'globals.local'. Those values will override any specified here.
# for example:
#
# $ cat globals.local
# set slurm_dir  "/usr/local"
# set build_dir  "/home/mine/SLURM/build_smd"
# set src_dir    "/home/mine/SLURM/slurm.git"
# set mpicc      "/usr/local/bin/mpicc"
#
# If you want to have more than one test going at the same time for multiple
# installs you can have multiple globals.local files and set the
# SLURM_LOCAL_GLOBALS_FILE env var, and have that set to the correct
# globals.local file for your various installs.  The file can be named anything,
# not just globals.local.
#
############################################################################
# Copyright (C) 2002-2007 The Regents of the University of California.
# Copyright (C) 2008-2010 Lawrence Livermore National Security.
# Portions Copyright (C) 2010-2018 SchedMD LLC.
# Produced at Lawrence Livermore National Laboratory (cf, DISCLAIMER).
# Written by Morris Jette <jette1@llnl.gov>
# Additions by Joseph Donaghy <donaghy1@llnl.gov>
# CODE-OCEC-09-009. All rights reserved.
#
# This file is part of Slurm, a resource management program.
# For details, see <https://slurm.schedmd.com/>.
# Please also read the supplied file: DISCLAIMER.
#
# Slurm is free software; you can redistribute it and/or modify it under
# the terms of the GNU General Public License as published by the Free
# Software Foundation; either version 2 of the License, or (at your option)
# any later version.
#
# Slurm is distributed in the hope that it will be useful, but WITHOUT ANY
# WARRANTY; without even the implied warranty of MERCHANTABILITY or FITNESS
# FOR A PARTICULAR PURPOSE.  See the GNU General Public License for more
# details.
#
# You should have received a copy of the GNU General Public License along
# with Slurm; if not, write to the Free Software Foundation, Inc.,
# 51 Franklin Street, Fifth Floor, Boston, MA 02110-1301  USA.
############################################################################

# Avoid sourcing this file multiple times
if {[info procs exit] eq "exit"} {
	return
}

#
# Include private functions and variables
#
source ./globals_private

global sacctmgr sacct salloc sattach sbatch sbcast scancel scontrol sinfo
global smd squeue sreport srun sstat strigger


################################################################
#
# NAME
#	cset - conditional set
#
# SYNOPSIS
#	cset name value
#
# DESCRIPTION
#	Conditional set.  Only set variable if variable does not yet exist.
#
# Input: name  -- name of the variable to set
#	 value -- value to set to 'name'
#
################################################################

proc cset {name value} {
	if {![uplevel 1 info exists $name]} {
		upvar $name tmp
		set tmp $value
	}
}


cset local_globals_file "./globals.local"

# Log level "enum"
# Define these early so they are available in globals.local
set LOG_LEVEL_QUIET   0
set LOG_LEVEL_FATAL   1
set LOG_LEVEL_ERROR   2
set LOG_LEVEL_WARNING 3
set LOG_LEVEL_INFO    4
set LOG_LEVEL_DEBUG   5
set LOG_LEVEL_TRACE   6

if {[info exists env(SLURM_LOCAL_GLOBALS_FILE)]} {
	set local_globals_file $env(SLURM_LOCAL_GLOBALS_FILE)
}

if [file exists $local_globals_file] {
	source $local_globals_file
}

#
# Specify the slurm install directory.
# Used to locate binaries, libraries, and header files.
#
cset slurm_dir   "/usr"
cset build_dir   "../../"
cset src_dir     "../../"
cset config_h    "${build_dir}/config.h"
cset sacctmgr    "${slurm_dir}/bin/sacctmgr"
cset sacct       "${slurm_dir}/bin/sacct"
cset salloc      "${slurm_dir}/bin/salloc"
cset sattach     "${slurm_dir}/bin/sattach"
cset sbatch      "${slurm_dir}/bin/sbatch"
cset sbcast      "${slurm_dir}/bin/sbcast"
cset scancel     "${slurm_dir}/bin/scancel"
cset scontrol    "${slurm_dir}/bin/scontrol"
cset sdiag       "${slurm_dir}/bin/sdiag"
cset sgather     "${slurm_dir}/bin/sgather"
cset sh5util     "${slurm_dir}/bin/sh5util"
cset sinfo       "${slurm_dir}/bin/sinfo"
cset smd         "${slurm_dir}/bin/smd"
cset sprio       "${slurm_dir}/bin/sprio"
cset squeue      "${slurm_dir}/bin/squeue"
cset srun        "${slurm_dir}/bin/srun"
cset sreport     "${slurm_dir}/bin/sreport"
cset sshare      "${slurm_dir}/bin/sshare"
cset sstat       "${slurm_dir}/bin/sstat"
cset strigger    "${slurm_dir}/bin/strigger"

cset slurmd      "${slurm_dir}/sbin/slurmd"

cset pbsnodes    "${slurm_dir}/bin/pbsnodes"
cset qdel        "${slurm_dir}/bin/qdel"
cset qstat       "${slurm_dir}/bin/qstat"
cset qsub        "${slurm_dir}/bin/qsub"
cset qalter      "${slurm_dir}/bin/qalter"
cset qrerun      "${slurm_dir}/bin/qrerun"

cset lsid      	 "${slurm_dir}/bin/lsid"
cset bjobs     	 "${slurm_dir}/bin/bjobs"
cset bkill     	 "${slurm_dir}/bin/bkill"
cset bsub     	 "${slurm_dir}/bin/bsub"

# If using MPICH-2 or other version of MPI requiring pmi libary, use this
#cset mpicc	"/home/jette/mpich2-install/bin/mpicc"
#cset use_pmi	1
# OR for other versions of MPICH, use this
cset mpicc	"/usr/local/bin/mpicc"
cset nvcc	"/usr/bin/nvcc"
cset use_pmi	0
#cset upcc       "/usr/local/bin/upcc"
cset upcc       "/usr/bin/xlupc"
cset oshcc      "/usr/local/bin/oshcc"

cset mpirun	"mpirun"
cset totalviewcli	"/usr/local/bin/totalviewcli"

# Set if using "--enable-memory-leak-debug" configuration option
cset enable_memory_leak_debug 0

# Pattern to match your shell prompt
#cset prompt {(%|#|\$|\]) *$}
cset prompt "(%|#|\\\$|]|\[^>]>) *(|\[^ ]* *)$"

#
# Specify locations of other executable files used
# Only the shell names (e.g. bin_bash) must be full pathnames
#
cset bin_awk	"awk"
cset bin_bash   [exec which bash | tail -n 1]
cset bin_cat	"cat"
cset bin_cc	"gcc"
cset bin_chmod	"chmod"
cset bin_cmp	"cmp"
cset bin_cp	"cp"
cset bin_date	"date"
cset bin_diff	"diff"
cset bin_echo	"echo"
cset bin_env	"env"
cset bin_file	"file"
cset bin_id	"id"
cset bin_grep   "grep"
cset bin_head   "head"
cset bin_ln     "ln"
cset bin_perldoc "/usr/bin/perldoc"

# Don't user $bin_hostname unless on a front-end system that
# doesn't fully use the slurmd, use $bin_printenv SLURMD_NODENAME
cset bin_hostname "hostname"

cset bin_kill	"kill"
cset bin_make	"make"
cset bin_mv	"mv"
cset bin_od	"od"
cset bin_pkill	"pkill"
cset bin_printenv "printenv"
cset bin_ps	"ps"
cset bin_pwd	"pwd"
cset bin_rm	"rm"
cset bin_sed	"sed"
cset bin_sleep  "sleep"
cset bin_sort	"sort"
cset bin_sum	"sum"
cset bin_touch	"touch"
cset bin_uname	"uname"
cset bin_uniq	"uniq"
cset bin_wc	"wc"

#
# Let the commands complete without expect timing out waiting for a
# response. Single node jobs submitted to the default partition should
# be initiated within this number of seconds.
# for interactive slurm jobs: cset timeout $max_job_delay
#
cset max_job_delay 120

#
# Files must be propagated between nodes within this number of seconds.
# The delay may be due to NFS.
#
cset max_file_delay 90

#
# Desired job state must be reached within this number of seconds.
#
cset max_job_state_delay 360

#
# Max number of iterations that wait_for_all_jobs can use
#
cset wait_for_all_jobs_iterations 600

#
# Specify the maximum number of tasks to use in the stress tests.
#
cset max_stress_tasks 4

#
# The error message that the "sleep" command prints when we run "sleep aaa".
#
cset sleep_error_message "(invalid time interval)|(bad character in argument)|(usage: sleep seconds)"

# Force LANG, as the expect tests aren't localized
set ::env(LANG)          "en_US.UTF-8"

# Testsuite level variables
cset testsuite_log_level $LOG_LEVEL_DEBUG
cset testsuite_cleanup_on_failure false

#
# The poll interval (how many seconds to sleep between polls in functions like
# wait_for_file and wait_for_job)
#
cset testsuite_poll_interval 1

if {[info exists env(SLURM_TESTSUITE_CLEANUP_ON_FAILURE)]} {
	set testsuite_cleanup_on_failure $env(SLURM_TESTSUITE_CLEANUP_ON_FAILURE)
}

# Other common variables
set re_word_str          "\\S+"
set digit                "\\d"
set end_of_line          "\[\r\n\]"
set float                "\\d+\\.?\\d*"
set number               "\\d+"
set format_time          "\\d+\\:\\d+\\:\\d+"
set number_with_suffix   "\\d+\[KM\]*"
set slash                "/"
set whitespace		 "\\s+"
set controlmachine_regex "\\S+"
# Any characters except ( , : newline
set no_delim             "\[^(,:\r\n\]"
set no_delim_slash       "\[^(,:/\r\n\]"
# The first group matches GRES name
# The second **optional** group matches GRES type.
# The third group matches GRES count.
# Test out the regex here: https://regex101.com/r/FlNYKM/7
set gres_regex "($no_delim_slash*):($no_delim*)?:?($no_delim*)"

#
# Cache SlurmUser to check for SuperUser requests
#
cset super_user     0
cset super_user_set 0

#
# Global variable used in multiple functions in "globals" file
#
set gpu_sock_list {}

################################################################
#
# NAME
#	get_test_name - gets the name of the invoking source script
#
# SYNOPSIS
#	get_test_name
#
# RETURN VALUE
#	The name of the originally called script
#
################################################################

proc get_test_name { } {

	set test_name unknown
	set frame_level 1
	while { $frame_level <= [info frame] } {
		if { [dict get [info frame $frame_level] type] == "source" } {
			set test_name [file tail [dict get [info frame $frame_level] file]]
			break
		}
		incr frame_level
	}

	return $test_name
}


#
# Name of the originally invoked test script, e.g. test1.1
#
set test_name [get_test_name]

#
# Suffix of the test script, e.g. 1.1
#
set test_id   [string map {test ""} $test_name]


################################################################
#
# Overload the exit routine so we can consistently print the final test status
#
# When a test exits with a zero exit code, we print SUCCESS.
# When a test exits with a negative exit code, we print SKIPPED.
# When a test exits with a positive exit code, we print FAILURE.
#
# If a local cleanup procedure is defined, we will always call it for
# successful or skipped tests. Whether or the cleanup procedure is called
# for failed tests depends on the setting of the $testsuite_cleanup_on_failure
# variable which can be set in the globals.local file or overridden with the
# SLURM_TESTSUITE_CLEANUP_ON_FAILURE environment variable.
#
# NOTE: DO NOT call exit in your local cleanup procedure
#
################################################################

rename exit __exit

proc exit { {status 0} } {
	global testsuite_cleanup_on_failure

	# Avoid recursive calls from within cleanup
	if {[info level] > 1 && [lindex [info level -1] 0] eq "cleanup"} {
		log_warn "Do not call exit from your local cleanup procedure"
		return
	}

	if {$status == 0} {
		# Call the test's cleanup procedure if defined
		if {[info procs cleanup] eq "cleanup"} {
			if {[catch {cleanup} cleanup_error ]} {
				log_warn "Cleanup had errors: $cleanup_error"
			}
		 }

		print_success
	} elseif {$status < 0} {
		# Call the test's cleanup procedure if defined
		if {[info procs cleanup] eq "cleanup"} {
			if {[catch {cleanup} cleanup_error ]} {
				log_warn "Cleanup had errors: $cleanup_error"
			}
		}

		print_skipped
	} else {
		# Call the test's cleanup procedure if defined and allowed
		if {$testsuite_cleanup_on_failure && [info procs cleanup] eq \
		                                     "cleanup"} {
			if {[catch {cleanup} cleanup_error ]} {
				log_warn "Cleanup had errors: $cleanup_error"
			}
		}

		print_failure
	}

	__exit $status
}


################################################################
#
# NAME
#	fail - fails a test
#
# SYNOPSIS
#	fail message
#
# DESCRIPTION
#	To be used when an error is fatal for the test. This routine
#	prints the specified error message, optionally cleans up, prints
#	a final test failure message, and exits the test with exit code 1.
#
# ENVIRONMENT
#	Whether or not the cleanup procedure is called depends on the setting
#	of the $testsuite_cleanup_on_failure set in the globals.local file or
#	overridden with the SLURM_TESTSUITE_CLEANUP_ON_FAILURE environment
#	variable.
#
# NOTE
#	DO NOT call this within your local cleanup procedure.
#
################################################################

proc fail { message } {

	log_fatal $message

	# Exit will handle the cleanup procedure and print the failure message.
	exit 1
}


################################################################
#
# NAME
#	skip - skips a test
#
# SYNOPSIS
#	skip message
#
# DESCRIPTION
#	To be used when a precondition for the test fails and the test
#	should be skipped. This routine prints the specified warning message,
#	calls the cleanup procedure if defined, prints a final test skipped
#	message, and exits the test with exit code -1 (aka 255).
#
# NOTE
#	DO NOT call this within your local cleanup procedure.
#
################################################################

proc skip { message } {

	log_warn $message

	# Exit will handle the cleanup procedure and print the skipped message.
	exit -1
}


################################################################
#
# NAME
#	pass - passes a test
#
# SYNOPSIS
#	pass
#
# DESCRIPTION
#	To be used when a test passes and should complete with success.
#	This routine calls the cleanup procedure if defined, prints a final
#	test success message, and exits with exit code 0.
#
# NOTE
#	DO NOT call this within your local cleanup procedure.
#
################################################################

proc pass { } {

	# Exit will handle the cleanup procedure and print the success message.
	exit 0
}


################################################################
#
# NAME
#	fail_on_error - fails if exit_code is non-zero
#
# SYNOPSIS
#	fail_on_error message
#
# DESCRIPTION
#	If exit_code global variable is non-zero it calls fail with the
#	message.
#
# NOTE
#	DO NOT call this within your local cleanup procedure.
#
################################################################

proc fail_on_error { message } {
	global exit_code

	if {$exit_code != 0} {
		fail "$message"
	}
}


################################################################
#
# NAME
#	print_time - prints the current date and time
#
# SYNOPSIS
#	print_time
#
################################################################

proc print_time { } {
	global bin_date

	spawn $bin_date
	expect {
		eof {
			wait
		}
	}

	return
}

################################################################
#
# NAME
#	dict_getdef - 'dict get' with ability to specify the default value
#
# SYNOPSIS
#	dict_getdef dictionary_value key default_value
#
# DESCRIPTION
#	Tcl < 8.7 lacks a built in 'dict get' with ability to specify the
#	default value. Tcl 8.7 adds a dict getdef.
#	This proc returns the value from the dictionary corresponding to the
#	keys if it exists, or the default value otherwise.
#
# EXAMPLE
#	dict_getdef $option_dict action "warn"
#
# SOURCE
#	https://core.tcl-lang.org/tips/doc/trunk/tip/342.md
#	https://core.tcl-lang.org/tcl/tktview/2370575
#
################################################################

proc dict_getdef {D args} {
	if {[dict exists $D {*}[lrange $args 0 end-1]]} then {
		dict get $D {*}[lrange $args 0 end-1]
	} else {
		lindex $args end
	}
}


################################################################
#
# NAME
#	run_command - executes a command and returns a dictionary result
#
# SYNOPSIS
#	run_command ?options? command
#
# DESCRIPTION
#	Executes a command and returns a dictionary that includes the output,
#	exit code, etc. An action can be taken (fail, warn, none)  if the
#	command's exit code or timeout is unexpected. By default, the action
#	will be applied if the command fails. If the -xfail option is
#	specified, the behavior will be reversed to apply the action if the
#	command ran successfully.
#
# OPTIONS
#	-fail
#		if the exit code or timeout is unexpected, the action that will
#		be taken is to fail the test
#	-warn
#		if the exit code or timeout is unexpected, the action that will
#		be taken is to log a warning (this is the default)
#	-none
#		if the exit code or timeout is unexpected, no action will be
#		taken
#	-xfail
#		if the command exits with zero and does not time out, the
#		action will be applied. Without this option, the action will
#		be applied if the command exits with a non-zero exit code or
#		times out.
#	-timeout <float_number>
#		time in seconds to wait for the command to complete before
#		timing out (default is 60.0)
#
# ARGUMENTS
#	command
#		a string containing the command and arguments to execute
#
# RETURN VALUE
#	A dictionary containing the following elements:
#		command    - The command that was invoked
#		exit_code  - Exit code
#		output     - The combined standard output and standard error
#		start_time - The time (epoch with milliseconds) the command was
#		             executed
#		duration   - The duration (seconds and milliseconds) the
#		             command took to run
#
################################################################
proc run_command args {
	global bin_bash exit_code

	set exit_status 0
	set action "warn"
	set timeout 60
	set expect_failure false
	while {[llength $args]} {
		switch -glob -- [lindex $args 0] {
			-fail    {set action "fail"; set args [lrange $args 1 end]}
			-none    {set action "none"; set args [lrange $args 1 end]}
			-timeout {set args [lassign $args - timeout]}
			-warn    {set action "warn"; set args [lrange $args 1 end]}
			-xfail   {set expect_failure true; set args [lrange $args 1 end]}
			-*       {fail "Unknown option: [lindex $args 0]"}
			default  break
		}
	}
	if {[llength $args] == 1} {
		lassign $args command
	} else {
		fail "Invalid number of arguments [llength $args]: $args"
	}

	set orig_log_user [log_user -info]
	log_user 0

	log_debug "Invoking command \"$command\""
	set start_time [format "%.3f" [expr [clock milliseconds] / 1000.000]]
	set expect_pid [spawn -noecho $bin_bash -c "$command"]
	expect {
		-re "(.+)" {
			append output $expect_out(1,string)
			exp_continue
		}
		timeout {
			set message "Command \"$command\" timed out after $timeout seconds"
			slow_kill $expect_pid
			set exit_status 1
		}
		eof {
			lassign [wait] pid spawnid os_error_flag errno
			set exit_status [expr $errno > 128 ? $errno - 256 : $errno]
		}
	}
	set end_time [format "%.3f" [expr [clock milliseconds] / 1000.000]]
	set duration [format "%.3f" [expr $end_time - $start_time]]
	set exit_code $exit_status

	log_debug "Command Results:"
	log_debug "	Start Time: $start_time"
	log_debug "	Duration: $duration"
	log_debug "	Exit Code: $exit_code"
	if {[info exists output]} {
		log_debug "	Output: $output"
	}

	if {! $expect_failure && $exit_status != 0} {
		cset message "Command \"$command\" failed with rc=$exit_status"
		if {[info exists output] && $output != ""} {
			append message ": [string trimright $output]"
		}
		if {$action eq "warn"} {
			log_warn $message
		} elseif {$action eq "fail"} {
			fail $message
		}
	} elseif {$expect_failure && $exit_status == 0} {
		cset message "Command \"$command\" was expected to fail but succeeeded"
		if {$action eq "warn"} {
			log_warn $message
		} elseif {$action eq "fail"} {
			fail $message
		}
	}
	log_user $orig_log_user

	dict set result command $command
	dict set result exit_code $exit_status
	if [info exists output] {
		dict set result output "$output"
	}
	dict set result start_time $start_time
	dict set result duration $duration

	return $result
}


################################################################
#
# NAME
#	run_command_output - executes a command and returns the output
#
# SYNOPSIS
#	run_command_output ?options? command
#
# DESCRIPTION
#	Executes a command and returns a dictionary that includes the output,
#	exit code, etc. An action can be taken (fail, warn, none)  if the
#	command's exit code or timeout is unexpected. By default, the action
#	will be applied if the command fails. If the -xfail option is
#	specified, the behavior will be reversed to apply the action if the
#	command ran successfully.
#
# OPTIONS
#	-fail
#		if the exit code or timeout is unexpected, the action that will
#		be taken is to fail the test
#	-warn
#		if the exit code or timeout is unexpected, the action that will
#		be taken is to log a warning (this is the default)
#	-none
#		if the exit code or timeout is unexpected, no action will be
#		taken
#	-xfail
#		if the command exits with zero and does not time out, the
#		action will be applied. Without this option, the action will
#		be applied if the command exits with a non-zero exit code or
#		times out.
#	-timeout <float_number>
#		time in seconds to wait for the command to complete before
#		timing out (default is 60.0)
#
# ARGUMENTS
#	command
#		a string containing the command and arguments to execute
#
# RETURN VALUE
#	A string containing the combined standard output and standard error
#
################################################################
proc run_command_output args {
	global exit_code

	set result [run_command {*}$args]

	if [dict exists $result output] {
		return [dict get $result output]
	} else {
		return ""
	}
}


################################################################
#
# NAME
#	run_command_status - executes a command and returns the exit code
#
# SYNOPSIS
#	run_command_status ?options? command
#
# DESCRIPTION
#	Executes a command and returns a dictionary that includes the output,
#	exit code, etc. An action can be taken (fail, warn, none)  if the
#	command's exit code or timeout is unexpected. By default, the action
#	will be applied if the command fails. If the -xfail option is
#	specified, the behavior will be reversed to apply the action if the
#	command ran successfully.
#
# OPTIONS
#	-fail
#		if the exit code or timeout is unexpected, the action that will
#		be taken is to fail the test
#	-warn
#		if the exit code or timeout is unexpected, the action that will
#		be taken is to log a warning (this is the default)
#	-none
#		if the exit code or timeout is unexpected, no action will be
#		taken
#	-xfail
#		if the command exits with zero and does not time out, the
#		action will be applied. Without this option, the action will
#		be applied if the command exits with a non-zero exit code or
#		times out.
#	-timeout <float_number>
#		time in seconds to wait for the command to complete before
#		timing out (default is 60.0)
#
# ARGUMENTS
#	command
#		a string containing the command and arguments to execute
#
# RETURN VALUE
#	The exit code for the invoked command
#
################################################################
proc run_command_status args {
	global exit_code

	set result [run_command {*}$args]

	return [dict get $result exit_code]
}


################################################################
#
# NAME
#	cancel_job - cancels the specified job
#
# SYNOPSIS
#	cancel_job job_id ?het_job?
#
# ARGUMENTS
#	job_id
#		The Slurm job id of a job we want to cancel
#	het_job
#		For a het job confirm each component job has completed
#
# RETURN VALUE
#	A non-zero return code indicates a failure.
#
################################################################

proc cancel_job { job_id {het_job 0}} {
	global scancel bin_sleep

	if {$job_id == 0} {
		return 1
	}

	log_debug "Cancelling $job_id"
	set status [catch [exec $scancel -Q $job_id] result]
	exec $bin_sleep 1
	return [wait_for_job $job_id "DONE" $het_job]
}


################################################################
#
# NAME
#	get_line_cnt - returns the size of the specified file
#
# SYNOPSIS
#	get_line_cnt file_name
#
# RETURN VALUE
#	Number of lines in the specified file.
#
################################################################

proc get_line_cnt { file_name } {
	global bin_wc number
	set lines 0
	spawn $bin_wc -l $file_name
	expect {
		-re "($number) " {
			set lines $expect_out(1,string)
			exp_continue
		}
		eof {
			wait
		}
	}
	return $lines
}


################################################################
#
# NAME
#	slow_kill - kills a process slowly
#
# SYNOPSIS
#	slow_kill pid
#
# DESCRIPTION
#	Kill a process slowly, first trying SIGINT, pausing for
#       a second, then sending SIGKILL.
#
# RETURN VALUE
#	A non-zero return code indicates a failure.
#
################################################################

proc slow_kill { pid } {
	global bin_kill

	catch {exec $bin_kill -INT $pid}
	catch {exec $bin_kill -INT $pid}
	sleep  1
	catch {exec $bin_kill -KILL $pid}

	return 0
}


################################################################
#
# NAME
#	get_my_id - gets the id from the running user
#
# SYNOPSIS
#	get_my_id
#
# RETURN VALUE
#	output of id
#
################################################################

proc get_my_id {} {

	global bin_id number
	set login_info -1

	log_user 0

	spawn $bin_id
	expect {
		-re "(uid=.*\n)" {
			set login_info $expect_out(1,string)
			exp_continue
		}
		eof {
			wait
		}
	}

	log_user 1

	if {$login_info == -1} {
		fail "Unable to get user info"
	}

	return $login_info
}


################################################################
#
# NAME
#	get_my_user_name - gets the name from the running user
#
# SYNOPSIS
#	get_my_user_name
#
# RETURN VALUE
#	A non-zero return code indicates a failure.
#
################################################################

proc get_my_user_name {  } {
	global bin_id re_word_str

	set user_name -1

	log_user 0
	spawn $bin_id -nu
	expect {
		-re "($re_word_str)" {
			set user_name $expect_out(1,string)
			exp_continue
		}
		eof {
			wait
		}
	}
	log_user 1

	if {$user_name == -1} {
		fail "Unable to get user name"
	}

	return $user_name
}


################################################################
#
# NAME
#	get_my_uid - gets the uid from the running user
#
# SYNOPSIS
#	get_my_uid
#
# RETURN VALUE
#	A non-zero return code indicates a failure.
#
################################################################

proc get_my_uid {  } {
	global bin_id number

	set uid -1

	log_user 0
	spawn $bin_id -u
	expect {
		-re "($number)" {
			set uid $expect_out(1,string)
			exp_continue
		}
		eof {
			wait
		}
	}
	log_user 1

	return $uid
}


################################################################
#
# NAME
#	get_my_gid - gets the gid from the running user
#
# SYNOPSIS
#	get_my_gid
#
# RETURN VALUE
#	A non-zero return code indicates a failure.
#
################################################################

proc get_my_gid {  } {
	global bin_id number

	set gid -1

	log_user 0
	spawn $bin_id -g
	expect {
		-re "($number)" {
			set gid $expect_out(1,string)
			exp_continue
		}
		eof {
			wait
		}
	}
	log_user 1

	return $gid
}


################################################################
#
# NAME
#	kill_salloc - kills all salloc commands associated with this user
#
# SYNOPSIS
#	kill_salloc
#
# DESCRIPTION
#	Kill all salloc commands associated with this user.
#	Issue two SIGINT, sleep 1 and a SIGKILL
#
# RETURN VALUE
#	A non-zero return code indicates a failure.
#
# NOTE
#	Use slow_kill instead of kill_salloc if you can capture
#	the process id
#
################################################################

proc kill_salloc {  } {
	global bin_id bin_pkill bin_sleep number

	set uid [get_my_uid]
	catch {exec $bin_pkill -INT -u $uid salloc}
	catch {exec $bin_pkill -INT -u $uid salloc}
	sleep  1
	catch {exec $bin_pkill -KILL -u $uid salloc}

	return 0
}


################################################################
#
# NAME
#	kill_srun - kills all srun commands associated with this user
#
# SYNOPSIS
#	kill_srun
#
# DESCRIPTION
#	Kill all srun commands associated with this user.
#	Issue two SIGINT, sleep 1 and a SIGKILL
#
# RETURN VALUE
#	A non-zero return code indicates a failure.
#
# NOTE
#	Use slow_kill instead of kill_srun if you can capture
#	the process id
#
################################################################

proc kill_srun {  } {
	global bin_id bin_pkill bin_sleep number

	set uid [get_my_uid]
	catch {exec $bin_pkill -INT -u $uid srun}
	catch {exec $bin_pkill -INT -u $uid srun}
	sleep  1
	catch {exec $bin_pkill -KILL -u $uid srun}

	return 0
}


################################################################
#
# NAME
#	print_header - prints a test header
#
# SYNOPSIS
#	print_header ?test_id?
#
# DESCRIPTION
#	Print header with test ID
#
################################################################

proc print_header { { test_id_in "" } } {
	global test_id

	if { "$test_id_in" == "" } {
		set test_id_in $test_id
	}

	puts "============================================"
	puts "TEST: $test_id_in"
}


################################################################
#
# NAME
#	wait_for - generic wait utility
#
# SYNOPSIS
#	wait_for ?options? condition body
#
# DESCRIPTION
#	Generic wait utility allowing you to repeatedly execute a generic block
#	of code until a specified boolean expression is met. The code block and
#	condition check occur every poll interval until a timeout is reached.
#
# OPTIONS
#	-timeout <float_number>
#		time in seconds to wait for the command to complete before
#		timing out (default is 60.0)
#	-pollinterval <floa_number>
#		time in seconds between each loop execution and condition check
#		(defaults to 1.0)
#
# ARGUMENTS
#	condition
#		The boolean expression to test
#	body
#		A block of code to evaluate in the invoking stack frame
#
# RETURN VALUE
#	true if the condition is met before the timeout occurs
#	false if the timeout occurs before the condition is met
#
################################################################
proc wait_for args {
	set timeout 60
	set poll_interval 1
	while {[llength $args]} {
		switch -glob -- [lindex $args 0] {
			-time*  {set args [lassign $args - timeout]}
			-poll*  {set args [lassign $args - poll_interval]}
			-*      {fail "Unknown option: [lindex $args 0]"}
			default break
		}
	}
	if {[llength $args] == 2} {
		lassign $args condition body
	} else {
		fail "Invalid number of arguments [llength $args]: $args"
	}

	set start_time [format "%.3f" [expr [clock milliseconds] / 1000.000]]

	log_debug "Waiting for $condition starting at [clock format [expr int($start_time)] -format %Y-%m-%dT%X].[lindex [split $start_time '.'] 1]"

	while {1} {
		# Evaluate code block
		log_trace "Evaluating code block ([string trim $body])"
		set ret [catch {uplevel $body} result]

		# Check condition
		if {[uplevel expr [format "{%s}" $condition]]} {
			set now [format "%.3f" [expr [clock milliseconds] / 1000.000]]
			log_debug "Condition ($condition) was met at [clock format [expr int($now)] -format %Y-%m-%dT%X].[lindex [split $now '.'] 1]"
			return true
		} else {
			log_trace "Condition ($condition) was not met"
		}

		# Sleep poll interval
		log_trace "Sleeping for $poll_interval seconds"
		after [expr {int($poll_interval * 1000)}]

		# Check if we have surpassed our timeout
		set now [format "%.3f" [expr [clock milliseconds] / 1000.000]]
		log_trace "Checking whether the current time ([clock format [expr int($now)] -format %Y-%m-%dT%X].[lindex [split $now '.'] 1]) is greater than the start time plus the timeout ([clock format [expr int($start_time + $timeout)] -format %Y-%m-%dT%X].[lindex [split [expr $start_time + $timeout] '.'] 1])"
		if {$now > $start_time + $timeout} {
			log_warn "Condition ($condition) did not occur before timeout ($timeout) seconds"
			return false
		}
	}
}

################################################################
#
# NAME
#	wait_for_command - waits for command output to match a pattern
#
# SYNOPSIS
#	wait_for_command command args regex ?matches_in? ?or_more? ?matches_out? ?max_delay?
#
# DESCRIPTION
#	Executes a command every testsuite_poll_interval until a regex
#	pattern is matched in the output, or timeout after max_delay.
#
# ARGUMENTS
#	command
#		The command to run via spawn.
#	args
#		The arguments to the command, as a single string.
#	regex
#		The regex pattern to search for in the command
#		output. Can be a simple string.
#	matches_in
#		The number of times to match the regex. Defaults to 1.
#	or_more
#		If 1, allow for matching the regex pattern match_cnt *or more*
#		times, instead of exactly match_cnt times. Defaults to 0.
#	matches_out
#		The upvar (a variable name to "pass by reference" in TCL)
#		to set/return the number of matches found.
#		Useful if or_more is 1 and the caller wants the	matches found.
#	max_delay
#		The timeout seconds to execute the command and wait on the
#		output before giving up. Defaults to global max_command_delay.
#
# RETURN VALUE
#	0 on success and 1 on failure. On failure, an error is logged to
#	the output. If matches_out is specified, the number of matches will
#	be returned via the reference/upvar matches_out.
#
################################################################

proc wait_for_command { command args regex {matches_in 1} {or_more 0}
                        {matches_out ""} {max_delay 120} } {
	global bin_sleep testsuite_poll_interval

	if {$matches_out != ""} {
		upvar $matches_out matches
	}

	set delay 0
	while {$delay < $max_delay} {
		set matches 0
		# `{*}` breaks apart a string into individual pieces
		spawn $command {*}$args
		expect {
			-re $regex {
				incr matches
				exp_continue
			}
			timeout {
				log_error "$command not responding after $delay seconds polling"
				# Return failure
				return 1
			}
			eof {
				wait
			}
		}

		if {($matches == $matches_in) || ($or_more == 1 &&
		                                 $matches >= $matches_in)} {
			# Return success
			return 0
		}

		log_info "[lindex [info level 0] 0] polled $matches matches of '$regex', but expecting $matches_in"
		exec $bin_sleep $testsuite_poll_interval
		incr delay $testsuite_poll_interval

	}
	if {$or_more == 1} {
		set match_str "$matches_in or more times"
	} elseif {$matches_in == 1} {
		set match_str "exactly $matches_in time"
	} else {
		set match_str "exactly $matches_in times"
	}
	log_error "Failed to match regex `$regex` $match_str after $max_delay seconds for command `$command $args`."
	# Return failure
	return 1
}


################################################################
#
# NAME
#	wait_for_file - waits for a file to exist with non-zero size
#
# SYNOPSIS
#	wait_for_file file_name
#
# DESCRIPTION
#	Wait for the specified file to exist and have a non-zero size.
#	Note that if JobFileAppend=0 is configured, a file can exist and
#	be purged then be re-created. Polls every $testsuite_poll_interval
#	seconds.
#
# RETURN VALUE
#	A non-zero return code indicates a failure.
#
################################################################

proc wait_for_file { file_name } {
	global bin_sleep max_file_delay testsuite_poll_interval

	for {set my_delay 0} {$my_delay <= $max_file_delay} \
	                     {set my_delay [expr $my_delay + $testsuite_poll_interval]} {
		if {[file exists $file_name]} {
#			Add small delay for I/O buffering
			exec $bin_sleep 1
			return 0
		}
		exec $bin_sleep $testsuite_poll_interval
#
#		Expect may fail to load current NFS info.
#		Use the ls command to load current info.
#
		set slash_pos [string last $file_name "/"]
		if {$slash_pos < 1} {
			set dir_name "."
		} else {
			decr slash_pos
			set dir_name [string $file_name 0 $slash_pos]
		}
		exec /bin/ls $dir_name
	}
	log_error "Timeout waiting for file $file_name"
	return 1
}


################################################################
#
# NAME
#	wait_for_job - waits for job to be in desired state
#
# SYNOPSIS
#	wait_for_job job_id desired_state ?het_job?
#
# DESCRIPTION
#	Wait for job to be in desired state. Can handle het job components.
#
# ARGUMENTS
#	job_id
#		The Slurm job id of a job we want to wait for.
#	desired_state
#		The state you want the job to attain before returning.
#		Currently supports:
#			DONE any terminated state
#			PENDING job is pending
#			RUNNING job is running
#			SPECIAL_EXIT
#			SUSPENDED job is suspended
#	het_job
#		If set, checks the state of each component job if the job
#		is a het one.
#
# RETURN VALUE
#	A non-zero return code indicates a failure
#
# SEE ALSO
#	_wait_for_single_job
#
################################################################

proc wait_for_job { job_id desired_state {het_job 0}} {
	set jid_list ""

	if { $het_job } {
		# get component job ids
		set jid_list [get_het_job_ids $job_id 1]
	}

	set rc 0
	if { $jid_list == "" } {
		# non-het job
		set jid_list $job_id
	}

	foreach jid $jid_list {
		set rc [_wait_for_single_job $jid $desired_state]
		if { $rc } {
			# bail out on first failure
			break
		}
	}
	return $rc
}


################################################################
#
# NAME
#	wait_for_account_done - cancels and waits on jobs in specified accounts
#
# SYNOPSIS
#	wait_for_account_done accounts
#
# DESCRIPTION
#	Cancel jobs on and wait for them to be finished in account(s) given.
#	Polls every $testsuite_poll_interval seconds.
#
# RETURN VALUE
#	A non-zero return code indicates a failure.
#
# NOTE
#	We sleep for two seconds before replying that a job is
#	done to give time for I/O completion (stdout/stderr files)
#
################################################################

proc wait_for_account_done { accounts } {
	global scancel squeue max_job_state_delay re_word_str testsuite_poll_interval

	if { $accounts == "" } {
		log_error "wait_for_account_done: no account given"
		return 1
	}

	log_user 0
	set account_list [split $accounts ","]
	foreach item $account_list {
		spawn $scancel -A $item
		expect {
			timeout {
				log_warn "No response from scancel"
			}
			eof {
				wait
			}
		}
	}

	set my_delay    0
	while 1 {
		set found 0
		spawn $squeue -o Account=%a -h -A$accounts
		expect {
			-re "Account=($re_word_str)" {
				set found 1
				exp_continue;
			}
			eof {
				wait
			}
		}

		if { !$found } {
			log_debug "Account(s) $accounts is/are empty"
			break;
		}

		if { $my_delay > $max_job_state_delay } {
			log_error "Timeout waiting for account(s) '$accounts' to be finished"
			log_user 1
			return 1
		}

		exec sleep $testsuite_poll_interval
		set my_delay [expr $my_delay + $testsuite_poll_interval]
	}
	log_user 1
	return 0
}


################################################################
#
# NAME
#	wait_for_part_done - cancels and waits on jobs in specified partition
#
# SYNOPSIS
#	wait_for_part_done partition
#
# DESCRIPTION
#	Cancel jobs on and wait for them to be finished in partition given.
#	Polls every $testsuite_poll_interval seconds.
#
# RETURN VALUE
#	A non-zero return code indicates a failure.
#
# NOTE
#	We sleep for two seconds before replying that a job is
#	done to give time for I/O completion (stdout/stderr files)
#
################################################################

proc wait_for_part_done { part } {
	global scancel squeue max_job_state_delay re_word_str testsuite_poll_interval

	if { $part == "" } {
		log_error "wait_for_part_done: no partition given"
		return 1
	}

	log_user 0
	spawn $scancel -p $part
	expect {
		timeout {
			log_error "wait_for_part_done: No response from scancel"
		}
		eof {
			wait
		}
	}

	set my_delay    0
	while 1 {
		set found 0
		spawn $squeue -o Part=%P -h -p$part
		expect {
			-re "Part=($re_word_str)" {
				set found 1
				exp_continue;
			}
			eof {
				wait
			}
		}

		if { !$found } {
			log_debug "Partition $part is empty"
			break;
		}

		if { $my_delay > $max_job_state_delay } {
			log_error "wait_for_part_done: Timeout waiting for partition '$part' to be finished"
			log_user 1
			return 1
		}

		exec sleep $testsuite_poll_interval
		set my_delay [expr $my_delay + $testsuite_poll_interval]
	}
	log_user 1
	return 0
}


################################################################
#
# NAME
#	wait_for_step - waits for a job step to be found
#
# SYNOPSIS
#	wait_for_step step_id
#
# DESCRIPTION
#	Wait for a job step to be found.
#	Polls every $testsuite_poll_interval seconds.
#
# RETURN VALUE
#	A non-zero return code indicates a failure.
#
################################################################

proc wait_for_step { step_id } {
	global scontrol max_job_state_delay testsuite_poll_interval
	set my_delay    0
	while 1 {
		set fd [open "|$scontrol -o show step $step_id"]
		gets $fd line
		catch {close $fd}
		if {[regexp {Nodes=} $line foo] == 1} {
			return 0
		}
		if {[regexp {MidplaneList=} $line foo] == 1} {
			return 0
		}
		if { $my_delay > $max_job_state_delay } {
			log_error "Timeout waiting for job step"
			return 1
		}

		log_info "Step $step_id not done yet. Waiting for $testsuite_poll_interval seconds"
		exec sleep $testsuite_poll_interval
		set my_delay [expr $my_delay + $testsuite_poll_interval]
	}
}


################################################################
#
# NAME
#	wait_for_all_jobs - waits for jobs to finish having a specified name
#
# SYNOPSIS
#	wait_for_all_jobs job_name
#
# DESCRIPTION
#	Wait for previously submitted Slurm jobs to finish of a
#	certain name. Iterates every $testsuite_poll_interval seconds.
#
# ARGUMENTS
#	job_name
#		The name of job to wait for
#
# RETURN VALUE
#	-1 on failure, 0 if all jobs are done, and the remaining job count
#	if not all jobs are done after $wait_for_all_jobs_iterations
#	iterations.
#
################################################################

proc wait_for_all_jobs { job_name } {
	global scancel squeue bin_sleep wait_for_all_jobs_iterations testsuite_poll_interval

	set matches 0
	set timeout 30

	log_info "Waiting for all jobs to terminate"
	for {set inx 0} {$inx < $wait_for_all_jobs_iterations} {incr inx} {
		log_user 0
		set matches 0
		spawn $squeue -o %j
		expect {
			-re "$job_name" {
				incr matches
				exp_continue
			}
			-re "error" {
				set matches -1
			}
			timeout {
				log_info "No response from squeue"
				set matches -1
			}
			eof {
				wait
			}
		}
		log_user 1
		if {$matches == 0} {
			log_info "All jobs complete"
			break
		}
		if {$matches > 0} {
			log_info "  $matches jobs remaining"
			exec sleep $testsuite_poll_interval
		}
		if {$matches == -1} {
			break
		}
	}
	if {$matches != 0} {
		spawn $scancel -n $job_name
		expect {
			timeout {
				log_warn "No response from scancel"
			}
			eof {
				wait
			}
		}
	}
	return $matches
}


################################################################
#
# NAME
#	wait_job_reason - waits for a desired job state and reason
#
# SYNOPSIS
#	wait_job_reason job_id ?desired_state? ?desired_reason_list?
#
# DESCRIPTION
#	Wait until the job is in desired state and reason is one
#	of the desired ones. Or to max_job_state_delay.
#
# ARGUMENTS
#	job_id
#		The job to wait for
#	desired_state
#		Desired state.
#	desired_reason_list
#		List of desired reasons. Empty list means that any reason
#		is ok.
#
# RETURN VALUE
#	0 when job is in the desired state and reason is one
#	of the desired ones, or 1 otherwise.
#
################################################################

proc wait_job_reason { job_id {desired_state "PENDING"}
		       {desired_reason_list ""} } {
	global scontrol re_word_str max_job_state_delay testsuite_poll_interval
	set final_state "COMPLETED CANCELLED FAILED TIMEOUT DEADLINE
	                 OUT_OF_MEMORY"

	set log_user_prev [log_user -info]
	log_user 0

	set my_delay 0
	while true {
		set pending 0
		set has_reason 1
		spawn $scontrol show job $job_id
		expect {
			-re "JobState=($re_word_str) Reason=(\\S+)" {
				set job_state $expect_out(1,string)
				set job_reason $expect_out(2,string)
			}
			timeout {
				log_error "No response from scontrol show job"
				set rc 1
				break
			}
		}

		# Check if both state and reason are the desired ones
		if {$job_state == $desired_state} {
			set found 0
			if {$desired_reason_list == ""} {
				set found 1
			}
			foreach desired_reason $desired_reason_list {
				if {$job_reason == $desired_reason } {
					set found 1
				}
			}
			if {$found} {
				set rc 0
				break
			}
		} elseif {[lsearch -exact final_state $job_state] >= 0} {
			# Job is in final step no need to wait longer
			log_error [format "Job in final state/reason '%s' / '%s' instead of the desired '%s' / '%s'." \
			                  $job_state $job_reason \
			                  $desired_state $desired_reason_list]
			set rc 1
			break
		}

		# Check if this was the last poll
		if {$my_delay > $max_job_state_delay} {
			log_error "wait_job_reason timeout"
			set rc 1
			break
		}
		set remamining_sec [expr $max_job_state_delay - $my_delay]
		log_info [format "Job in state/reason '%s' / '%s' instead of the desired '%s' / '%s'." \
		                 $job_state $job_reason \
		                 $desired_state $desired_reason_list]
		log_info [format "Polling again in %ss, %ss to timeout." \
		                 $testsuite_poll_interval $remamining_sec]

		sleep $testsuite_poll_interval
		set my_delay [expr $my_delay + $testsuite_poll_interval]
	}

	log_user $log_user_prev
	return $rc
}


################################################################
#
<<<<<<< HEAD
# Proc: test_config_overrides
#
# Returns if SlurmdParameters=config_overrides in slurm.conf
#
################################################################
proc test_config_overrides { } {
	global scontrol re_word_str
=======
# NAME
#	test_fast_schedule - returns value of FastSchedule from slurm.conf
#
# SYNOPSIS
#	test_fast_schedule
#
# RETURN VALUE
#	Returns value of FastSchedule from slurm.conf
#
################################################################

proc test_fast_schedule { } {
	global scontrol number
>>>>>>> 0fc2d986

	log_user 0
	set config_overrides 0
	spawn $scontrol show config
	expect {
		-re "SlurmdParameters *= *($re_word_str)" {
			if { [string first "config_overrides" $expect_out(1,string)] != -1} {
				set config_overrides 1
			} else {
				set config_overrides 0
			}
			exp_continue
		}
		eof {
			wait
		}
	}

	log_user 1
	return $config_overrides
}


################################################################
#
# NAME
#	test_assoc_enforced - determines if we need an association to run a job
#
# SYNOPSIS
#	test_assoc_enforced
#
# DESCRIPTION
#	Determine if we need an association to run a job. This is based upon
#	the value of AccountingStorageEnforce in the slurm.conf.
#
# RETURN VALUE
#	Returns level of association enforcement, 0 if none
#
################################################################

proc test_assoc_enforced { } {
	global scontrol number

	log_user 0
	set assoc_enforced 0
	spawn $scontrol show config
	expect {
		-re "AccountingStorageEnforce *= associations" {
			set assoc_enforced 1
			exp_continue
		}
		eof {
			wait
		}
	}

	log_user 1
	return $assoc_enforced
}


################################################################
#
# NAME
#	test_limits_enforced - check if AccountingStorageEnforce limits is set
#
# SYNOPSIS
#	test_limits_enforced
#
# RETURN VALUE
#	Returns 1 if limits is set, else 0
#
################################################################

proc test_limits_enforced { } {
	global scontrol

	log_user 0
	set enforced 0
	spawn $scontrol show config
	expect {
		-re "AccountingStorageEnforce *= (\[a-z]+),limits" {
			set enforced 1
			exp_continue
		}
		eof {
			wait
		}
	}

	log_user 1
	return $enforced
}


################################################################
#
# NAME
#	test_enforce_part_limits - returns value of EnforcePartLimits
#
# SYNOPSIS
#	test_enforce_part_limits
#
# RETURN VALUE
#	Returns EnforcePartLimits value (ALL, ANY, or NO)
#
################################################################

proc test_enforce_part_limits { } {
	global re_word_str scontrol

	log_user 0
	set enforced "UNKNOWN"
	spawn $scontrol show config
	expect {
		-re "EnforcePartLimits *= ($re_word_str)" {
			set enforced $expect_out(1,string)
			exp_continue
		}
		eof {
			wait
		}
	}

	log_user 1
	return $enforced
}


################################################################
#
# NAME
#	test_gang - determines if gang scheduling is configured
#
# SYNOPSIS
#	test_gang
#
# RETURN VALUE
#	Returns level of association enforcement, 0 if none
#
################################################################

proc test_gang { } {
	global scontrol

	log_user 0
	set gang 0
	spawn $scontrol show config
	expect {
		-re "PreemptMode *= .*GANG" {
			set gang 1
			exp_continue
		}
		eof {
			wait
		}
	}

	log_user 1
	return $gang
}


################################################################
#
# NAME
#	test_power_save - checks whether power save mode is enabled
#
# SYNOPSIS
#	test_power_save
#
# RETURN VALUE
#	Return 1 if power save mode is enabled, 0 otherwise
#
################################################################

proc test_power_save { } {
	global scontrol number

	log_user 0
	set suspend_time 0
	spawn $scontrol show config
	expect {
		-re "SuspendTime *= ($number)" {
			set suspend_time $expect_out(1,string)
			exp_continue
		}
		eof {
			wait
		}
	}
	log_user 1

	if {$suspend_time == 0} {
		set power_save 0
	} else {
		set power_save 1
	}
	return $power_save
}


################################################################
#
# NAME
#	slurmd_user_root - checks whether SlurmUser is root
#
# SYNOPSIS
#	slurmd_user_root
#
# RETURN VALUE
#	Return 1 if the SlurmdUser is root, 0 otherwise
#
################################################################

proc slurmd_user_root { } {
	global scontrol

	log_user 0
	set rc 0
	spawn $scontrol show config
	expect {
		-re "SlurmdUser *= root" {
			set rc 1
			exp_continue
		}
		eof {
			wait
		}
	}
	log_user 1

	return $rc
}


################################################################
#
# NAME
#	test_topology - determines if system is topology aware
#
# SYNOPSIS
#	test_topology
#
# RETURN VALUE
#	Returns level of association enforcement, 0 if none
#
################################################################

proc test_topology { } {
	global scontrol

	log_user 0
	set have_topology 1
	spawn $scontrol show config
	expect {
		-re "TopologyPlugin *= *topology/none" {
			set have_topology 0
			exp_continue
		}
		eof {
			wait
		}
	}
	log_user 1
	return $have_topology
}


################################################################
#
# NAME
#	get_conf_param - returns the value of a configuration parameter
#
# SYNOPSIS
#	get_conf_param parameter_name
#
# DESCRIPTION
#	Return the value of specific configuration parameter
#
# ARGUMENTS
#	parameter_name
#		configuration parameter to be returned (e.g. SchedulerType)
#
# RETURN VALUE
#	Returns string with conf parameter value or UNKNOWN, and exit_code
#	1 on error
#
################################################################

proc get_conf_param { param } {
	global scontrol bin_bash bin_grep

	set log_prev [log_user -info]
	log_user 0
	set param_value "UNKNOWN"
	spawn -noecho $bin_bash -c "exec $scontrol show config | $bin_grep -i $param"
	expect {
		-re "$param *= (\[^\\n\]*)" {
			set param_value $expect_out(1,string)
		}
		timeout {
			log_error "scontrol show config time out"
			set exit_code 1
		}
	}
	if {[string equal $param_value "UNKNOWN"]} {
		log_error "Configuration option $param not found"
		set exit_code 1
	}
	log_user $log_prev

	return $param_value
}


################################################################
#
# NAME
#	check_conf_param - check whether a configuration parameter contains the specified value
#
# SYNOPSIS
#	check_conf_param parameter_name parameter_value
#
# DESCRIPTION
#	Check if given parameter contains given value
#
# ARGUMENTS
#	parameter_name
#		configuration parameter to be checked (e.g. SchedulerType)
#	parameter_value
#		value to look for in specific param (e.g sched/builtin)
#
# RETURN VALUE
#	Returns Bool if value is in param
#
################################################################

proc check_conf_param { param value } {
	set param_value [ get_conf_param $param ]
	set match 0

	if {[regexp -nocase $value $param_value]} {
		set match 1
	}

	return $match
}


################################################################
#
# NAME
#	get_affinity_types - gets the task plugins running with task/ stripped
#
# SYNOPSIS
#	get_affinity_types
#
# RETURN VALUE
#	Returns comma separated list of task plugins running without the task/
#
################################################################

proc get_affinity_types { } {
	global scontrol re_word_str

	log_user 0
	set affinity ""
	spawn $scontrol show config
	expect {
		-re "TaskPlugin *= ($re_word_str)" {
			set parts [split $expect_out(1,string) ",/"]
			while 1 {
				set task_found [lsearch $parts "task"]
				if { $task_found == -1 } break
				set parts [lreplace $parts $task_found $task_found]
			}
			set affinity [join $parts ","]
			exp_continue
		}
		eof {
			wait
		}
	}
	log_user 1

	return $affinity
}


################################################################
#
# NAME
#	get_affinity_params - gets the task plugin parameters
#
# SYNOPSIS
#	get_affinity_params
#
# RETURN VALUE
#	Returns value of TaskPluginParam
#
################################################################

proc get_affinity_params { } {
	global scontrol re_word_str

	log_user 0
	set params ""
	spawn $scontrol show config
	expect {
		-re "TaskPluginParam *= ($re_word_str)" {
			set params $expect_out(1,string)
			exp_continue
		}
		eof {
			wait
		}
	}
	log_user 1
	return $params
}


################################################################
#
# NAME
#	test_constrain_devices - determines if devices are constrained by cgroup
#
# SYNOPSIS
#	test_constrain_devices
#
# DESCRIPTION
#	Determine if devices are constrained by cgroup.
#	the value of ConstrainDevices in the gres.conf.
#
# RETURN VALUE
#	Returns 1 if constrained, 0 otherwise
#
################################################################

proc test_constrain_devices { } {
	global scontrol number

	log_user 0
	set constrain_devices 0
	spawn $scontrol show config
	expect {
		-re "ConstrainDevices *= yes" {
			set constrain_devices 1
			exp_continue
		}
		eof {
			wait
		}
	}

	log_user 1
	return $constrain_devices
}


################################################################
#
# NAME
#	get_mps_count_by_index - gets the count of a specific gres/mps device
#
# SYNOPSIS
#	get_mps_count_by_index index hostname
#
# RETURN VALUE
#	Returns the Count of a specific gres/mps device
#
################################################################

proc get_mps_count_by_index { index hostname } {
	global slurmd number re_word_str

	log_user 0
	set count 0
	spawn $slurmd -G -N $hostname
	expect {
		-re "Gres Name=mps Type=$re_word_str Count=($number) Index=$index" {
			set count $expect_out(1,string)
			exp_continue
		}
		eof {
			wait
		}
	}
	log_user 1

	return $count
}


################################################################
#
# NAME
#	get_bb_emulate - determines if Cray burst buffers API is emulated
#
# SYNOPSIS
#	get_bb_emulate
#
# DESCRIPTION
#	Determine if Cray burst buffers API is emulated
#
# RETURN VALUE
#	1 if true, 0 if false
#
################################################################

proc get_bb_emulate { } {
	global scontrol

	log_user 0
	set bb_emulate 0
	spawn $scontrol show burst
	expect {
		-re "EmulateCray" {
			set bb_emulate 1
			exp_continue
		}
		eof {
			wait
		}
	}
	log_user 1
	return $bb_emulate
}


################################################################
#
# NAME
#	get_bb_persistent - determines if persistent burst buffers can be created by users
#
# SYNOPSIS
#	get_bb_persistent
#
# DESCRIPTION
#	Determine if persistent burst buffers can be created by users
#
# RETURN VALUE
#	1 if true, 0 if false
#
################################################################

proc get_bb_persistent { } {
	global scontrol

	log_user 0
	set bb_persistent 0
	spawn $scontrol show burst
	expect {
		-re "EnablePersistent" {
			set bb_persistent 1
			exp_continue
		}
		eof {
			wait
		}
	}
	log_user 1
	return $bb_persistent
}


################################################################
#
# NAME
#	get_bb_types - gets the burst buffer plugins running with task/ stripped
#
# SYNOPSIS
#	get_bb_types
#
# RETURN VALUE
#	Returns comma separated list of task plugins running without the task/
#
################################################################

proc get_bb_types { } {
	global scontrol re_word_str

	log_user 0
	set bb_types ""
	spawn $scontrol show config
	expect {
		-re "BurstBufferType *= ($re_word_str)" {
			set parts [split $expect_out(1,string) ",/"]
			while 1 {
				set task_found [lsearch $parts "burst_buffer"]
				if { $task_found == -1 } break
				set parts [lreplace $parts $task_found $task_found]
			}
			set bb_types [join $parts ","]
			exp_continue
		}
		eof {
			wait
		}
	}

	log_user 1
	return $bb_types
}


################################################################
#
# NAME
#	get_cpu_governors - gets the CpuFreqGovernor configuration parameter
#
# SYNOPSIS
#	get_cpu_governors
#
# RETURN VALUE
#	Returns comma separated list of available CPU governor's
#
################################################################

proc get_cpu_governors { } {
	global scontrol re_word_str

	log_user 0
	set governors ""
	spawn $scontrol show config
	expect {
		-re "CpuFreqGovernors *= ($re_word_str)" {
			set governors $expect_out(1,string)
			exp_continue
		}
		eof {
			wait
		}
	}

	log_user 1
	return $governors
}


################################################################
#
# NAME
#	test_cpu_affinity - determines if system is using the task/affinity plugin
#
# SYNOPSIS
#	test_cpu_affinity
#
# RETURN VALUE
#	Returns 1 if enforcing, 0 if none
#
################################################################

proc test_cpu_affinity { } {
	log_user 0

	set affinity 0
	set parts [split [get_affinity_types] ","]

	if { [lsearch $parts "affinity"] != -1 } {
		set affinity 1
	}

	log_user 1
	return $affinity
}


################################################################
#
# NAME
#	test_cpu_affinity_or_cgroup - determines if system is enforcing CPU affinity
#
# SYNOPSIS
#	test_cpu_affinity_or_cgroup
#
# DESCRIPTION
#	Determine if system is enforcing CPU affinity (using
#	either the task/affinity and/or task/cgroup plugin)
#
# RETURN VALUE
#	Returns 1 if enforcing, 0 if none
#
################################################################

proc test_cpu_affinity_or_cgroup { } {
	global scontrol re_word_str

	log_user 0

	set affinity 0
	set parts [split [get_affinity_types] ","]

	if { [lsearch $parts "affinity"] != -1 } {
		set affinity 1
	} elseif { [lsearch $parts "cgroup"] != -1 } {
		spawn $scontrol show config
		expect {
			-re "TaskAffinity *= yes" {
				set affinity 1
				exp_continue
			}
			eof {
				wait
			}
		}
	}

	log_user 1
	return $affinity
}


################################################################
#
# NAME
#	test_mem_affinity - determines if system is enforcing memory affinity
#
# SYNOPSIS
#	test_mem_affinity
#
# RETURN VALUE
#	Returns 1 if enforcing, 0 if none
#
################################################################

proc test_mem_affinity { } {
	global scontrol re_word_str

	log_user 0

	set affinity 0
	set parts [split [get_affinity_types] ","]

	if { [lsearch $parts "affinity"] != -1 } {
		set affinity 1
	}

	log_user 1
	return $affinity
}


################################################################
#
# NAME
#	test_track_wckey_slurmctld - determines if we track wckeys
#
# SYNOPSIS
#	test_track_wckey_slurmctld
#
# DESCRIPTION
#	Determine if we track workload characterization keys.
#	This is based upon the value of TrackWCKey in the slurm.conf.
#
# RETURN VALUE
#	Returns value of TrackWCKey
#
################################################################

proc test_track_wckey_slurmctld { } {
	global scontrol number

	log_user 0
	set track_wckey 0
	spawn $scontrol show config
	expect {
		-re "TrackWCKey *= Yes" {
			set track_wckey 1
			exp_continue
		}
		eof {
			wait
		}
	}

	log_user 1
	return $track_wckey
}


################################################################
#
# NAME
#	test_account_storage - determines if we are using a usable accounting storage plugin
#
# SYNOPSIS
#	test_account_storage
#
# DESCRIPTION
#	Determine if we are using a usable accounting storage package.
#	This is based upon the value of AccountingStorageType in the slurm.conf.
#
# RETURN VALUE
#	Returns 1 if the system is running an accounting storage type
#	that is complete, 0 otherwise
#
################################################################

proc test_account_storage { } {
	global scontrol

	log_user 0
	set account_storage 0
	spawn $scontrol show config
	expect {
		-re "(accounting_storage/slurmdbd|accounting_storage/mysql|accounting_storage/pgsql)" {
			set account_storage 1
			exp_continue
		}
		eof {
			wait
		}
	}
	log_user 1

	return $account_storage
}


################################################################
#
# NAME
#	test_enforce_limits - determines if resource limits are enforced
#
# SYNOPSIS
#	test_enforce_limits
#
# DESCRIPTION
#	Determine whether resouce limits are enforced. This is based upon
#	the value of AccountingStorageEnforce in the slurm.conf.
#
# RETURN VALUE
#	Returns 1 if the system is enforcing limits, 0 otherwise
#
################################################################

proc test_enforce_limits { } {
	global re_word_str scontrol

	log_user 0
	set enforce_limits 0
	spawn $scontrol show config
	expect {
		-re "AccountingStorageEnforce *= ($re_word_str)" {
			if {[string first "safe" $expect_out(1,string)] != -1 } {
				set enforce_limits 1
			}
			if {[string first "limits" $expect_out(1,string)] != -1 } {
				set enforce_limits 1
			}
			exp_continue
		}
		eof {
			wait
		}
	}
	log_user 1

	return $enforce_limits
}


################################################################
#
# NAME
#	test_allow_spec_resources - returns the value of AllowSpecResources
#
# SYNOPSIS
#	test_allow_spec_resources
#
# RETURN VALUE
#	Returns 1 if AllowSpecResources is set, 0 if not and 2 in case of error
#
# ENVIRONMENT
#	It also sets the global variable exit_code to 1 in case of error.
#
################################################################

proc test_allow_spec_resc { } {
	global exit_code re_word_str scontrol

	log_user 0
	set allow_spec_resc 2
	spawn $scontrol show config
	expect {
		-re "AllowSpecResourcesUsage *= ($re_word_str)" {
			if {[string equal $expect_out(1,string) Yes]} {
				set allow_spec_resc 1
			} elseif {[string equal $expect_out(1,string) No]} {
				set allow_spec_resc 0
			}
			exp_continue
		}
		timeout {
			log_error "scontrol show config time out"
			set exit_code 1
		}
		eof {
			wait
		}
	}

	if {$allow_spec_resc == 2} {
		log_error "AllowSpecResourcesUsage not found in scontrol show config"
		set exit_code 1
	}

	log_user 1
	return $allow_spec_resc
}


################################################################
#
# NAME
#	test_enforce_safe_set - determines if AccountingStorageEnforce=safe is set
#
# SYNOPSIS
#	test_enforce_safe_set
#
# DESCRIPTION
#	Determine if AccountingStorageEnforce=safe is set in the slurm.conf.
#
# RETURN VALUE
#	Returns 1 if the system is running with safe limits, 0 otherwise
#
################################################################

proc test_enforce_safe_set { } {
	global re_word_str scontrol

	log_user 0
	set enforce_limits 0
	spawn $scontrol show config
	expect {
		-re "AccountingStorageEnforce *= ($re_word_str)" {
			if {[string first "safe" $expect_out(1,string)] != -1 } {
				set enforce_limits 1
			}
			exp_continue
		}
		eof {
			wait
		}
	}
	log_user 1

	return $enforce_limits
}


################################################################
#
# NAME
#	test_enforce_qos_set - determines if AccountingStorageEnforce=qos is set
#
# SYNOPSIS
#	test_enforce_qos_set
#
# DESCRIPTION
#	Determine if AccountingStorageEnforce=qos is set in the slurm.conf.
#
# RETURN VALUE
#	Returns 1 if the system is running with safe limits, 0 otherwise
#
################################################################

proc test_enforce_qos_set { } {
	global re_word_str scontrol

	log_user 0
	set enforce_limits 0
	spawn $scontrol show config
	expect {
		-re "AccountingStorageEnforce *= ($re_word_str)" {
			if {[string first "qos" $expect_out(1,string)] != -1 } {
				set enforce_limits 1
			}
			exp_continue
		}
		eof {
			wait
		}
	}
	log_user 1

	return $enforce_limits
}


################################################################
#
# NAME
#	test_using_slurmdbd - checks whether using slurmdbd
#
# SYNOPSIS
#	test_using_slurmdbd
#
# DESCRIPTION
#	Since there is a lag at which the slurmdbd processes a job start we
#	need to wait a bit to make sure the data has been set before proceeding.
#	This is based upon the value of AccountingStorageType in the slurm.conf.
#
# RETURN VALUE
#	Returns 1 if the system is running with slurmdbd, 0 otherwise
#
################################################################

proc test_using_slurmdbd { } {
	global scontrol

	log_user 0
	set account_storage 0
	spawn $scontrol show config
	expect {
		-re "(accounting_storage/slurmdbd)" {
			set account_storage 1
			exp_continue
		}
		eof {
			wait
		}
	}
	log_user 1

	return $account_storage
}


################################################################
#
# NAME
#	priority_type - gets the priority plugin type
#
# SYNOPSIS
#	priority_type
#
# DESCRIPTION
#	Use scontrol to determine the priority plugin
#
# RETURN VALUE
#	Name of priority type
#
################################################################

proc priority_type {} {
	global scontrol

	log_user 0
	set name ""
	set fd [open "|$scontrol show config"]
	while {[gets $fd line] != -1} {
		if {[regexp {^PriorityType *= priority/(\w+)} $line frag name]
				== 1} {
			break
		}
	}
	catch {close $fd}
	log_user 1

	if {[string length $name] == 0} {
		log_error "Could not identify the Priority Type"
	}

	return $name
}


################################################################
#
# NAME
#	get_min_job_age - determines the MinJobAge
#
# SYNOPSIS
#	get_min_job_age
#
# DESCRIPTION
#	Use scontrol to determine the MinJobAge
#
# RETURN VALUE
#	MinJobAge value
#
################################################################

proc get_min_job_age {} {
	global scontrol number

	set age 0
	log_user 0
	spawn $scontrol show config
	expect {
		-re "MinJobAge *= ($number)" {
			set age $expect_out(1,string)
			exp_continue
		}
		eof {
			wait
		}
	}
	log_user 1

	if {$age == 0} {
		log_error "Could not identify the MinJobAge"
	}
	return $age
}


################################################################
#
# NAME
#	get_default_acct - gets user's default account
#
<<<<<<< HEAD
# Purpose: get user's default account.
=======
# SYNOPSIS
#	get_default_acct user
>>>>>>> 0fc2d986
#
# RETURN VALUE
#	Returns name of default account if exists, NULL otherwise
#
################################################################

proc get_default_acct { user } {
	global sacctmgr re_word_str bin_id

	log_user 0
	set def_acct ""

	if { !$user } {
		set user [get_my_user_name]
	}

	spawn $sacctmgr -n list -P user $user format="DefaultAccount"
	expect {
		-re "($re_word_str)" {
			set def_acct $expect_out(1,string)
			exp_continue
		}
		eof {
			wait
		}
	}
	log_user 1

	return $def_acct
}


################################################################
#
# NAME
#	test_front_end - checks if execution host executes on a front-end node
#
# SYNOPSIS
#	test_front_end
#
# DESCRIPTION
#	Determine if the execution host is one in which the
#	slurmd daemon executes on a front-end node rather than the
#	compute hosts (e.g. Blue Gene systems).
#
# RETURN VALUE
#	Returns 1 if the system uses a front-end, 0 otherwise
#
################################################################

proc test_front_end { } {
	global enable_front_end scontrol

	log_user 0
	set front_end 0
	spawn $scontrol show frontend
	expect {
		"FrontendName=" {
			set front_end 1
			exp_continue
		}
		eof {
			wait
		}
	}
	log_user 1

	return $front_end
}


################################################################
#
# NAME
#	test_multiple_slurmd - checks if running multiple slurmds per node
#
# SYNOPSIS
#	test_multiple_slurmd
#
# RETURN VALUE
#	Returns 1 if running multiple slurmd per node
#
################################################################

proc test_multiple_slurmd { } {
	global scontrol

	log_user 0
	set multiple_slurmd 0
	spawn $scontrol show config
	expect {
		"MULTIPLE_SLURMD" {
			set multiple_slurmd 1
			exp_continue
		}
		eof {
			wait
		}
	}
	log_user 1

	return $multiple_slurmd
}


################################################################
#
<<<<<<< HEAD
# Proc: test_configless_slurmd
#
# Returns 1 if running with configless slurmd enabled
#
################################################################
proc test_configless_slurmd { } {
	global scontrol bin_bash bin_grep

	log_user 0
	set configless 0
	spawn -noecho $bin_bash -c "exec $scontrol show config |\
				    $bin_grep SlurmctldParameters"
	expect {
		"enable_configless" {
			set configless 1
			exp_continue
		}
		timeout {
			log_error("timeout checing if configless is set")
		}
		eof {
			wait
		}
	}
	log_user 1

	return $configless
}

################################################################
#
# Proc: test_cray
=======
# NAME
#	test_cray - determine if the system is a native cray system
>>>>>>> 0fc2d986
#
# SYNOPSIS
#	test_cray
#
# RETURN VALUE
#	Returns 1 if the system is a cray, 0 otherwise
#
################################################################

proc test_cray { } {
	global scontrol bin_bash bin_grep

	log_user 0
	set cray 0
	spawn -noecho $bin_bash -c "exec $scontrol show config | $bin_grep SwitchType"
	expect {
		"switch/cray" {
			set cray 1
			exp_continue
		}
		eof {
			wait
		}
	}
	log_user 1

	return $cray
}


################################################################
#
# NAME
#	test_launch_type - determines launch type plugin
#
# SYNOPSIS
#	test_launch_type
#
# RETURN VALUE
#	Returns the launch plugin type
#
################################################################

proc test_launch_type { } {
	global scontrol bin_bash bin_grep re_word_str

	log_user 0
	set type ""
	spawn -noecho $bin_bash -c "exec $scontrol show config | $bin_grep LaunchType"
	expect {
		-re "launch/($re_word_str)" {
			set type $expect_out(1,string)
			exp_continue
		}
		eof {
			wait
		}
	}
	log_user 1

	return $type
}


################################################################
#
# NAME
#	test_launch_test_exec - determines launch type plugin
#
# SYNOPSIS
#	test_launch_test_exec
#
# RETURN VALUE
#	Returns the launch plugin type
#
################################################################

proc test_launch_test_exec { } {
	global scontrol bin_bash bin_grep re_word_str

	log_user 0
	set test_exec 0
	set type ""
	spawn -noecho $bin_bash -c "exec $scontrol show config | $bin_grep LaunchParameters"
	expect {
		-re "test_exec" {
			set test_exec 1
			exp_continue
		}
		eof {
			wait
		}
	}
	log_user 1

	return $test_exec
}


################################################################
#
# NAME
#	test_node_features_plugin - determines NodeFeaturesPlugin type
#
# SYNOPSIS
#	test_node_features_plugin
#
# RETURN VALUE
#	Returns the NodeFeaturesPlugin type
#
################################################################

proc test_node_features_plugin { } {
	global scontrol bin_bash bin_grep re_word_str

	log_user 0
	set type ""
	spawn -noecho $bin_bash -c "exec $scontrol show config | $bin_grep NodeFeaturesPlugins"
	expect {
		-re "node_features/($re_word_str)" {
			set type $expect_out(1,string)
			exp_continue
		}
		-re "null" {
			exp_continue
		}
		-re "($re_word_str)" {
			set type $expect_out(1,string)
			exp_continue
		}
		eof {
			wait
		}
	}
	log_user 1

	return $type
}


################################################################
#
# NAME
#	test_emulated - determines if the system is emulated
#
# SYNOPSIS
#	test_emulated
#
# DESCRIPTION
#	Determine if the system is emulated (not running on
#	actual Cray or Bluegene hardware
#
# RETURN VALUE
#	Returns 1 if the system is emulated otherwise
#
################################################################

proc test_emulated { } {
	global scontrol bin_bash

	log_user 0
	set emulated 0
	spawn -noecho $bin_bash -c "exec $scontrol show config"
	expect {
		"Emulated * = yes" {
			set emulated 1
			exp_continue
		}
		eof {
			wait
		}
	}
	log_user 1

	return $emulated
}


################################################################
#
# NAME
#	test_killonbadexit - determines if KillOnBadExit is configured to be 1
#
# SYNOPSIS
#	test_killonbadexit
#
# DESCRIPTION
#	Determine if KillOnBadExit is configured to be 1.
#
# RETURN VALUE
#	Returns 1 if KillOnBadExit is 1.
#
################################################################

proc test_killonbadexit { } {
	global scontrol bin_bash bin_grep

	log_user 0
	set killonbadexit 0
	spawn -noecho $bin_bash -c "exec $scontrol show config | $bin_grep KillOnBadExit"
	expect {
		-re "KillOnBadExit *= *1" {
			set killonbadexit 1
			exp_continue
		}
		eof {
			wait
		}
	}
	log_user 1

	return $killonbadexit
}


################################################################
#
# NAME
#	get_cycle_count - get desired iteration count
#
# SYNOPSIS
#	get_cycle_count
#
# DESCRIPTION
#	For tests with iteration counts (e.g. test9.1, test9.2)
#	return the desired iteration count
#
# RETURN VALUE
#	Returns desired iteration count
#
################################################################

proc get_cycle_count { } {
	global enable_memory_leak_debug

	if {$enable_memory_leak_debug != 0} {
		return 2
	}
	return 100
}


################################################################
#
# NAME
#	test_select_type - determine which select plugin is being used
#
# SYNOPSIS
#	test_select_type
#
# RETURN VALUE
#	Returns name of select plugin
#
################################################################

proc test_select_type { } {
	global scontrol bin_bash bin_grep re_word_str

	log_user 0
	set type ""
	spawn -noecho $bin_bash -c "exec $scontrol show config | $bin_grep SelectType"
	expect {
		-re "select/($re_word_str)" {
			set type $expect_out(1,string)
			exp_continue
		}
		eof {
			wait
		}
	}
	log_user 1

	return $type
}


################################################################
#
# NAME
#	get_select_type_params - determines SelectTypeParameters being used for a given partition
#
# SYNOPSIS
#	get_select_type_params ?partition?
#
# DESCRIPTION
#	Determine SelectTypeParameters being used for a given partition.
#	If the partition is not specified, the default partition will be used.
#
# RETURN VALUE
#	Returns a string containing SelectTypeParameters
#
################################################################

proc get_select_type_params { {partition ""} } {
	global scontrol bin_bash bin_grep re_word_str

	log_user 0
	set params ""

	if {[string length $partition] == 0} {
		set partition [default_partition]
	}

	if {[string compare $partition ""]} {
		spawn -noecho $bin_bash -c "exec $scontrol show part $partition | $bin_grep SelectTypeParameters"
		expect {
			-re "SelectTypeParameters *= *NONE" {
				exp_continue
			}
			-re "SelectTypeParameters *= *($re_word_str)" {
				set params $expect_out(1,string)
				exp_continue
			}
			eof {
				wait
			}
		}
	}
	if { [string compare params ""] } {
		spawn -noecho $bin_bash -c "exec $scontrol show config | $bin_grep SelectTypeParameters"
		expect {
			-re "SelectTypeParameters *= *($re_word_str)" {
				set params $expect_out(1,string)
				exp_continue
			}
			eof {
				wait
			}
		}
	}
	log_user 1

	return $params
}


################################################################
#
# NAME
#	test_linear - determines if system is configured with linear plugin
#
# SYNOPSIS
#	test_linear
#
# RETURN VALUE
#	Returns 1 if configured, 0 otherwise
#
################################################################

proc test_linear { } {
	global scontrol number

	log_user 0
	set select_type [test_select_type]

	if {![string compare $select_type "linear"]} {
		return 1
	} elseif {![string compare $select_type "cray_aries"] &&
		  ![test_select_type_params "other_cons_res"] &&
		  ![test_select_type_params "other_cons_tres"]} {
		return 1
	}
	log_user 1

	return 0
}


################################################################
#
# NAME
#	test_cons_res - determines if system is configured with cons_res plugin
#
# SYNOPSIS
#	test_cons_res
#
# RETURN VALUE
#	Returns 1 if configured, 0 otherwise
#
################################################################

proc test_cons_res { } {
	global scontrol number

	log_user 0
	set select_type [test_select_type]

	if {![string compare $select_type "cons_res"]} {
		return 1
	} elseif {![string compare $select_type "cray_aries"] &&
		  [test_select_type_params "other_cons_res"]} {
		return 1
	}
	log_user 1

	return 0
}


################################################################
#
# NAME
#	test_cons_tres - determines if system is configured with cons_tres plugin
#
# SYNOPSIS
#	test_cons_tres
#
# DESCRIPTION
#	Determine if system is configured with cons_tres plugin.
#
# RETURN VALUE
#	Returns 1 if configured, 0 otherwise
#
################################################################

proc test_cons_tres { } {
	global scontrol number

	log_user 0
	set select_type [test_select_type]

	if {![string compare $select_type "cons_tres"]} {
		return 1
	} elseif {![string compare $select_type "cray_aries"] &&
		  [test_select_type_params "other_cons_tres"]} {
		return 1
	}
	log_user 1

	return 0
}


################################################################
#
# NAME
#	get_total_cpus - gets the total amount of CPUs on the default partition
#
# SYNOPSIS
#	get_total_cpus
#
# RETURN VALUE
#	The total amount of CPUs on the default partition.
#
# NOTE
#	CoreSpecCount are not part of the total.
#
################################################################

proc get_total_cpus {} {
	global sinfo scontrol re_word_str exit_code

	set partition [default_partition]
	set cpu_cnt 0

	set re_with_cs    "CPUTot=(\\d+).*CoreSpecCount=(\\d+).*ThreadsPerCore=(\\d+)"
	set re_without_cs "CPUTot=(\\d+)"

	spawn $sinfo -h -o "%P %N" -p $partition --state=idle
	expect {
		-re "$partition\\* ($re_word_str)" {
			set def_hostlist $expect_out(1,string)
			exp_continue
		}
		timeout {
			log_error "sinfo not responding"
			set exit_code 1
		}
		eof {
			wait
		}
	}
	set fd [open "|$scontrol --oneliner show node $def_hostlist"]
	while {[gets $fd line] != -1} {
		if {[regexp $re_with_cs $line frag tmp_cpu_cnt core_spec_cnt threads_per_core] == 1} {
			set cpu_cnt [expr $cpu_cnt + $tmp_cpu_cnt - $core_spec_cnt * $threads_per_core]
			continue
		}
		if {[regexp $re_without_cs $line frag tmp_cpu_cnt] == 1} {
			set cpu_cnt [expr $cpu_cnt + $tmp_cpu_cnt]
			continue
		}
	}
	return $cpu_cnt
}


################################################################
#
# NAME
#	test_scheduler_params - tests SchedulerParameters being used
#
# SYNOPSIS
#	test_scheduler_params type
#
# DESCRIPTION
#	Test SchedulerParameters being used
#
# RETURN VALUE
#	Returns 1 if "type" (input) is found, 0 otherwise
#
################################################################

proc test_scheduler_params { type } {
	global scontrol bin_bash bin_grep re_word_str

	log_user 0
	set ret 0
	set params ""
	spawn -noecho $bin_bash -c "exec $scontrol show config | $bin_grep SchedulerParameters"
	expect {
		-re "SchedulerParameters *= *($re_word_str)" {
			set params $expect_out(1,string)
			exp_continue
		}
		eof {
			wait
		}
	}

	# Since string first doesn't have any case
	# distinction just make it always be upper.
	set type [string toupper $type]
	set params [string toupper $params]
	set params [split $params ,]

	# We have to search with the '*' since some options have an =value
	# on them.
	if { [lsearch $params "$type*"] != -1 } {
		set ret 1
	}
	log_user 1

	return $ret
}


################################################################
#
<<<<<<< HEAD
# Proc: test_dependency_params
#
# Purpose: Test DependencyParameters being used
#
# Returns 1 if "type" (input) is found, 0 otherwise
#
################################################################

proc test_dependency_params { type } {
	global bin_bash scontrol bin_grep re_word_str

	log_user 0
	set ret 0
	set params ""
	spawn -noecho $bin_bash -c "exec $scontrol show config | $bin_grep DependencyParameters"
	expect {
		-re "DependencyParameters *= *($re_word_str)" {
			set params $expect_out(1,string)
			exp_continue
		}
		eof {
			wait
		}
	}

	# Since string first doesn't have any case
	# distinction just make it always be upper.
	set type [string toupper $type]
	set params [string toupper $params]
	set params [split $params ,]

	# We have to search with the '*' since some options have an =value
	# on them.
	if { [lsearch $params "$type*"] != -1 } {
		set ret 1
	}
	log_user 1

	return $ret
}

################################################################
#
# Proc: test_select_type_params
=======
# NAME
#	test_select_type_params - determines SelectTypeParameters being used
>>>>>>> 0fc2d986
#
# SYNOPSIS
#	test_select_type_params type
#
# RETURN VALUE
#	Returns 1 if "type" (input) is found, 0 otherwise
#
################################################################

proc test_select_type_params { type } {
	global scontrol bin_bash bin_grep re_word_str

	log_user 0
	set ret 0
	set params ""
	spawn -noecho $bin_bash -c "exec $scontrol show config | $bin_grep SelectTypeParameters"
	expect {
		-re "SelectTypeParameters *= *($re_word_str)" {
			set params $expect_out(1,string)
			exp_continue
		}
		eof {
			wait
		}
	}

	# Since string first doesn't have any case
	# distinction just make it always be upper.
	set type [string toupper $type]
	set params [string toupper $params]
	set params [split $params ,]

	foreach item $params {
		# If argument is "MEMORY" then search for "_MEMORY"
		if {![string compare $type "MEMORY"] &&
		    [string first "_MEMORY" $item] != -1} {
			set ret 1
			break
		# i.e. Check for CR_CORE_MEMORY or CR_CORE
		} elseif {[string first "MEMORY" $item] != -1 &&
		          [string first $type $item] != -1} {
			set ret 1
			break
		} elseif {![string compare $type $item]} {
			set ret 1
			break
		}
	}
	log_user 1

	return $ret
}


################################################################
#
# NAME
#	test_root_user - determines if user is root
#
# SYNOPSIS
#	test_root_user
#
################################################################

proc test_root_user { } {
	global super_user super_user_set
	set uid [get_my_uid]
	if {$uid == 0} {
		set super_user 1
		set super_user_set 1
		return 1
	}
	return 0
}


################################################################
#
# NAME
#	test_super_user - determines if user is a Slurm super user
#
# SYNOPSIS
#	test_super_user
#
# DESCRIPTION
#	Determine if user is a Slurm super user (i.e. user
#	root or configured SlurmUser)
#
################################################################

proc test_super_user { } {
	global re_word_str bin_id number scontrol super_user super_user_set

	if {$super_user_set != 0} {
		return $super_user
	}

#
#	Check if user root
#
	set uid [get_my_uid]
	if {$uid == 0} {
		set super_user 1
		set super_user_set 1
		return $super_user
	}

#
#	Check if SlurmUser
#
	set user [get_my_user_name]

	log_user 0
	spawn $scontrol show config
	set slurm_user ""
	expect {
		-re "SlurmUser *= ($re_word_str)\[\(\]($number)\[\)\]" {
			set slurm_user $expect_out(1,string)
			exp_continue
		}
		eof {
			wait
		}
	}
	if {[string compare $user $slurm_user] == 0} {
		set super_user 1
	}
	set super_user_set 1
	log_user 1
	return $super_user
}


################################################################
#
# NAME
#	dec2hex - creates a 32 bit hex number from a signed decimal number
#
# SYNOPSIS
#	dec2hex value
#
# DESCRIPTION
#	Create a 32 bit hex number from a signed decimal number
#
# RETURN VALUE
#	32 bit hex version of input 'value'
#
# SOURCE
#	Courtesy of Chris Cornish
#	http://aspn.activestate.com/ASPN/Cookbook/Tcl/Recipe/415982
#
################################################################
# Replace all non-decimal characters

proc dec2hex {value} {
	regsub -all {[^0-x\.-]} $value {} newtemp
	set value [string trim $newtemp]
	if {$value < 2147483647 && $value > -2147483648} {
		set tempvalue [format "%#010X" [expr $value]]
		return [string range $tempvalue 2 9]
	} elseif {$value < -2147483647} {
		return "80000000"
	} else {
		return "7FFFFFFF"
	}
}


################################################################
#
# NAME
#	uint2hex - creates a 32 bit hex number from an unsigned decimal
#
# SYNOPSIS
#	uint2hex value
#
# DESCRIPTION
#	Create a 32 bit hex number from an unsigned decimal number.
#
# ARGUMENTS
#	value
#		unsigneddecimal number to convert
#
# RETURN VALUE
#	32 bit hex version of input 'value'
#
# SOURCE
#	Courtesy of Chris Cornish
#	http://aspn.activestate.com/ASPN/Cookbook/Tcl/Recipe/415982
#
################################################################
# Replace all non-decimal characters

proc uint2hex {value} {
	regsub -all {[^0-x\.-]} $value {} newtemp
	set value [string trim $newtemp]
	if {$value <= 4294967295 && $value >= 0} {
		set tempvalue [format "%#010X" [expr $value]]
		return [string range $tempvalue 2 9]
	} else {
		return "FFFFFFFF"
	}
}


################################################################
#
# NAME
#	available_nodes - returns number of available nodes
#
# SYNOPSIS
#	available_nodes ?state? ?partition?
#
# DESCRIPTION
#	Check to see if a given partition has a at least "num_nodes" number
#	of nodes in the alloc, idle, or comp state.  This can be used to
#	avoid launching a job that will never run because nodes are in the
#	"drained" state or otherwise unavailable.
#	If the partition is not specified, the default partition will be used.
#
# RETURN VALUE
#	Returns the number of available nodes in the partition, or
#	-1 on failure.
#
################################################################

proc available_nodes { {state ""} {partition ""} } {
	global sinfo

	if {[string length $partition] == 0} {
		set partition [default_partition]
	}

	if {[string length $state] == 0} {
		set state "idle,alloc,comp"
	}

	set available -1
	set fd [open "|$sinfo --noheader --partition $partition --state $state --format %D"]
	gets $fd line
	catch {close $fd}
	regexp {\d+} $line available
	if {[string match *K $line]} {
		set available [expr $available * 1024]
	} elseif {[string match *M $line]} {
		set available [expr $available * 1048576]
	}


	return $available
}


################################################################
#
# NAME
#	partition_oversubscribe - determines the oversubscribe configuration of the specified partition
#
# SYNOPSIS
#	partition_oversubscribe ?partition?
#
# DESCRIPTION
#	Determine the oversubscribe configuration of the specified partition.
#	If the partition is not specified, the default partition will be used.
#
# RETURN VALUE
#	Return the oversubscribe configuration of the specified partition.
#
################################################################

proc partition_oversubscribe { {partition ""} } {
	global sinfo

	if {[string length $partition] == 0} {
		set partition [default_partition]
	}

	set oversubscribe "NO"
	log_debug "$sinfo --noheader --partition $partition --format %h"
	set fd [open "|$sinfo --noheader --partition $partition --format %h"]
	gets $fd line
	catch {close $fd}
	regexp {[a-zA-Z]+} $line oversubscribe
	return $oversubscribe
}


################################################################
#
# NAME
#	default_partition - determines the name of the default partition
#
# SYNOPSIS
#	default_partition
#
# DESCRIPTION
#	Use scontrol to determine the name of the default partition
#
# RETURN VALUE
#	Name of the current default partition
#
################################################################

proc default_partition {} {
	global scontrol

	set name ""
	set fd [open "|$scontrol --all --oneliner show partition"]
	while {[gets $fd line] != -1} {
		if {[regexp {^PartitionName=([^ ]*).*Default=YES} $line frag name]
				== 1} {
			break
		}
	}
	catch {close $fd}

	if {[string length $name] == 0} {
		log_error "Could not identify the default partition"
	}

	return $name
}


################################################################
#
# NAME
#	default_part_exclusive - determines if the default partition allocates whole nodes to jobs
#
# SYNOPSIS
#	default_part_exclusive
#
# DESCRIPTION
#	Use scontrol to determine if the default partition
#	allocates whole nodes to jobs
#
# RETURN VALUE
#	Name of the current default partition
#
################################################################

proc default_part_exclusive {} {
	set def_part [default_partition]
	set oversubscribe [partition_oversubscribe $def_part]
	if {[string compare $oversubscribe "EXCLUSIVE"] == 0} {
		return 1
	} else {
		return 0
	}
}


################################################################
#
# NAME
#	switch_type - determines the switch type
#
# SYNOPSIS
#	switch_type
#
# DESCRIPTION
#	Use scontrol to determine the switch type
#
# RETURN VALUE
#	Name of SwitchType
#
################################################################

proc switch_type {} {
	global scontrol

	set name ""
	set fd [open "|$scontrol show config"]
	while {[gets $fd line] != -1} {
		if {[regexp {^SwitchType *= switch/(\w+)} $line frag name]
				== 1} {
			break
		}
	}
	catch {close $fd}

	if {[string length $name] == 0} {
		log_error "Could not identify the switch type"
	}

	return $name
}


################################################################
#
# NAME
#	make_bash_script - creates a bash script
#
# SYNOPSIS
#	make_bash_script script_name script_contents
#
# DESCRIPTION
#	Create a bash script of name "script_name", and
#	make the body of the script "script_contents".
#	make_bash_script removes the file if it already exists,
#	then generates the #! line, and then dumps "script_contents"
#	to the file.  Finally, it makes certain that the script
#	is executable.
#
# ARGUMENTS
#	script_name
#		file name for the bash script
#	script_contents
#		body of the script, not including the initial #! line.
#
# RETURN VALUE
#	Nothing.
#
################################################################

proc make_bash_script { script_name script_contents } {
	global bin_bash bin_chmod

	file delete $script_name
	set fd [open $script_name "w"]
	puts $fd "#!$bin_bash"
	puts $fd $script_contents
	close $fd
	exec $bin_chmod 700 $script_name
}


################################################################
#
# NAME
#	get_suffix - given a hostname, returns it's numeric suffix
#
# SYNOPSIS
#	get_suffix hostname
#
# DESCRIPTION
#	Given a hostname, return it's numeric suffix
#
# RETURN VALUE
#	numerical suffix for input 'hostname' or -1 if not a number
#
################################################################

proc get_suffix { hostname } {
	set host_len [string length $hostname]
	set host_inx [expr $host_len-1]
	set host_char [string index $hostname $host_inx]
	if {[string compare $host_char "0"] < 0 || [string compare $host_char "9"] > 0} {
		return -1
	}

	for {set host_inx [expr $host_len-1]} {$host_inx >= 0} {incr host_inx -1} {
		set host_char [string index $hostname $host_inx]
		if {[string compare $host_char "0"] < 0} { break }
		if {[string compare $host_char "9"] > 0} { break }
	}
	incr host_inx

	if {$host_inx == $host_len} {
		log_warn "Hostname lacks a suffix:$hostname"
		return "-1"
	}

#	Strip off leading zeros to avoid doing octal arithmetic
	set suffix [string range $hostname $host_inx $host_len]
	set suffix_len [string length $suffix]
	for {set suffix_inx 0} {$suffix_inx < [expr $suffix_len - 1]} {incr suffix_inx} {
		set suffix_char [string index $suffix $suffix_inx]
		if {[string compare $suffix_char "0"] != 0} { break }
	}

	return [string range $suffix $suffix_inx $suffix_len]
}


################################################################
#
# NAME
#	is_super_user - checks if we are user root or SlurmUser
#
# SYNOPSIS
#	is_super_user
#
# DESCRIPTION
#	Check if we are user root or SlurmUser
#
# RETURN VALUE
#	1 if true, 0 if false
#
################################################################

proc is_super_user { } {
	global re_word_str bin_id scontrol

	log_user 0
	set user_name [get_my_user_name]
	if {[string compare $user_name "root"] == 0} {
		log_user 1
		return 1
	}

	set found_user 0
	spawn $scontrol show config
	expect {
		-re "SlurmUser *= $user_name" {
			set found_user 1
			exp_continue
		}
		eof {
			wait
		}
	}
	log_user 1
	return $found_user
}


################################################################
#
# NAME
#	check_acct_associations - checks associations
#
# SYNOPSIS
#	check_acct_associations
#
# DESCRIPTION
#	Use sacctmgr to check associations
#
# RETURN VALUE
#	0 on any error
#
################################################################

proc check_acct_associations { } {
	global sacctmgr number re_word_str exit_code

	set rc 1
	log_user 0
	log_debug "Sanity-Checking Associations"
	#
	# Use sacctmgr to check associations
	#
	set s_pid [spawn $sacctmgr -n -p list assoc wopi wopl withd format=lft,rgt,cluster]
	expect {
	       -re "($number)\\|($number)\\|($re_word_str)\\|" {
		      # Here we are checking if we have duplicates and
		      # setting up an array to check for holes later

		      set cluster $expect_out(3,string)
		      if { ![info exists c_min($cluster)] } {
			      set c_min($cluster) -1
			      set c_max($cluster) -1
		      }

		      set num1 $expect_out(1,string)
		      set num2 $expect_out(2,string)
		      set first [info exists found($cluster,$num1)]
		      set sec [info exists found($cluster,$num2)]
		      #log_debug "$first=$num1 $sec=$num2"
		      if { $first } {
			     log_error "$cluster found lft $num1 again"
			     set rc 0
		      } elseif { $sec } {
			     log_error "$cluster found rgt $num2 again"
			     set rc 0
		      } else {
			     set found($cluster,$num1) 1
			     set found($cluster,$num2) 1
			     if { $c_min($cluster) == -1
				  || $c_min($cluster) > $num1 } {
				    set c_min($cluster) $num1
			     }
			     if { $c_max($cluster) == -1
				  || $c_max($cluster) < $num2 } {
				    set c_max($cluster) $num2
			     }
		      }
		      exp_continue
	       }
	       timeout {
			log_error "sacctmgr add not responding"
			slow_kill $s_pid
			set exit_code 1
	       }
	       eof {
		      wait
	       }
	}

	foreach cluster [array names c_min] {
		# Here we are checking for holes in the list from above
		for {set inx $c_min($cluster)} {$inx < $c_max($cluster)} {incr inx} {
			if { ![info exists found($cluster,$inx)] } {
				log_error "$cluster No index at $inx"
				set rc 0
			}
		}
	}
	log_user 1
	return $rc
}


################################################################
#
# NAME
#	get_job_acct_freq - gets the value of the job account gather frequency
#
# SYNOPSIS
#	get_job_acct_freq
#
# RETURN VALUE
#	job account gather frequency
#
################################################################

proc get_job_acct_freq { } {
	global scontrol number

	log_user 0
	set freq_val 0

	spawn $scontrol show config
	expect {
		-re "JobAcctGatherFrequency *= ($number)" {
			set freq_val $expect_out(1,string)
			if {$freq_val == 0} {
				set freq_val 0
			}
		}
		-re "JobAcctGatherFrequency *= task=($number)" {
			set freq_val $expect_out(1,string)
			if {$freq_val == 0} {
				set freq_val 0
			}
		}
		eof {
			wait
		}
	}

	log_user 1
	return $freq_val
}


################################################################
#
# NAME
#	get_job_acct_type - gets the value of JobAcctGatherType
#
# SYNOPSIS
#	get_job_acct_type
#
# RETURN VALUE
#	JobAcctGatherType value
#
################################################################

proc get_job_acct_type { } {
	global scontrol re_word_str

	log_user 0
	set gather_type "none"

	spawn $scontrol show config
	expect {
		-re "JobAcctGatherType *= jobacct_gather/($re_word_str)" {
			set gather_type $expect_out(1,string)
			exp_continue
		}
		-re "JobAcctGatherType *= ($re_word_str)" {
			set gather_type $expect_out(1,string)
			exp_continue
		}
		eof {
			wait
		}
	}

	log_user 1
	return $gather_type
}


################################################################
#
# NAME
#	check_accounting_admin_level - gets the admin_level for the current user
#
# SYNOPSIS
#	check_accounting_admin_level
#
# RETURN VALUE
#	admin_level for the current user
#
################################################################

proc check_accounting_admin_level { } {
	global sacctmgr re_word_str re_word_str bin_id exit_code

	set admin_level ""
	set user_name ""

	log_user 0

	if { [test_super_user] } {
		return "Administrator"
	}

	set user_name [get_my_user_name]

	if { ![string length $user_name] } {
		log_error "No name returned from id"
		return ""
	}

	#
	# Use sacctmgr to check admin_level
	#
	set s_pid [spawn $sacctmgr -n -P list user $user_name format=admin]
	expect {
		-re "($re_word_str)" {
		      set admin_level $expect_out(1,string)
		      exp_continue
	       }
	       timeout {
		      slow_kill $s_pid
		      fail "sacctmgr add not responding"
	       }
	       eof {
		      wait
	       }
	}

	log_user 1
	return $admin_level
}


################################################################
#
# NAME
#	get_cluster_name - gets the cluster name
#
# SYNOPSIS
#	get_cluster_name
#
# RETURN VALUE
#	name of the cluster
#
################################################################

proc get_cluster_name { } {
	global scontrol re_word_str exit_code
	#
	# Use scontrol to find the cluster name
	#
	log_user 0
	set cluster_name ""
	set scon_pid [spawn -noecho $scontrol show config]
	expect {
		-re "ClusterName *= ($re_word_str)" {
			set cluster_name $expect_out(1,string)
			exp_continue
		}
		timeout {
			slow_kill $scon_pid
			fail "scontrol not responding"
		}
		eof {
			wait
		}
	}

	log_user 1
	return $cluster_name
}


################################################################
#
# NAME
#	get_control_machine - gets the ControlMachine parameter
#
# SYNOPSIS
#	get_control_machine
#
# RETURN VALUE
#	ControlMachine value
#
################################################################

proc get_control_machine { } {
	global scontrol re_word_str exit_code
	#
	# Use scontrol to find the ControlMachine
	#
	log_user 0
	set control_machine ""
	set scon_pid [spawn -noecho $scontrol show config]
	expect {
		# We need to handle two possible outputs of SlurmctldHost[0]:
		# a) hostname
		# b) hostname(IP)
		-re "SlurmctldHost.0. *= ($re_word_str)" {
			set par_idx [expr [string last "(" $expect_out(1,string)] -1]
			if { $par_idx == -2 } {
				set control_machine $expect_out(1,string)
			} else {
				set control_machine [string range $expect_out(1,string) 0 $par_idx]
			}
			exp_continue
		}
		timeout {
			log_error "scontrol not responding"
			slow_kill $scon_pid
			set exit_code 1
		}
		eof {
			wait
		}
	}

	log_user 1
	return $control_machine
}


################################################################
#
# NAME
#	get_node_cnt - determines how many nodes are on the system
#
# SYNOPSIS
#	get_node_cnt
#
# RETURN VALUE
#	Returns count of nodes on system or 0 if unknown
#
################################################################

proc get_node_cnt { } {
	global scontrol exit_code

	log_user 0
	set node_cnt 0
	set scon_pid [spawn -noecho $scontrol show nodes]
	expect {
		-re "NodeName=" {
			incr node_cnt
			exp_continue
		}
		timeout {
			log_error "scontrol not responding"
			slow_kill $scon_pid
			set exit_code 1
		}
		eof {
			wait
		}
	}
	log_user 1

	return $node_cnt
}


################################################################
#
# NAME
#	get_node_cnt_in_part - determines how many nodes are in a given partition
#
# SYNOPSIS
#	get_node_cnt_in_part ?partition?
#
# DESCRIPTION
#	Determine how many nodes are in a given partition.
#	If the partition is not specified, the default partition will be used.
#
# RETURN VALUE
#	Returns count of nodes in a partition or 0 if unknown.
#
################################################################

proc get_node_cnt_in_part { {partition ""} } {
	global scontrol number

	if {[string length $partition] == 0} {
		set partition [default_partition]
	}

	log_user 0
	set node_cnt 0
	set scon_pid [spawn -noecho $scontrol show partition $partition]
	expect {
		-re "not found" {
			log_error "partition $partition doesn't exist"
		}
		-re "TotalNodes=($number)" {
			set node_cnt $expect_out(1,string)
			exp_continue
		}
		timeout {
			log_error "scontrol not responding"
		}
		eof {
		}
	}
	log_user 1

	return $node_cnt
}


################################################################
#
# NAME
#	get_idle_node_in_part - gets an idle node in a given partition
#
# SYNOPSIS
#	get_idle_node_in_part ?partition?
#
# DESCRIPTION
#	Get an idle node in a given partition.
#	If the partition is not specified, the default partition will be used.
#
# RETURN VALUE
#	Returns name of node in a partition or "" if unknown.
#
################################################################

proc get_idle_node_in_part { {partition ""} } {
	global scontrol sinfo re_word_str

	if {[string length $partition] == 0} {
		set partition [default_partition]
	}

	log_user 0
	set host_list ""
	spawn $sinfo -oNAME=%N -h -p$partition --state=idle
	expect {
		-re "not found" {
			log_error "partition $partition doesn't exist"
		}
		-re "NAME=($re_word_str)" {
			set host_list $expect_out(1,string)
		}
		timeout {
			log_error "sinfo not responding"
		}
		eof {
			wait
		}
	}

	set node_name ""
	spawn $scontrol show hostname $host_list
	expect {
		-re "($re_word_str)" {
			set node_name $expect_out(1,string)
		}
		timeout {
			log_error "scontrol not responding"
		}
		eof {
			wait
		}
	}
	log_user 1

	return $node_name
}


################################################################
#
# NAME
#	print_failure - prints a final failure test status message
#
# SYNOPSIS
#	print_failure ?test_id?
#
# DESCRIPTION
#	Print FAILURE with test ID
#
################################################################

proc print_failure { {test_id_in ""} } {
	global test_id

	if { "$test_id_in" == "" } {
		set test_id_in $test_id
	}

	puts "\nFAILURE: test$test_id_in"
}


################################################################
#
# NAME
#	print_skipped - prints a final skipped test status message
#
# SYNOPSIS
#	print_skipped ?test_id?
#
# DESCRIPTION
#	Print SKIPPED with test ID
#
################################################################

proc print_skipped { {test_id_in ""} } {
	global test_id

	if { "$test_id_in" == "" } {
		set test_id_in $test_id
	}

	puts "\nSKIPPED: test$test_id_in"
}


################################################################
#
# NAME
#	print_success - prints a final success test status message
#
# SYNOPSIS
#	print_success ?test_id?
#
# DESCRIPTION
#	Print SUCCESS with test ID
#
################################################################

proc print_success { {test_id_in ""} } {
	global test_id

	if { "$test_id_in" == "" } {
		set test_id_in $test_id
	}

	puts "\nSUCCESS: test$test_id_in"
}

<<<<<<< HEAD
=======

###############################################################
#
# NAME
#	change_subbp_state - sets sub mid plane state
#
# SYNOPSIS
#	change_subbp_state node ionodes state
#
# RETURN VALUE
#	Returns SUCCESS if state of mid plane is changed
#
###############################################################

proc change_subbp_state { node ionodes state } {
	global scontrol smap

	set return_code 0

	set my_pid [spawn $scontrol update subbpname=$node\[$ionodes\] state=$state]
	expect {
		-re "slurm_update error:" {
			set return_code 1
			exp_continue
		}
		-re "Unable to contact" {
			log_error "slurm appears to be down"
			exp_continue
		}
		timeout {
			log_error "scontrol not responding"
			slow_kill $my_pid
			set return_code 1
		}
		eof {
			wait
		}
	}

	if { $return_code } {
		return $return_code
	}

	set match 0
	set my_pid [spawn $smap -Db -c -h -n $node -I $ionodes]
	expect {
		-nocase -re "$state" {
			incr match
			exp_continue
		}
		-re "$node" {
			incr match
			exp_continue
		}
		-re "Unable to contact" {
			log_error "slurm appears to be down"
			exp_continue
		}
		timeout {
			log_error "smap not responding"
			slow_kill $my_pid
			set return_code 1
		}
		eof {
			wait
		}
	}

	if {$match != 2} {
		log_error "Subbp did not go into $state state. $match"
		set return_code 1
	}

	return $return_code
}


>>>>>>> 0fc2d986
################################################################
#
# NAME
#	get_array_config - determines the MaxArraySize
#
# SYNOPSIS
#	get_array_config
#
# DESCRIPTION
#	Use scontrol to determine the MaxArraySize
#
# RETURN VALUE
#	MaxArraySize value
#
################################################################

proc get_array_config { } {
	global scontrol number

	log_user 0
	set array_size 1
	spawn $scontrol show config
	expect {
		-re "MaxArraySize *= ($number)" {
			set array_size $expect_out(1,string)
			exp_continue
		}
		eof {
			wait
		}
	}
	log_user 1
	return $array_size
}


################################################################
#
# NAME
#	get_max_tasks - determines the MaxTasksPerNode
#
# SYNOPSIS
#	get_max_tasks
#
# DESCRIPTION
#	Use scontrol to determine the MaxTasksPerNode
#
# RETURN VALUE
#	MaxTasksPerNode value
#
################################################################

proc get_max_tasks { } {
	global scontrol number

	log_user 0
	set max_tasks 1
	spawn $scontrol show config
	expect {
		-re "MaxTasksPerNode *= ($number)" {
			set max_tasks $expect_out(1,string)
			exp_continue
		}
		eof {
			wait
		}
	}
	log_user 1
	return $max_tasks
}


#################################################
#
# NAME
#	scale_to_megs - scales the value by the factor T|G|M to megabytes
#
# SYNOPSIS
#	scale_to_megs value factor
#
# DESCRIPTION
#	scale the value by the factor T|G|M to megabytes
#
# RETURN VALUE
#	the scaled variable
#
#################################################

proc scale_to_megs { value factor } {

	if {[string compare $factor "T"] == 0} {
		set value [expr $value * 1024 * 1024]
	} elseif {[string compare $factor "G"] == 0} {
		set value [expr $value * 1024]
	} elseif {[string compare $factor "M"] == 0} {
		set value [expr $value * 1]
	} elseif {[string compare $factor "K"] == 0} {
		set value [expr $value / 1024]
		set value [expr {round($value)}]
	} else {
		set value [expr $value / (1024 * 1024)]
		set value [expr {round($value)}]
	}

	return $value
}


#################################################
#
# NAME
#	scale_to_ks - scales the value by the factor G|M|K to kilobytes
#
# SYNOPSIS
#	scale_to_ks value factor
#
# DESCRIPTION
#	scale the value by the factor G|M|K to kilobytes
#
# RETURN VALUE
#	the scaled variable
#
#################################################

proc scale_to_ks { value factor } {

	if {[string compare $factor "G"] == 0} {
		set value [expr $value * 1024 * 1024]
	} elseif {[string compare $factor "M"] == 0} {
		set value [expr $value * 1024]
	} elseif {[string compare $factor "K"] == 0} {
		set value [expr $value * 1]
	} else {
		set value [expr $value / 1024]
		set value [expr {round($value)}]
	}

	return $value
}


############################################################
#
# NAME
#	check_node_mem - checks that the nodes have memory configured
#
# SYNOPSIS
#	check_node_mem
#
# RETURN VALUE
#	1 if the nodes have memory, 0 otherwise
#
############################################################

proc check_node_mem { } {
	global scontrol number

	log_user 0
	set mem_size 0

	spawn $scontrol show node
	expect {
		-re "RealMemory=($number)" {
			set mem_size $expect_out(1,string)
			exp_continue
		}
		eof {
			wait
		}
	}

	if {$mem_size == 1} {
		return 0
	} else {
		return 1
	}
	log_user 1

}


################################################################
#
# NAME
#	get_fs_damping_factor - gets FairShareDampeningFactor configuration parameter
#
# SYNOPSIS
#	get_fs_damping_factor
#
# DESCRIPTION
#	get FairShareDampeningFactor configuration parameter
#
# RETURN VALUE
#	Returns FairShareDampeningFactor
#
################################################################

proc get_fs_damping_factor { } {
	global scontrol number exit_code

	log_user 0
	set damp 1
	set scon_pid [spawn -noecho $scontrol show config]
	expect {
		-re "FairShareDampeningFactor *= ($number)" {
			set damp $expect_out(1,string)
			exp_continue
		}
		timeout {
			log_error "scontrol not responding"
			slow_kill $scon_pid
			set exit_code 1
		}
		eof {
			wait
		}
	}
	log_user 1

	return $damp
}


################################################################
#
# NAME
#	slurmctld_plug_stack_nonstop - verifies that the SlurmctldPlugstack is set to nonstop
#
# SYNOPSIS
#	slurmctld_plug_stack_nonstop
#
# DESCRIPTION
#	Use scontrol to determine that the SlurmctldPlugstack is set to nonstop.
#
# RETURN VALUE
#	1 if the value is set to nonstop.
#
################################################################

proc slurmctld_plug_stack_nonstop { } {
	global scontrol re_word_str exit_code

	log_user 0
	set nonstop_enforce 0
	set scon_pid [spawn -noecho $scontrol show config]
	expect {
		-re "SlurmctldPlugstack *= ($re_word_str)" {
			if {[string first $expect_out(1,string) "nonstop"] != -1} {
				set nonstop_enforce 1
			}
			exp_continue
		}
		timeout {
			log_error "scontrol not responding"
			slow_kill $scon_pid
			set exit_code 1
		}
		eof {
			wait
		}
	}
	log_user 1
	return $nonstop_enforce
}


################################################################
#
# NAME
#	job_submit_all_partitions - determines if the JobSubmitPlugins includes "all_partitions"
#
# SYNOPSIS
#	job_submit_all_partitions
#
# DESCRIPTION
#	Use scontrol to determine if the JobSubmitPlugins
#	includes "all_partitions".
#
# RETURN VALUE
#	1 if the value is set to nonstop.
#
################################################################

proc job_submit_all_partitions { } {
	global scontrol re_word_str exit_code

	log_user 0
	set all_partitions 0
	set scon_pid [spawn -noecho $scontrol show config]
	expect {
		-re "JobSubmitPlugins *= ($re_word_str)" {
			if {[string first $expect_out(1,string) "all_partitions"] != -1} {
				set all_partitions 1
			}
			exp_continue
		}
		timeout {
			log_error "scontrol not responding"
			slow_kill $scon_pid
			set exit_code 1
		}
		eof {
			wait
		}
	}
	log_user 1
	return $all_partitions
}


################################################################
#
# NAME
#	wait_for_node - waits for nodes in a partition to reach a certain state
#
# SYNOPSIS
#	wait_for_node state num_nodes partition
#
# DESCRIPTION
#	Wait for a certain number of nodes in a partition to
#	reach a certain state. Polls every $testsuite_poll_interval
#	seconds. If the partition argument is empty, the default
#	partition will be used.
#
# RETURN VALUE
#	Returns: 1 on failure.
#
################################################################

proc wait_for_node {state num_nodes {partition ""} } {
	global sinfo number testsuite_poll_interval

	set wait_time 0
	set done      0
	set cnt       0
	set rt        0

	if {[string length $partition] == 0} {
		set partition [default_partition]
	}

	while {$done != 1 && $wait_time < 3} {

		log_user 0
		spawn $sinfo --noheader --partition $partition --state $state --format %D
		expect {
			-re "($number)" {
				set cnt $expect_out(1,string)
				exp_continue
			}
			timeout {
				log_error "sinfo is not responding"
				set rt 1
			}
			eof {
				wait
			}
		}
		log_user 1

		if {$num_nodes <= $cnt} {
			set done 1
		} else {
			log_debug "partition $partition has $cnt nodes idle and we want $num_nodes"
			sleep $testsuite_poll_interval
			incr wait_time 1
		}
	}
	if {$done != 1} {
		set rt 1
	}

	return $rt
}


#####################################################################
#
# NAME
#	test_preempttype_part - determines if preempt mode partition_prio is configured
#
# SYNOPSIS
#	test_preempttype_part
#
# RETURN VALUE
#	0 if none
#
#####################################################################

proc test_preempttype_part { } {

	global scontrol
	log_user 0
	set part_prio 0
	spawn $scontrol show config
	expect {
		-re "PreemptType *= preempt/partition_prio" {
			set part_prio 1
			exp_continue
		}
		eof {
			wait
		}
	}
	log_user 1
	return $part_prio
}


#####################################################################
#
# NAME
#	test_preempttype_qos - determines if preempt mode qos is configured
#
# SYNOPSIS
#	test_preempttype_qos
#
# RETURN VALUE
#	0 if none
#
#####################################################################

proc test_preempttype_qos { } {

	global scontrol
	log_user 0
	set qos 0
	spawn $scontrol show config
	expect {
		-re "PreemptType *= preempt/qos" {
			set qos 1
			exp_continue
		}
		eof {
			wait
		}
	}
	log_user 1
	return $qos
}


#####################################################################
#
# NAME
#	test_proctrack - determines the ProctrackType
#
# SYNOPSIS
#	test_proctrack
#
# RETURN VALUE
#	the proctrack type
#
#####################################################################

proc test_proctrack { } {

	global scontrol re_word_str
	log_user 0
	set proctype ""
	spawn $scontrol show config
	expect {
		-re "ProctrackType *=* proctrack/($re_word_str)" {
			set proctype $expect_out(1,string)
			exp_continue
		}
		eof {
			wait
		}
	}
	log_user 1

	return $proctype
}


#####################################################################
#
# NAME
#	get_srun_ports - determines the SrunPortRange
#
# SYNOPSIS
#	get_srun_ports
#
# RETURN VALUE
#	the SrunPortRange
#
#####################################################################

proc get_srun_ports { } {

	global scontrol re_word_str bin_grep bin_bash number
	log_user 0
	set ports 0
	spawn -noecho $bin_bash -c "exec $scontrol show config | $bin_grep SrunPortRange"
	expect {
		-re "SrunPortRange *=* ($re_word_str)" {
			set ports $expect_out(1,string)
			exp_continue
		}
		eof {
			wait
		}
	}
	log_user 1

	return $ports
}


#####################################################################
#
# NAME
#	available_nodes_hostnames - gets all available nodes in the system
#
# SYNOPSIS
#	available_nodes_hostnames partition ?also_power_save?
#
# ARGUMENTS
#
#	partition
#		to only return nodes of an specific partition
#	also_power_save
#		to include POWERING_DOWN and POWER_DOWN nodes
#
# RETURN VALUE
#	idle nodes, and also_power_save nodes if specified
#
#####################################################################

proc available_nodes_hostnames { partition {also_power_save false} } {

	global sinfo re_word_str exit_code

	log_user 0
	set idle_nodelist ""
	set sep ""
	if {$also_power_save} {
		set avail_states "idle,power_down,powering_down"
	} else {
		set avail_states "idle"
	}
	if {[string compare $partition ""] == 0} {
		spawn $sinfo -t$avail_states -h -o%N
	} else {
		spawn $sinfo -t$avail_states -h -o%N -p$partition
	}
	expect {
		-re "($re_word_str)" {
			append idle_nodelist $sep
			append idle_nodelist $expect_out(1,string)
			set sep ","
			exp_continue
		}
		timeout {
			log_error "sinfo is not responding"
			set exit_code 1
		}
		eof {
			wait
		}
	}
	log_user 1
	return $idle_nodelist
}


#####################################################################
#
# NAME
#	test_accting_steps - determines if nostep or nojobs is set for AccoutingStorageEnforce
#
# SYNOPSIS
#	test_accting_steps
#
# DESCRIPTION
#	Determine if nostep or nojobs is set for AccoutingStorageEnforce
#
# RETURN VALUE
#	1 if set else 0
#
#####################################################################

proc test_accting_steps { } {

	global scontrol re_word_str
	log_user 0
	set enforce_limits 1
	spawn $scontrol show config
	expect {
		-re "AccountingStorageEnforce *= ($re_word_str)" {
			if {[string first "nosteps" $expect_out(1,string)] != -1 } {
				set enforce_limits 0
			}
			if {[string first "nojobs" $expect_out(1,string)] != -1 } {
				set enforce_limits 0
			}
			exp_continue
		}
		eof {
			wait
		}

	}
	log_user 1

	return $enforce_limits
}


# Print the current line number in the script.  Calling like this
#  [get_curr_line_num [info frame]]
# will return the current line number
proc get_curr_line_num {frame_info} {
	# Getting value of the key 'line' from the dictionary
	# returned by 'info frame'
	set result [dict get [info frame $frame_info] line]
}


#####################################################################
#
# NAME
#	get_partition_nodes - gets the list of node names in a given partition/states
#
# SYNOPSIS
#	get_partition_nodes partition states
#
# DESCRIPTION
#	Get the list of node names in a given partition/states
#
# ARGUMENTS
#	partition
#		partition to get nodes off
#	states
#		states to filter on nodes
#
# RETURN VALUE
#	node names list, -1 on sinfo error
#
#####################################################################

proc get_partition_nodes {partition states} {

	global sinfo re_word_str
	log_user 0
	set node_list ""

	if {[string length $partition] == 0} {
		set partition [default_partition]
	}

	if {[string length $states] == 0} {
		set sinfo_pid [spawn -noecho $sinfo -h -N -p $partition -o %N -e]
	} else {
		set sinfo_pid [spawn -noecho $sinfo -h -N -p $partition -o %N -t $states -e]
	}

	expect {
		-re "($re_word_str)" {
			lappend node_list $expect_out(1,string)
			exp_continue
		}
		timeout {
			log_error "sinfo not responding"
			slow_kill $sinfo_pid
			set exit_code 1
		}
		eof {
			wait
		}
	}

	log_user 1
	return $node_list
}


#####################################################################
#
# NAME
#	set_partition_maximum_time_limit - sets the maximum time limit in a given partition
#
# SYNOPSIS
#	set_partition_maximum_time_limit partition limit
#
# RETURN VALUE
#	0 if succeeded, -1 if error
#
#####################################################################

proc set_partition_maximum_time_limit {partition limit} {
	global scontrol exit_code

	if {[string length $partition] == 0} {
		set partition [default_partition]
		if { $partition == "" } {
			return 1
		}
	}

	if { $limit < -1 } {
		log_error "Trying to set invalid partition time limit of $limit"
		return 1
	}
	if { $limit == -1 } {
		set expected_lim "UNLIMITED"
	} else {
		set expected_lim limit
	}

	spawn $scontrol update partitionname=$partition MaxTime=-1
	expect {
		timeout {
			log_error "scontrol not responding"
			return 1
		}
		eof {
			wait
		}
	}

	set maxtime [get_partition_maximum_time_limit $partition]
	if { $maxtime != $limit } {
		log_error "Unable to update partition MaxTime, got $maxtime, wanted $limit"
		return 1
	}
	if { $exit_code != 0 } {
		log_error "set_partition_maximum_time_limit: Unexpected error."
		return 1
	}

	return 0
}


#####################################################################
#
# NAME
#	get_partition_maximum_time_limit - gets the maximum time limit in a given partition
#
# SYNOPSIS
#	get_partition_maximum_time_limit partition
#
# DESCRIPTION
#	Get the maximum time limit in a given partition
#
# RETURN VALUE
#	time limit in seconds, -1 if undefined or error
#
#####################################################################

proc get_partition_maximum_time_limit {partition} {

	global sinfo number exit_code

	if {[string length $partition] == 0} {
		set partition [default_partition]
	}

	set secs 0
	log_user 0
	set sinfo_pid [spawn -noecho $sinfo -h -p $partition -O time -e]
	expect {
		-re "infinite" {
			set secs -1
			exp_continue
		}
		-re "n/a" {
			set secs -1
			exp_continue
		}
		-re "($number)-($number):($number):($number)" {
			set days  [expr $expect_out(1,string) * 24 * 60 * 60]
			set hours [expr $expect_out(2,string) * 60 * 60]
			set mins  [expr $expect_out(3,string) * 60]
			set secs  [expr $days + $hours + $mins + $expect_out(4,string)]
			exp_continue
		}
		-re "($number):($number):($number)" {
			set hours [expr $expect_out(1,string) * 60 * 60]
			set mins  [expr $expect_out(2,string) * 60]
			set secs  [expr $hours + $mins + $expect_out(3,string)]
			exp_continue
		}
		-re "($number):($number)" {
			set mins  [expr $expect_out(1,string) * 60]
			set secs  [expr $mins + $expect_out(2,string)]
			exp_continue
		}
		-re "($number)" {
			set secs  [expr $expect_out(1,string) * 60]
			exp_continue
		}
		timeout {
			log_error "sinfo not responding"
			slow_kill $sinfo_pid
			set exit_code 1
		}
		eof {
			wait
		}
	}

	log_user 1
	return $secs
}


################################################################
#
# NAME
#	get_partition_default_time_limit - gets the default time limit in a given partition
#
# SYNOPSIS
#	get_partition_default_time_limit ?partition?
#
# DESCRIPTION
#	Get the default time limit in a given partition.
#	If the partition is not specified, the default partition will be used.
#
# RETURN VALUE
#	Returns: time limit in seconds, -1 if undefined or error.
#
################################################################

proc get_partition_default_time_limit { {partition ""} } {
	global sinfo number exit_code

	if {[string length $partition] == 0} {
		set partition [default_partition]
	}

	set secs 0
	log_user 0
	set sinfo_pid [spawn -noecho $sinfo -h -p $partition -O defaulttime -e]
	expect {
		-re "infinite" {
			set secs -1
			exp_continue
		}
		-re "n/a" {
			set secs -1
			exp_continue
		}
		-re "($number)-($number):($number):($number)" {
			set days  [expr $expect_out(1,string) * 24 * 60 * 60]
			set hours [expr $expect_out(2,string) * 60 * 60]
			set mins  [expr $expect_out(3,string) * 60]
			set secs  [expr $days + $hours + $mins + $expect_out(4,string)]
			exp_continue
		}
		-re "($number):($number):($number)" {
			set hours [expr $expect_out(1,string) * 60 * 60]
			set mins  [expr $expect_out(2,string) * 60]
			set secs  [expr $hours + $mins + $expect_out(3,string)]
			exp_continue
		}
		-re "($number):($number)" {
			set mins  [expr $expect_out(1,string) * 60]
			set secs  [expr $mins + $expect_out(2,string)]
			exp_continue
		}
		-re "($number)" {
			set secs  [expr $expect_out(1,string) * 60]
			exp_continue
		}
		timeout {
			log_error "sinfo not responding"
			slow_kill $sinfo_pid
			set exit_code 1
		}
		eof {
			wait
		}
	}

	log_user 1
	return $secs
}


#####################################################################
#
# NAME
#	get_node_cores - given a node, returns its total number of cores
#
# SYNOPSIS
#	get_node_cores node
#
# DESCRIPTION
#	Given a node, return its total number of cores
#	(not the CoresPerSocket, but the total cores)
#
# RETURN VALUE
#	node cores if retrieved, -1 otherwise
#
#####################################################################

proc get_node_cores {node} {

	global sinfo number
	set cores -1
	set sockets_per_node 0
	set cores_per_socket 0

	if {[string length $node] == 0} {
		return $cores
	}

	log_user 0
	set sinfo_pid [spawn -noecho $sinfo -o "%X %Y" -h -n $node]

	expect {
		-re "($number)" {
			if {$sockets_per_node == 0} {
				set sockets_per_node $expect_out(1,string)
			} else {
				set cores_per_socket $expect_out(1,string)
			}
			exp_continue
		}
		timeout {
			log_error "sinfo not responding"
			slow_kill $sinfo_pid
			set exit_code 1
		}
		eof {
			wait
		}
	}

	log_user 1

	set cores [expr $sockets_per_node * $cores_per_socket]

	return $cores
}


#####################################################################
#
# NAME
#	get_node_cpus - given a node, returns its total number of threads we account for
#
# SYNOPSIS
#	get_node_cpus node
#
# DESCRIPTION
#	Given a node, return its total number of threads we account for.
#	(not always ThreadsPerCore, but how many threads are in use.
#	i.e. CPUs=6 CoresPerSocket=6 ThreadsPerCore=2 Socket=1 would
#	result in only 1 thread we care about instead of the 2 listed.)
#
# RETURN VALUE
#	list of node [ tot_cpus threads ] if retrieved, [ -1 -1 ] otherwise
#
#####################################################################

proc get_node_cpus {node} {

	global scontrol number
	set nthreads -1
	set nsockets 0
	set ncores 0
	set totcpus -1

	if {[string length $node] == 0} {
		return [list $totcpus $nthreads]
	}

	# Get the number of CPUs on a node
	set my_pid [spawn $scontrol show node $node]
	expect {
		-re "CoresPerSocket=($number)" {
			set ncores $expect_out(1,string)
			exp_continue
		}
		-re "CPUTot=($number)" {
			set totcpus $expect_out(1,string)
			exp_continue
		}
		-re "Sockets=($number)" {
			set nsockets $expect_out(1,string)
			exp_continue
		}
		-re "ThreadsPerCore=($number)" {
			set nthreads $expect_out(1,string)
			exp_continue
		}
		timeout {
			log_error "scontrol is not responding"
			slow_kill $scontrol_pid
			set exit_code 1
		}
		eof {
			wait
		}
	}

	set core_cnt [expr $nsockets * $ncores]
	set thread_cnt [expr $ncores * $nthreads]
	if {$totcpus != $nthreads && $totcpus == $ncores} {
		log_info "Cores rather than threads are being allocated"
		set nthreads 1
	}

	return [list $totcpus $nthreads]
}


#####################################################################
#
# NAME
#	get_part_total_cores - given a partition and/or states, return its total cores
#
# SYNOPSIS
#	get_part_total_cores partition states
#
# DESCRIPTION
#	Given a partition and/or states, return its total cores
#
# ARGUMENTS
#	partition
#		partition to check cores
#	states
#		states to filter on partition cores
#
# RETURN VALUE
#	partition cores
#
#####################################################################

proc get_part_total_cores {part states} {
	global sinfo number
	log_user 0
	set cores 0
	set tmp 0
	set i 0

	if {[string length $part] == 0} {
		set part [default_partition]
	}

	if {[string length $states] == 0} {
		set sinfo_pid [spawn -noecho $sinfo -h -N -p $part -o "%X %Y"]
	} else {
		set sinfo_pid [spawn -noecho $sinfo -h -N -p $part -t $states -o "%X %Y"]
	}

	expect {
		-re "($number)" {
			set is_even [expr {($i % 2) == 0}]
			if {$is_even == 1} {
				set tmp $expect_out(1,string)
			} else {
				set tmp [expr $tmp * $expect_out(1,string)]
				set cores [expr $cores + $tmp]
			}
			incr i
			exp_continue
		}
		timeout {
			log_error "sinfo not responding"
			slow_kill $sinfo_pid
			set exit_code 1
		}
		eof {
			wait
		}
	}

	log_user 1
	return $cores
}


#####################################################################
#
# NAME
#	check_hosts_contiguous - verify if all hosts belong to the partition and are contiguous
#
# SYNOPSIS
#	check_hosts_contiguous check_hosts_list partition
#
# DESCRIPTION
#	Given a partition and a list of hosts, verify if all
#	hosts belong to the partition and are contiguous.
#	If the partition argument is empty, the default partition
#	will be used.
#
# RETURN VALUE
#	Returns: 0 on SUCCESS, 1 otherwise.
#
#####################################################################

proc check_hosts_contiguous { check_hosts_list {partition ""} } {

	global sinfo re_word_str

	if {[string length $partition] == 0} {
		set partition [default_partition]
	}

	set part_hosts_list {}

	log_user 0
	set sinfo_pid [spawn $sinfo --noheader -p $partition -N -o %N]
	expect {
		-re "($re_word_str)" {
			lappend part_hosts_list $expect_out(1,string)
			exp_continue
		}
		-re "Unable to contact" {
			log_user 1
			log_error "slurm appears to be down"
			return 1
		}
		timeout {
			log_user 1
			log_error "sinfo not responding"
			slow_kill $sinfo_pid
			return 1
		}
		eof {
			wait
		}
	}
	log_user 1

	foreach host $check_hosts_list {
		set idx_cur [lsearch $part_hosts_list $host]
		if {$idx_cur == -1} {
			log_error "$host not found in list of hosts from partition $partition"
			return 1
		}
		if {[info exists idx_old]} {
			if {$idx_cur != [expr $idx_old + 1]} {
				log_error "node sequence number not contiguous"
				return 1
			}
		}
		set idx_old $idx_cur
	}

	return 0
}


#####################################################################
#
# NAME
#	stop_root_user - detect, warn, and stop root user
#
# SYNOPSIS
#	stop_root_user
#
# DESCRIPTION
#	Detect, warn, and stop root user
#
# RETURN VALUE
#	uid if not root user, exits otherwise
#
#####################################################################

proc stop_root_user {} {

	global bin_id number

	set uid [get_my_uid]
	if {$uid == -1} {
		fail "Can't get my uid"
	} elseif {$uid == 0} {
		skip "Can't run this test as user root"
	}

	return $uid
}


################################################################
#
# NAME
#	get_requeue_exit - gets RequeueExit configuration parameter
#
# SYNOPSIS
#	get_requeue_exit
#
# RETURN VALUE
#	Returns RequeueExit number
#
################################################################

proc get_requeue_exit { } {
	global scontrol number exit_code

	log_user 0
	set re 0
	set scon_pid [spawn -noecho $scontrol show config]
	expect {
		-re "RequeueExit *= ($number)" {
			set re $expect_out(1,string)
			exp_continue
		}
		timeout {
			log_error "scontrol not responding"
			slow_kill $scon_pid
			set exit_code 1
		}
		eof {
			wait
		}
	}
	log_user 1

	return $re
}


################################################################
#
# NAME
#	get_requeue_exit_hold - gets RequeueExitHold configuration parameter
#
# SYNOPSIS
#	get_requeue_exit_hold
#
# RETURN VALUE
#	Returns RequeueExitHold number
#
################################################################

proc get_requeue_exit_hold { } {
	global scontrol number exit_code

	log_user 0
	set re 0
	set scon_pid [spawn -noecho $scontrol show config]
	expect {
		-re "RequeueExitHold *= ($number)" {
			set re $expect_out(1,string)
			exp_continue
		}
		timeout {
			log_error "scontrol not responding"
			slow_kill $scon_pid
			set exit_code 1
		}
		eof {
			wait
		}
	}
	log_user 1

	return $re
}


################################################################
#
# NAME
#	get_prolog - gets Prolog configuration parameter
#
# SYNOPSIS
#	get_prolog
#
# RETURN VALUE
#	Returns Prolog parameter
#
################################################################

proc get_prolog { } {
	global scontrol re_word_str exit_code

	log_user 0
	set prolog 0
	set scon_pid [spawn -noecho $scontrol show config]
	expect {
		-re "^Prolog *= ($re_word_str)" {
			set re $expect_out(1,string)
			exp_continue
		}
		timeout {
			log_error "scontrol not responding"
			slow_kill $scon_pid
			set exit_code 1
		}
		eof {
			wait
		}
	}
	log_user 1

	return $prolog
}


proc expect_extern_step { } {
	global scontrol
	# If PrologFlags=contain is in slurm.conf, then an "extern" step will be
	# launched on each node, so we need to check for 3 steps per
	# job instead of 2.

	log_user 0
	set extern_step 0
	set scon_pid [spawn -noecho $scontrol show config]
	expect {
		-re "PrologFlags\\s*=\\s*\[A-z/,\]*Contain" {
			set extern_step 1
		}
		timeout {
			fail "scontrol show config not responding"
		}
		eof {
			wait
		}
	}
	log_user 1

	return $extern_step
}


################################################################
#
# NAME
#	get_het_job_ids - gets list of component job ids for a het job
#
# SYNOPSIS
#	get_het_job_ids job_id ?use_offset?
#
# DESCRIPTION
#	Gets list of component job ids for a het job.
#
# ARGUMENTS
#	job_id
#		Slurm job id
#	use_offset
#		If zero, returns list of integer job ids, else returns ids in
#		the form of X+Y where X is het job master id and Y is the
#		offset.
#
# RETURN VALUE
#	A list of ids for a hetjob or an empty list if jobid
#	is not a het one.
#
################################################################

proc get_het_job_ids { jobid {use_offset 0}} {
	global scontrol number

	set id_list ""
	set log_user_save [log_user -info]
	log_user 0
	spawn $scontrol show job $jobid
	expect {
		-re "JobId=($number) HetJobId=($number) HetJobOffset=($number)" {
			if { $use_offset } {
				lappend id_list "$expect_out(2,string)+$expect_out(3,string)"
			} else {
				lappend id_list $expect_out(1,string)
			}
			exp_continue
		}
		timeout {
			log_error "scontrol not responding"
			set id_list ""
		}
		eof {
			wait
		}
	}
	log_user $log_user_save
	return $id_list
}


################################################################
#
<<<<<<< HEAD
# Proc: test_hetjob_step
=======
# NAME
#	test_pack_step - tests if steps can span multiple heterogeneous job allocations
#
# SYNOPSIS
#	test_pack_step
>>>>>>> 0fc2d986
#
# Returns 1 if steps can span multiple heterogeneous job components,
#	  0 otherwise
#
################################################################
<<<<<<< HEAD
proc test_hetjob_step { } {
=======

proc test_pack_step { } {
>>>>>>> 0fc2d986
	global scontrol number exit_code

	log_user 0
	set hetjob_step 0
	set major 0
	set minor 0
	spawn $scontrol -V
	expect {
		-re " ($number).($number).($number)" {
			set version_major $expect_out(1,string)
			set version_minor $expect_out(2,string)
			exp_continue
		}
		timeout {
			log_error "scontrol not responding"
			set exit_code 1
		}
		eof {
			wait
		}
	}
	if {$version_major >= 19} {
		set hetjob_step 1
	} elseif {$version_major >= 18} {
		set hetjob_step 1
		spawn $scontrol show config
		expect {
			-re "select/cray" {
				set hetjob_step 0
				exp_continue
			}
			timeout {
				log_error "scontrol not responding"
				set exit_code 1
			}
			eof {
				wait
			}
		}
	} elseif {$version_major == 17 && $version_minor == 11} {
		spawn $scontrol show config
		expect {
			-re "select/cray" {
				set hetjob_step 0
				exp_continue
			}
			-re "disable_hetjob_steps" {
				set hetjob_step 0
				exp_continue
			}
			-re "enable_hetjob_steps" {
				set hetjob_step 1
				exp_continue
			}
			timeout {
				log_error "scontrol not responding"
				set exit_code 1
			}
			eof {
				wait
			}
		}
	}
	log_user 1
	return $hetjob_step
}


################################################################
#
# NAME
#	reconfigure - calls scontrol reconfigure
#
# SYNOPSIS
#	reconfigure ?cluster?
#
# DESCRIPTION
#	Calls scontrol reconfigure.
#
# ARGUMENTS
#	cluster
#		The cluster to reconfigure
#
# RETURN VALUE
#	void
#
# ENVIRONMENT
#	Sets exit_code to 1 on failure.
#
################################################################

proc reconfigure { {cluster ""} } {
	global exit_code scontrol timeout

	#
	# Increase timeout just in case we're running under valgrind
	#
	set save_timeout $timeout
	set timeout 20
	if { $cluster == "" } {
		spawn $scontrol reconfigure
	} else {
		spawn $scontrol -M$cluster reconfigure
	}
	expect {
		-re "slurm_reconfigure error: Invalid user id" {
			log_error "Invalid user id"
			set exit_code 1
			exp_continue
		}
		-re "Error|error" {
			log_error "scontrol reconfigure error"
			set exit_code 1
			exp_continue
		}
		timeout {
			log_error "scontrol not responding"
			set exit_code 1
		}
		eof {
			wait
		}
	}
	#
	# Wait for reconfigure to complete, then reset timeout and return.
	#
	sleep 5
	set timeout $save_timeout
}


proc log_fatal {msg} {
	global testsuite_log_level LOG_LEVEL_FATAL

	if {$testsuite_log_level >= $LOG_LEVEL_FATAL} {
		puts "FATAL: $msg"
	}
}


proc log_error {msg} {
	global testsuite_log_level LOG_LEVEL_ERROR

	if {$testsuite_log_level >= $LOG_LEVEL_ERROR} {
		puts "ERROR: $msg"
	}
}


proc log_warn {msg} {
	global testsuite_log_level LOG_LEVEL_WARNING

	if {$testsuite_log_level >= $LOG_LEVEL_WARNING} {
		puts "WARNING: $msg"
	}
}


proc log_info {msg} {
	global testsuite_log_level LOG_LEVEL_INFO

	if {$testsuite_log_level >= $LOG_LEVEL_INFO} {
		puts "INFO: $msg"
	}
}


proc log_debug {msg} {
	global testsuite_log_level LOG_LEVEL_DEBUG

	if {$testsuite_log_level >= $LOG_LEVEL_DEBUG} {
		puts "DEBUG: $msg"
	}
}


proc log_trace {msg} {
	global testsuite_log_level LOG_LEVEL_TRACE

	if {$testsuite_log_level >= $LOG_LEVEL_TRACE} {
		puts "TRACE: $msg"
	}
}


################################################################
#
# NAME
#	in_fed - checks whether this cluster is in a federation
#
# SYNOPSIS
#	in_fed
#
# RETURN VALUE
#	Returns 1 if this cluster is in a federation, 0 otherwise
#
################################################################

proc in_fed {} {
	global scontrol

	spawn $scontrol show fed
	expect {
		-re "Federation" {
			return 1
		}
		timeout {
			log_error "scontrol not responding"
		}
		eof {
			wait
		}
	}
	return 0
}


################################################################
#
# NAME
#	check_job_state - checks if the state of a job is the expected one
#
# SYNOPSIS
#	check_job_state job state ?het_job?
#
# DESCRIPTION
#	Checks if the state of a job is the expected one.
#
# ARGUMENTS
#	job
#		Job ID to check
#	state
#		Desired state of the job to match
#	het_job
#		If set, checks state of each component job if the
#		job is a hetjob.
#
# RETURN VALUE
#	1 if job was on the desired state, or the number of job components
#	on that state if it's a hetjob and het_job option enabled. 0 otherwise.
#
# ENVIRONMENT
#	Also sets exit_code to 1 if job (or component) if there are some
#	error in the called commands.
#
################################################################

proc check_job_state { job state {het_job 0}} {

	global scontrol exit_code

	set jid_list ""
	if { $het_job } {
		set jid_list [get_het_job_ids $job 1]
	}

	if { $jid_list == "" } {
		# non-het job
		set jid_list $job
	}

	foreach jid $jid_list {
		set state_match 0
		spawn $scontrol show job $jid
		expect {
			-re "JobState=($state)" {
				incr state_match
			}
			timeout {
				log_error "scontrol not responding"
				set exit_code 1
			}
			eof {
				wait
			}
		}

		if {$state_match != 1} {
			log_error "job $jid should be in $state state, but is not"
			set exit_code 1
			break
		}
	}
}


################################################################
#
# NAME
#	get_craynetwork_count - returns highest craynetworks per node
#
# SYNOPSIS
#	get_craynetwork_count ?node_count?
#
# DESCRIPTION
#	For a given node count, returns number of craynetworks per node on
#	those "node_count" nodes with the highest craynetworks counts
#
# EXAMPLE
#	For example: node1 has 1 craynetwork, node2 has 2 craynetworks and
#	node3 has 3 craynetworks
#	[get_craynetwork_count 1] returns 3 (i.e. 1 node 3 craynetworks)
#	[get_craynetwork_count 2] returns 2 (i.e. 2 nodes have at least 2 each)
#	[get_craynetwork_count 3] returns 1 (i.e. 3 nodes have at least 1 each)
#
################################################################

proc get_craynetwork_count { {node_count 1} } {
	get_gres_count $node_count "craynetwork"
}


################################################################
#
# NAME
#	get_gpu_count - returns number of GPUs per node on node_count nodes
#
# SYNOPSIS
#	get_gpu_count node_count
#
# DESCRIPTION
#	For a given node count, returns number of GPUs per node on
#	those "node_count" nodes with the highest GPU counts
#
# EXAMPLE
#	For example: node1 has 1 GPU, node2 has 2 GPUs and node3 has 3 GPUs
#	[get_gpu_count 1] returns 3 (i.e. 1 node 3 GPUs)
#	[get_gpu_count 2] returns 2 (i.e. 2 nodes have at least 2 GPUs each)
#	[get_gpu_count 3] returns 1 (i.e. 3 nodes have at least 1 GPU each)
#
################################################################

proc get_gpu_count { node_count } {
	get_gres_count $node_count "gpu"
}


################################################################
#
# NAME
#	get_gres_count - returns number of GRES epr node on node_count nodes
#
# SYNOPSIS
#	get_gres_count node_count gres_name
#
# DESCRIPTION
#	For a given node count and GRES name, returns number of GRES per node on
#	those "node_count" nodes with the highest GRES counts
#
# EXAMPLE
#	For example: node1 has 1 GPU, node2 has 2 GPUs and node3 has 3 GPUs
#	[get_gres_count 1 "gpu"] returns 3 (i.e. 1 node 3 GPUs)
#	[get_gres_count 2 "gpu"] returns 2 (i.e. 2 nodes have at least 2 GPUs each)
#	[get_gres_count 3 "gpu"] returns 1 (i.e. 3 nodes have at least 1 GPU each)
#
################################################################

proc get_gres_count { node_count gres_name } {
	global sinfo gres_regex
	set fini 0
	set node_inx 0
	set def_part [default_partition]
	# The first group lets us know if we started a new line (i.e. new node).
	# The second, third, and fourth groups in $gres_regex match a GRES
	# name, type, and count.
	set regex "(GRES=|,)$gres_regex"

	if {$node_count <= 0} {
		return 0
	}

	set line_count 0

	log_user 0
	spawn $sinfo -N -p$def_part -oGRES=%G -h
	expect {
		-re $regex {
			set count 0
			set line $expect_out(1,string)
			set name $expect_out(2,string)
			# Assume typed GRES of format gpu:1080:5 to start out
			set type $expect_out(3,string)
			set count $expect_out(4,string)

			if {$line == "GRES="} {
				if {$node_inx > 0} {
					lappend gres_count $line_count
					set line_count 0
				}
				incr node_inx
			}

			# Skip all GRES of different names
			if {$name != $gres_name} {
				exp_continue
			}

			if {$count == ""} {
				# Now assume GRES format gpu:5
				set count $type
			}
			if { $count } {
				incr line_count $count
			}

			exp_continue
		}
		eof {
			wait
		}
	}

	# Add the last node line's GRES
	lappend gres_count $line_count

	log_user 1

	if {$node_inx < $node_count} {
		return 0
	}

	set count [lindex [lsort -decreasing -integer $gres_count] [expr $node_count - 1]]
	return $count
}


################################################################
#
# NAME
#	_set_gpu_socket_inx - adds a socket index to the gpu_sock_list if not already on it
#
# SYNOPSIS
#	_set_gpu_socket_inx sock_inx
#
# DESCRIPTION
#	Add a socket index to the array gpu_sock_list if not already
#	on the list. Subroutine used by get_gpu_socket_count
#
################################################################

proc _set_gpu_socket_inx { sock_inx } {
	global gpu_sock_list

	if {$sock_inx == -1} {
		set gpu_sock_list [lreplace $gpu_sock_list 0 99]
		return
	}

	set sock_cnt [llength $gpu_sock_list]
	for {set i 0} {$i < $sock_cnt} {incr i} {
		if {[lindex $gpu_sock_list $i] == $sock_inx} {
			return
		}
	}
	lappend gpu_sock_list $sock_inx
}


################################################################
# Subroutine used by get_gpu_socket_count
# Add a socket index to the array gpu_sock_list if not already
# on the list.
################################################################

proc _set_gpu_socket_range { sock_first_inx sock_last_inx } {
	global gpu_sock_list

	if {$sock_inx == -1} {
		set gpu_sock_list [lreplace $gpu_sock_list 0 99]
	}

	set sock_cnt [llength $gpu_sock_list]
	for {set s $sock_first_inx} {$s <= $sock_last_inx} {incr s} {
		set found 0
		for {set i 0} {$i < $sock_cnt} {incr i} {
			if {[lindex $gpu_sock_list $i] == $s} {
				set found 1
				break
			}
		}
		if {$found == 0} {
			lappend gpu_sock_list $s
		}
	}
}


################################################################
#
# NAME
#	get_gpu_socket_count - returns the number of sockets with GPUS on a node with the given per-node GPU count
#
# SYNOPSIS
#	get_gpu_socket_count gpu_cnt sockets_per_node
#
# DESCRIPTION
#	Given a per-node GPU count, return the number of sockets with
#	GPUs on a node with the given per-node GPU count.
#	If the sockets_per_node has a value of 1 then just return 1
#	rather than determine the count (for performance reasons).
#
################################################################

proc get_gpu_socket_count { gpu_cnt sockets_per_node } {
	global re_word_str bin_rm number scontrol srun
	global gpu_sock_list
	set sockets_with_gpus 1
	set file_in "test_get_gpu_socket_count.input"

	if {$sockets_per_node == 1} {
		return 1
	}

	log_user 0
	_set_gpu_socket_inx -1
	make_bash_script $file_in "$scontrol show node \$SLURMD_NODENAME"
	spawn $srun -N1 --gres=gpu:$gpu_cnt $file_in
	expect {
		-re "gpu:${number}.S:($number)-($number)" {
			_set_gpu_socket_range $expect_out(1,string) $expect_out(2,string)
			exp_continue
		}
		-re "gpu:${re_word_str}:${number}.S:($number),($number),($number),($number)" {
			_set_gpu_socket_inx $expect_out(1,string)
			_set_gpu_socket_inx $expect_out(2,string)
			_set_gpu_socket_inx $expect_out(3,string)
			_set_gpu_socket_inx $expect_out(4,string)
			exp_continue
		}
		-re "gpu:${re_word_str}:${number}.S:($number),($number),($number)" {
			_set_gpu_socket_inx $expect_out(1,string)
			_set_gpu_socket_inx $expect_out(2,string)
			_set_gpu_socket_inx $expect_out(3,string)
			exp_continue
		}
		-re "gpu:${re_word_str}:${number}.S:($number),($number)" {
			_set_gpu_socket_inx $expect_out(1,string)
			_set_gpu_socket_inx $expect_out(2,string)
			exp_continue
		}
		-re "gpu:${re_word_str}:${number}.S:($number)" {
			_set_gpu_socket_inx $expect_out(1,string)
			exp_continue
		}
		-re "gpu:${number}.S:($number),($number),($number),($number)" {
			_set_gpu_socket_inx $expect_out(1,string)
			_set_gpu_socket_inx $expect_out(2,string)
			_set_gpu_socket_inx $expect_out(3,string)
			_set_gpu_socket_inx $expect_out(4,string)
			exp_continue
		}
		-re "gpu:${number}.S:($number),($number),($number)" {
			_set_gpu_socket_inx $expect_out(1,string)
			_set_gpu_socket_inx $expect_out(2,string)
			_set_gpu_socket_inx $expect_out(3,string)
			exp_continue
		}
		-re "gpu:${number}.S:($number),($number)" {
			_set_gpu_socket_inx $expect_out(1,string)
			_set_gpu_socket_inx $expect_out(2,string)
			exp_continue
		}
		-re "gpu:${number}.S:($number)" {
			_set_gpu_socket_inx $expect_out(1,string)
			exp_continue
		}
		eof {
			wait
		}
	}
	log_user 1
	exec $bin_rm -f $file_in

	set sock_cnt [llength $gpu_sock_list]
	if {$sock_cnt > 1} {
		set sockets_with_gpus $sock_cnt
	}

	return $sockets_with_gpus
}


################################################################
#
# NAME
#	get_mps_count - returns the number of MPS resources with the highest values
#
# SYNOPSIS
#	get_mps_count node_count
#
# DESCRIPTION
#	For a given node count, returns number of MPS resources on
#	those "node_count" nodes with the highest values
#
################################################################

proc get_mps_count { node_count } {
	get_gres_count $node_count "mps"
}


################################################################
#
# NAME
#	get_mps_node_count - gets the number of nodes with a positive number of GRES MPS
#
# SYNOPSIS
#	get_mps_node_count
#
# RETURN VALUE
#	Return the count of nodes with a non-zero count of GRES MPS
#
################################################################

proc get_mps_node_count { } {
	global number sinfo re_word_str
	set fini 0
	set node_inx 0
	set def_part [default_partition]

	log_user 0
	spawn $sinfo -N -p$def_part -oGRES=%G -h
	expect {
		-re "GRES=($re_word_str)" {
			set mps_count 0
			set parts [split $expect_out(1,string) ",/"]
			while 1 {
				set mps_found [lsearch $parts "mps*"]
				if { $mps_found == -1 } break

				set parts2 [split [lindex $parts $mps_found] ":(/"]
				set col [lsearch -regexp $parts2 ^$number$]
				if { $col == -1 } {
					incr mps_count
				} else {
					set mps_count [expr $mps_count + [lindex $parts2 $col]]
				}
				set parts [lreplace $parts $mps_found $mps_found]
			}

			if {$mps_count > 0} {
				incr node_inx
			}
			exp_continue
		}
		eof {
			wait
		}
	}
	log_user 1

	return $node_inx
}


################################################################
#
# NAME
#	get_over_time_limit - returns the value of OverTimeLimit
#
# SYNOPSIS
#	get_over_time_limit
#
# RETURN VALUE
#	Returns the value of OverTimeLimit in slurm.conf
#
################################################################

proc get_over_time_limit {} {
	global number scontrol exit_code
	set ret 0
	log_user 0
	spawn $scontrol show config
	expect {
		-re "OverTimeLimit *= *($number) min" {
			set ret $expect_out(1,string)
		}
		timeout {
			log_error "scontrol not responding"
			incr exit_code
		}
		eof {
			wait
		}
	}
	log_user 1
	return $ret
}


################################################################
#
# NAME
#	cuda_count - determines the count of allocated GPUs
#
# SYNOPSIS
#	cuda_count cuda_string
#
# ARGUMENTS
#	cuda_string
#		Contents of a CUDA_VISIBLE_DEVICES environment variable
#
# RETURN VALUE
#	Return the number of GPUs or -1 on error
#
################################################################

proc cuda_count { cuda_string } {
	set cuda_count 0
	set has_number 0
	set len [string length $cuda_string]
	for {set char_inx 0} {$char_inx < $len} {incr char_inx} {
		set cuda_char [string index $cuda_string $char_inx]
		if {[string match , $cuda_char]} {
			if {$has_number > 0} {
				incr cuda_count
				set has_number 0
			} else {
				log_error "cuda_count: Invalid input ($cuda_string)"
				return -1
			}
		} elseif {[string is digit $cuda_char]} {
			set has_number 1
		}
	}
	if {$has_number > 0} {
		incr cuda_count
	} else {
		log_error "cuda_count: Invalid input ($cuda_string)"
		return -1
	}
	return $cuda_count
}


################################################################
#
# NAME
#	get_acct_store_tres - gets the configured value of AccountingStorageTRES
#
# SYNOPSIS
#	get_acct_store_tres
#
# DESCRIPTION
#	Get the configured value of AccountingStorageTRES
#
# RETURN VALUE
#	Returns the configured value of AccountingStorageTRES
#
################################################################

proc get_acct_store_tres { } {
	global scontrol re_word_str

	log_user 0
	set store_tres ""
	spawn $scontrol show config
	expect {
		-re "AccountingStorageTRES *= ($re_word_str)" {
			set store_tres $expect_out(1,string)
			exp_continue
		}
		eof {
			wait
		}
	}
	log_user 1
	return $store_tres
}


################################################################
# NAME
#	get_conf_path - gets the path to the slurm.conf file
#
# SYNOPSIS
#	get_conf_path
#
# RETURN VALUE
#	Returns the path to the slurm.conf file
#
################################################################

proc get_conf_path { } {
	global scontrol re_word_str exit_code

	set config_path ""
	set got_config 0
	log_user 0
	spawn $scontrol show config
	expect {
		-re "SLURM_CONF.*= (/.*)/($re_word_str).*SLURM_VERSION" {
			set config_path $expect_out(1,string)
			set got_config 1
			exp_continue
		}
		timeout {
			log_error "scontrol is not responding"
			set exit_code 1
		}
		eof {
			wait
		}
	}
	log_user 1

	if {$got_config != 1} {
		log_error "Did not get slurm.conf path"
		set exit_code 1
	}
	return $config_path
}


################################################################
#
# NAME
#	copy_conf - backs up the slurm.conf file
#
# SYNOPSIS
#	copy_conf config_path cwd
#
# DESCRIPTION
#	Copy the slurm.conf file to the a new file called
#	slurm.conf.orig in the current working directory
#
# ARGUMENTS
#	config_path
#		The path to slurm.conf
#	cwd
#		The full path of the current working directory
#
################################################################

proc copy_conf { config_path cwd } {
	global bin_cp bin_rm exit_code

	exec $bin_rm -fr $cwd/slurm.conf.orig
	spawn $bin_cp -v $config_path/slurm.conf $cwd/slurm.conf.orig
	expect {
		timeout {
			log_error "slurm.conf was not copied"
			set exit_code 1
		}
		eof {
			wait
		}
	}
}


################################################################
#
# NAME
#	save_conf - saves a copy of the specfied configuration file
#
# SYNOPSIS
#	save_conf file_name
#
# DESCRIPTION
#	Rename a file as <file_name>.<test_id> and make a copy of it
#	to its original name to be able to modify it.
#	It registers the saved files to allow to restore them properly
#	with restore_conf.
#	It will log_warn if the file dosn't exist, but will register it
#	to allow restore_conf to "restore" the original state: no file.
#
#	It throws a TCL error (FATAL: ) if unsafe scenarios are detected,
#	like a backup file already existing, or any error with mv or cp.
#	It does this to encourage the user executing the test to manually
#	check the files to avoid automatically removing any original file.
#
# SEE ALSO
#	restore_conf
#
################################################################

proc save_conf { file_name } {
	global test_id
	global bin_mv bin_cp bin_rm
	global _global_bkp_register _global_bkp_noexist

	set log_prev [log_user -info]
	set rc       0

	log_info "Saving backup of $file_name"

	#
	# Check for existing backups
	# If it exists, throw a tcl exception/error to stop.
	# If it exists, manual intervation should be encouraged to avoid
	# original config files to be overwriten by a test.
	#
	set backup_files [glob -nocomplain $file_name*\[0-9\].\[0-9\]*]
	if {$backup_files != ""} {
		error [format "\nFATAL: Backup file already exists: %s" \
		       $backup_files]
	}

	#
	# Check if file to backup exists.
	# If is doesn't warn the user, register the file as nonexistent and
	# allow the test to continue.
	# The restore_conf should remove the file.
	#
	if {![file exists $file_name]} {
		log_warn [format "Backup of a nonexistent file registered: %s" \
			  $file_name]
		lappend _global_bkp_register $file_name
		lappend _global_bkp_noexist  $file_name
		return
	}

	log_user 0
	spawn $bin_mv $file_name $file_name.$test_id
	expect {
		timeout {
			error [format "\nFATAL: Timeout moving original %s" \
			       $file_name]
		}
		eof {
			lassign [wait] pid spawnid os_error_flag rc
			if {$rc != 0} {
				error [format "\nFATAL: Error moving original %s" \
				       $file_name]
			}
		}
	}
	spawn $bin_cp $file_name.$test_id $file_name
	expect {
		timeout {
			error [format "\nFATAL: Timeout copying original %s" \
			       $file_name]
		}
		eof {
			lassign [wait] pid spawnid os_error_flag rc
			if {$rc != 0} {
				error [format "\nFATAL: Error copying original %s" \
				       $file_name]
			}
		}
	}
	# If everything is ok, register the backup file
	lappend _global_bkp_register $file_name
	log_user $log_prev
}


################################################################
#
# NAME
#	restore_conf - restores the original confiration file
#
# SYNOPSIS
#	restore_conf file_name
#
# DESCRIPTION
#	Restore the original file saved previously with save_config.
#
#	It throws a TCL error (FATAL: ) if unsafe scenarios are detected,
#	like a file_name not previously saved or, or any error with the
#	mv command.
#	It does this to encourage the user executing the test to manually
#	check the files to avoid automatically removing any original file.
#
# SEE ALSO
#	save_conf
#
################################################################

proc restore_conf { file_name } {
	global test_id
	global bin_mv bin_rm
	global _global_bkp_register _global_bkp_noexist

	set log_prev [log_user -info]
	set rc       0

	#
	# We don't want to restore any file not previously saved.
	# This avoids possible overwrtites or removals.
	# We want to throw an error because this may indicate data corruption.
	#
	if { [lsearch $_global_bkp_register $file_name] == -1 } {
		error [format "\nFATAL: Cannot restore a not previously saved file:\n%s\nSaved files are: %s\n" \
		       $file_name [join $_global_bkp_register "\n"]]
	}

	log_user 0
	if {[file exists $file_name.$test_id]} {
		#
		# If backup file exist but it was nonexistent when saved it
		# means that it has been created in the middle of the test.
		# This shouldn't happen and manual intervention is prefeared.
		#
		if { [lsearch $_global_bkp_noexist $file_name] != -1 } {
			error [format "\nFATAL: Backup file created by someone, not by this test!" \
			       $file_name]
		}

		log_info "Restoring backup of $file_name"
		spawn $bin_mv $file_name.$test_id $file_name
		expect {
			timeout {
				error [format "\nFATAL: Timeout restoring original: %s" \
				       $file_name.$test_id]
			}
			eof {
				lassign [wait] pid spawnid os_error_flag rc
				if {$rc != 0} {
					error [format "\nFATAL: Error restoring original %s" \
					       $file_name]
				}
			}
		}
	} else {
		#
		# If backup file doesn't exist but it did when when we saved
		# it means that it has been removed while the test was running.
		# This should never happen, manual intervention is prefered.
		#
		if { [lsearch $_global_bkp_noexist $file_name] == -1 } {
			error [format "\nFATAL: Backup file was removed since saved!" \
				$file_name]
		}

		log_info "Removing file used for the test: $file_name"
		spawn $bin_rm -f $file_name
		expect {
			timeout {
				error [format "\nFATAL: Timeout removing vestigial file: %s" \
					$file_name]
			}
			eof {
				lassign [wait] pid spawnid os_error_flag rc
				if {$rc != 0} {
					error [format "\nFATAL: Error removing vestigial file: %s" \
					       $file_name]
				}
			}
		}
	}

	log_user $log_prev
}


################################################################
#
# NAME
#	have_nvml - checks if HAVE_NVML is set in config.h
#
# SYNOPSIS
#	have_nvml
#
# RETURN VALUE
#	Returns 1 if HAVE_NVML is set in config.h. Else, returns 0.
#
################################################################

proc have_nvml { } {
	global bin_grep number exit_code config_h

	set grep_fail 0
	set have_nvml 0
	log_user 0
	spawn $bin_grep "HAVE_NVML" $config_h
	expect {
		-re "HAVE_NVML ($number)" {
			set have_nvml $expect_out(1,string)
			exp_continue
		}
		timeout {
			set grep_fail 1
			set exit_code 1
		}
		eof {
			wait
		}
	}
	log_user 1

	if {$grep_fail == 1} {
		log_error "Could not grep $config_h for HAVE_NVML"
		set have_nvml 0
	}

	return $have_nvml
}


################################################################
#
# NAME
#	delete_part - deletes partition on system
#
# SYNOPSIS
#	delete_part partition
#
################################################################

proc delete_part { part_name } {
	global scontrol

	# Remove part
	spawn $scontrol delete partition=$part_name
	expect {
		timeout {
			log_error "scontrol is not responding"
			set exit_code 1
		}
		eof {
			wait
		}
	}
}


################################################################
#
# NAME
#	have_lua - checks if HAVE_LUA is set in config.h
#
# SYNOPSIS
#	have_lua
#
# RETURN VALUE
#	Returns 1 if HAVE_LUA is set in config.h. Else, returns 0.
#
################################################################

proc have_lua { } {
	global bin_grep number exit_code config_h

	set grep_fail 0
	set have_lua 0
	log_user 0
	spawn $bin_grep "HAVE_LUA" $config_h
	expect {
		-re "HAVE_LUA ($number)" {
			set have_lua $expect_out(1,string)
			exp_continue
		}
		timeout {
			set grep_fail 1
			set exit_code 1
		}
		eof {
			wait
		}
	}
	log_user 1

	if {$grep_fail == 1} {
		log_error "Could not grep $config_h for HAVE_LUA"
		set have_lua 0
	}

	return $have_lua
}


################################################################
#
# NAME
#	create_part - creates a partition
#
# SYNOPSIS
#	create_part partition num_nodes
#
# ARGUMENTS
#	partition
#		Name of partition to create
#	num_nodes
#		Number of nodes of partition to create
#
################################################################

proc create_part { part_name num_nodes_in } {
	global scontrol srun bin_printenv number re_word_str

	set nodes ""
	set num_nodes_out 0

	set found 0
	spawn $scontrol show partitionname=$part_name
	expect {
		-re "PartitionName=$part_name" {
			set found 1
			exp_continue
		}
		timeout {
			log_err "scontrol is not responding"
			set exit_code 1
		}
		eof {
			wait
		}
	}

	if {$found == 1} {
		log_error "There is already a partition $part_name"
		return 1
	}

	if {[string length [default_partition]] == 0} {
		log_warn "create_part does not work without a default partition"
		return 1
	}

	if { $num_nodes_in } {
		set num_nodes $num_nodes_in
	} else {
		set num_nodes [available_nodes idle]
	}

	log_user 0
	# Get a list of nodes
	spawn $srun -t1 -N1-$num_nodes $bin_printenv
	expect {
		-re "SLURM_JOB_NUM_NODES=($number)" {
			set num_nodes_out $expect_out(1,string)
			exp_continue
		}
		-re "SLURM_NODELIST=($re_word_str)" {
			set nodes $expect_out(1,string)
			exp_continue
		}
		timeout {
			log_error "srun is not responding getting number of nodes creating part"
			return 1
		}
		eof {
			wait
		}
	}

	if {[string length $nodes] == 0} {
		log_error "Did not get a valid node list"
		return 1
	} elseif { $num_nodes_out != $num_nodes_in } {
		log_error "Did not get enough nodes ($num_nodes_out != $num_nodes_in) to run test"
		return 1
	}

	spawn $scontrol create partitionname=$part_name nodes=$nodes
	expect {
		timeout {
			log_error "scontrol is not responding creating partition"
			return 1
		}
		eof {
			wait
		}
	}

	set found 0
	spawn $scontrol show partitionname=$part_name
	expect {
		-re "PartitionName=$part_name" {
			set found 1
			exp_continue
		}
		timeout {
			log_error "scontrol is not responding"
			set exit_code 1
		}
		eof {
			wait
		}
	}

	if { $found == 0 } {
		log_error "scontrol did not create partition $part_name"
		return 1
	}
	log_user 1

	log_info "Created partition $part_name with $num_nodes_in nodes"
	return 0
}


################################################################
#
# NAME
#	get_node_config - obtains the configuration of a node with the requested resources
#
# SYNOPSIS
#	get_node_config ?request_args?
#
# DESCRIPTION
#	Obtain the node configuration of a node with the requested resources.
#
# ARGUMENTS
#	request_args
#		Desired resources of a node in form of srun arguments,
#		e.g. "--gres=gpu:1 -n1 -t1"
#
# RETURN VALUE
#	An array with the configuration of a node with at least the
#	requested  resources. The keys of the arrays are the same that
#	appear in the scontrol show node (e.g. CPUTot, State, RealMemory.)
#	The array also includes some extra values:
#		GPUTot       : Total number of GPUs of the node.
#		CPUPerSocker : Number of CPUs per Socket (i.e. CPUTot / Sockets)
#	If no node is found, it returns an empty array.
#	In case of other errors, the global exit_code is set to 1.
#
################################################################

proc get_node_config { {request_args "-n1 -t1"} } {
	global exit_code max_job_delay srun scontrol
	global bin_rm

	array set node_conf {}
	set node_conf(GPUTot) 0

	set file_in "get_node_config"
	make_bash_script $file_in "$scontrol show node \$SLURM_JOB_NODELIST"

	set timeout $max_job_delay
	set log_prev [log_user -info]
	log_user 0

	set srun_pid [spawn $srun {*}$request_args -t1 ./$file_in]
	expect {
		# The regexp is an OR for all cases of Key=Value where
		# Value has no whitespaces, and the Key "Os=" that may
		# have Value with whitespaces, so we match until the
		# end of the line
		-re "(\ *(\[^=\\n\]+)=(\\S+)\|\\n\ *(OS)=(\[^\\n\]*))" {
			if {[string first "OS=" $expect_out(0,string)] != -1 } {
				# Use the last groups the main regexp
				set node_conf($expect_out(4,string)) \
					$expect_out(5,string)
			} else {
				# Use the first groups of the main regexp
				set node_conf($expect_out(2,string)) \
					$expect_out(3,string)

				# Compute the GPUTot when Key is Gres
				if {[string first "Gres=" $expect_out(0,string)] \
					!= -1 } {
					set gres_list [split \
						$expect_out(3,string) ","]
					foreach gres $gres_list {
						if {[regexp {gpu:(\S+?):(\d+)} \
							$gres match type count] \
							== 1} {
							incr node_conf(GPUTot) \
								$count
						}
						if {[regexp {gpu:(\d+)} $gres \
							match count] == 1} {
							incr node_conf(GPUTot) \
								$count
						}
					}
				}
			}
			exp_continue
		}
		-re "srun: error: (\[^\\n\]*)" {
			log_error "srun: error: $expect_out(1,string)"
			set exit_code 1
			exp_continue
		}
		timeout {
			log_error "srun not responding"
			slow_kill $srun_pid
			set exit_code 1
		}
		eof {
			lassign [wait] pid spawnid os_error status
			if {$status != 0} {
				log_error "srun exit code: $status"
				set exit_code 1
			}
		}
	}
	exec $bin_rm -f $file_in
	log_user $log_prev
	if { [info exists node_conf(NodeName)] } {
		set node_conf(CPUsPerSocket) \
			[expr $node_conf(CPUTot) / $node_conf(Sockets)]
	} else {
		array unset node_conf
	}
	array get node_conf
}

<<<<<<< HEAD
proc get_job_gpu_cnt { job_id } {
	global scontrol gres_regex
	set job_gpu_cnt 0
	array set gpu_type_found {}
	spawn $scontrol show job -d $job_id
	expect {
		-re "(JOB_GRES=|,)$gres_regex" {
			set count 0
			set name $expect_out(2,string)
			# Assume typed GRES of format gpu:1080:5 to start out
			set type $expect_out(3,string)
			set count $expect_out(4,string)

			# Skip all GRES of different names
			if {$name != "gpu"} {
				exp_continue
			}
			if {$count == ""} {
				# Now assume GRES format gpu:5
				set count $type
				set type "notype"
			}
			# Skip if type already found (in another GRES line)
			if {[info exists gpu_type_found($type)]} {
				exp_continue
			}
			if { $count } {
				incr job_gpu_cnt $count
				set gpu_type_found($type) true
			}

			exp_continue
		}
		timeout {
			log_error "scontrol not responding\n"
			set exit_code 1
		}
		eof {
			wait
		}
	}

	return $job_gpu_cnt
}
=======
>>>>>>> 0fc2d986

proc check_reason { job_id reason } {
	global squeue

	set found 0
	spawn $squeue -j $job_id --noheader -o "%r"
	expect {
		-re "$reason" {
			set found 1
			exp_continue
		}
		timeout {
			log_error "squeue not responding"
		}
		eof {
			wait
		}
	}

	if {$found == 0} {
		log_error "Job $job_id should have a wait reason of $reason"
	}
	return $found
}


################################################################################
#
# NAME
#	compile_against_libslurm - compiles a test program against either libslurm.so or libslurmfull.so
#
# SYNOPSIS
#	compile_against_libslurm test_prog ?use_full? ?build_args?
#
# DESCRIPTION
#	Compile a test program against either libslurm.so or libslurmfull.so.
#
# ARGUMENTS
#	test_prog
#		The name of the test program (and .c file)
#	use_full
#		If 1, use libslurmfull.so instead of libslurm.so. Defaults to 0.
#	build_args
#		Additional string to be appended to the build command.
#		E.g. "-DUSING_VALGRIND -lm ${build_dir}/src/slurmctld/locks.o"
#		(initial space will be added automatically).
#
################################################################################

proc compile_against_libslurm { test_prog {use_full 0} {build_args ""} } {
	global slurm_dir bin_cc src_dir build_dir exit_code bin_chmod

	if {$use_full} {
		set libfile "libslurmfull.so"
	} else {
		set libfile "libslurm.so"
	}

	if [file exists $slurm_dir/lib64/slurm/$libfile] {
		set libdir "lib64"
	} else {
		set libdir "lib"
	}

	if {$use_full} {
		set libline "$slurm_dir/$libdir/slurm"
		set libfile "slurmfull"
	} else {
		set libline "$slurm_dir/$libdir"
		set libfile "slurm"
	}

	set build_cmd "$bin_cc ${test_prog}.c -g -pthread -o $test_prog -I$src_dir -I$build_dir -I$slurm_dir/include -Wl,-rpath=$libline -L$libline -l$libfile -lresolv"

	# Add additional arguments to the build command
	if {$build_args != ""} {
		set build_cmd "$build_cmd $build_args"
	}

	log_info "Build command: $build_cmd"
	catch {exec {*}$build_cmd} out_str out_dict
	if {[dict get $out_dict -code]} {
		log_error $out_str
		set exit_code 1
		return
	}

	exec $bin_chmod 700 $test_prog
}


################################################################
#
# NAME
#	assert - tests a boolean expression
#
# SYNOPSIS
#	assert condition message ?action?
#
# DESCRIPTION
#	Tests a boolean expression. If the condition is false, the
#	function will take the designated action (error, fail, skip,
#	or warn) using the specified message.
#
# ARGUMENTS
#	condition
#		The boolean expression to test
#	message
#		The message to print with the action
#	action
#		Specifies the action to take when false. The default is "error"
#		The action will be one of the following:

#		error - Prints an error if the boolean_expression is false
#		fail  - Fails the test if the boolean_expression is false
#		skip  - Skips the test if the boolean_expression is false
#		warn  - Prints a warning if the boolean_expression is false
#
################################################################

proc assert { condition message { action "error" } } {

	# We must skip two levels if being called by one of the assert_* helpers
	set uplevel 1
	if {[info level] > 1 && [string match "assert_*" [lindex [info level -1] 0] ]} {
		incr uplevel
	}

	if {![uplevel $uplevel expr [format "{%s}" $condition]]} {
		if {$action eq "fail"} {
			fail "$message"
		} elseif {$action eq "error"} {
			log_error "$message"
		} elseif {$action eq "warn"} {
			log_warn "$message"
		} elseif {$action eq "skip"} {
			skip "$message"
		} else {
			fail "Invalid action ($action) with assert"
		}
	}
}


################################################################
#
# NAME
#	assert_or_fail - tests a boolean condition, failing if false
#
# SYNOPSIS
#	assert_or_fail condition message
#
# DESCRIPTION
#	Tests a boolean condition. If the condition is false, the
#	function will call fail with the specified message.
#
# ARGUMENTS
#	condition
#		The boolean expression to test
#	message
#		The message to print with the action
#
################################################################

proc assert_or_fail { condition message } {
	assert "$condition" "$message" "fail"
}


################################################################
#
# NAME
#	assert_or_error - tests a boolean expression, logging an error if false
#
# SYNOPSIS
#	assert_or_error condition message
#
# DESCRIPTION
#	Tests a boolean condition. If the condition is false, the
#	function will log_error with the specified message.
#
# ARGUMENTS
#	condition
#		The boolean expression to test
#	message
#		The message to print with the action
#
################################################################

proc assert_or_error { condition message } {
	assert "$condition" "$message" "error"
}


################################################################
#
# NAME
#	assert_or_warn - tests a boolean expression, logging a warning if false
#
# SYNOPSIS
#	assert_or_warn condition message
#
# DESCRIPTION
#	Tests a boolean condition. If the condition is false, the
#	function will log_warn with the specified message.
#
# ARGUMENTS
#	condition
#		The boolean expression to test
#	message
#		The message to print with the action
#
################################################################

proc assert_or_warn { condition message } {
	assert "$condition" "$message" "warn"
}


################################################################
#
# NAME
#	assert_or_skip - tests a boolean expression, skipping the test if false
#
# SYNOPSIS
#	assert_or_skip condition message
#
# DESCRIPTION
#	Tests a boolean condition. If the condition is false, the
#	function will call skip with the specified message.
#
# ARGUMENTS
#	condition
#		The boolean expression to test
#	message
#		The message to print with the action
#
################################################################

proc assert_or_skip { condition message } {
	assert "$condition" "$message" "skip"
}
<|MERGE_RESOLUTION|>--- conflicted
+++ resolved
@@ -1796,29 +1796,19 @@
 
 ################################################################
 #
-<<<<<<< HEAD
-# Proc: test_config_overrides
-#
-# Returns if SlurmdParameters=config_overrides in slurm.conf
-#
-################################################################
+# NAME
+#	test_config_overrides - returns value of FastSchedule from slurm.conf
+#
+# SYNOPSIS
+#	test_config_overrides
+#
+# RETURN VALUE
+#	Returns if SlurmdParameters=config_overrides is configured
+#
+################################################################
+
 proc test_config_overrides { } {
 	global scontrol re_word_str
-=======
-# NAME
-#	test_fast_schedule - returns value of FastSchedule from slurm.conf
-#
-# SYNOPSIS
-#	test_fast_schedule
-#
-# RETURN VALUE
-#	Returns value of FastSchedule from slurm.conf
-#
-################################################################
-
-proc test_fast_schedule { } {
-	global scontrol number
->>>>>>> 0fc2d986
 
 	log_user 0
 	set config_overrides 0
@@ -2934,12 +2924,8 @@
 # NAME
 #	get_default_acct - gets user's default account
 #
-<<<<<<< HEAD
-# Purpose: get user's default account.
-=======
 # SYNOPSIS
 #	get_default_acct user
->>>>>>> 0fc2d986
 #
 # RETURN VALUE
 #	Returns name of default account if exists, NULL otherwise
@@ -3047,12 +3033,17 @@
 
 ################################################################
 #
-<<<<<<< HEAD
-# Proc: test_configless_slurmd
-#
-# Returns 1 if running with configless slurmd enabled
-#
-################################################################
+# NAME
+#	test_configless_slurmd - checks if configless slurmd enabled
+#
+# SYNOPSIS
+#	test_configless_slurmd
+#
+# RETURN VALUE
+#	Returns 1 if configless slurmd enabled
+#
+################################################################
+
 proc test_configless_slurmd { } {
 	global scontrol bin_bash bin_grep
 
@@ -3079,11 +3070,8 @@
 
 ################################################################
 #
-# Proc: test_cray
-=======
 # NAME
 #	test_cray - determine if the system is a native cray system
->>>>>>> 0fc2d986
 #
 # SYNOPSIS
 #	test_cray
@@ -3623,12 +3611,18 @@
 
 ################################################################
 #
-<<<<<<< HEAD
-# Proc: test_dependency_params
-#
-# Purpose: Test DependencyParameters being used
-#
-# Returns 1 if "type" (input) is found, 0 otherwise
+#
+# NAME
+#	test_dependency_params - tests DependencyParameters being used
+#
+# SYNOPSIS
+#	test_dependency_params type
+#
+# DESCRIPTION
+#	Tests DependencyParameters being used
+#
+# RETURN VALUE
+#	Returns 1 if "type" (input) is found, 0 otherwise
 #
 ################################################################
 
@@ -3667,11 +3661,8 @@
 
 ################################################################
 #
-# Proc: test_select_type_params
-=======
 # NAME
 #	test_select_type_params - determines SelectTypeParameters being used
->>>>>>> 0fc2d986
 #
 # SYNOPSIS
 #	test_select_type_params type
@@ -4720,86 +4711,7 @@
 	puts "\nSUCCESS: test$test_id_in"
 }
 
-<<<<<<< HEAD
-=======
-
-###############################################################
-#
-# NAME
-#	change_subbp_state - sets sub mid plane state
-#
-# SYNOPSIS
-#	change_subbp_state node ionodes state
-#
-# RETURN VALUE
-#	Returns SUCCESS if state of mid plane is changed
-#
-###############################################################
-
-proc change_subbp_state { node ionodes state } {
-	global scontrol smap
-
-	set return_code 0
-
-	set my_pid [spawn $scontrol update subbpname=$node\[$ionodes\] state=$state]
-	expect {
-		-re "slurm_update error:" {
-			set return_code 1
-			exp_continue
-		}
-		-re "Unable to contact" {
-			log_error "slurm appears to be down"
-			exp_continue
-		}
-		timeout {
-			log_error "scontrol not responding"
-			slow_kill $my_pid
-			set return_code 1
-		}
-		eof {
-			wait
-		}
-	}
-
-	if { $return_code } {
-		return $return_code
-	}
-
-	set match 0
-	set my_pid [spawn $smap -Db -c -h -n $node -I $ionodes]
-	expect {
-		-nocase -re "$state" {
-			incr match
-			exp_continue
-		}
-		-re "$node" {
-			incr match
-			exp_continue
-		}
-		-re "Unable to contact" {
-			log_error "slurm appears to be down"
-			exp_continue
-		}
-		timeout {
-			log_error "smap not responding"
-			slow_kill $my_pid
-			set return_code 1
-		}
-		eof {
-			wait
-		}
-	}
-
-	if {$match != 2} {
-		log_error "Subbp did not go into $state state. $match"
-		set return_code 1
-	}
-
-	return $return_code
-}
-
-
->>>>>>> 0fc2d986
+
 ################################################################
 #
 # NAME
@@ -6179,26 +6091,18 @@
 
 ################################################################
 #
-<<<<<<< HEAD
-# Proc: test_hetjob_step
-=======
-# NAME
-#	test_pack_step - tests if steps can span multiple heterogeneous job allocations
-#
-# SYNOPSIS
-#	test_pack_step
->>>>>>> 0fc2d986
+# NAME
+#	test_hetjob_step - tests if steps can span multiple heterogeneous job allocations
+#
+# SYNOPSIS
+#	test_hetjob_step
 #
 # Returns 1 if steps can span multiple heterogeneous job components,
 #	  0 otherwise
 #
 ################################################################
-<<<<<<< HEAD
+
 proc test_hetjob_step { } {
-=======
-
-proc test_pack_step { } {
->>>>>>> 0fc2d986
 	global scontrol number exit_code
 
 	log_user 0
@@ -6971,6 +6875,7 @@
 
 
 ################################################################
+#
 # NAME
 #	get_conf_path - gets the path to the slurm.conf file
 #
@@ -7591,7 +7496,6 @@
 	array get node_conf
 }
 
-<<<<<<< HEAD
 proc get_job_gpu_cnt { job_id } {
 	global scontrol gres_regex
 	set job_gpu_cnt 0
@@ -7636,8 +7540,6 @@
 
 	return $job_gpu_cnt
 }
-=======
->>>>>>> 0fc2d986
 
 proc check_reason { job_id reason } {
 	global squeue
@@ -7750,7 +7652,7 @@
 #	action
 #		Specifies the action to take when false. The default is "error"
 #		The action will be one of the following:
-
+#
 #		error - Prints an error if the boolean_expression is false
 #		fail  - Fails the test if the boolean_expression is false
 #		skip  - Skips the test if the boolean_expression is false
