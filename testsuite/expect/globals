--- conflicted
+++ resolved
@@ -3684,82 +3684,6 @@
 	puts "\nSUCCESS: test$test_id_in"
 }
 
-<<<<<<< HEAD
-=======
-###############################################################
-#
-#Proc: change_subbp_state
-#
-#Purpose: Set sub mid plane state
-#
-#Returns SUCCESS if state of mid plane is changed
-#
-#
-###############################################################
-
-proc change_subbp_state { node ionodes state } {
-	global scontrol smap
-
-	set return_code 0
-
-	set my_pid [spawn $scontrol update subbpname=$node\[$ionodes\] state=$state]
-	expect {
-		-re "slurm_update error:" {
-			set return_code 1
-			exp_continue
-		}
-		-re "Unable to contact" {
-			log_error "slurm appears to be down"
-			exp_continue
-		}
-		timeout {
-			log_error "scontrol not responding"
-			slow_kill $my_pid
-			set return_code 1
-		}
-		eof {
-			wait
-		}
-	}
-
-	if { $return_code } {
-		return $return_code
-	}
-
-	set match 0
-	set my_pid [spawn $smap -Db -c -h -n $node -I $ionodes]
-	expect {
-		-nocase -re "$state" {
-			incr match
-			exp_continue
-		}
-		-re "$node" {
-			incr match
-			exp_continue
-		}
-		-re "Unable to contact" {
-			log_error "slurm appears to be down"
-			exp_continue
-		}
-		timeout {
-			log_error "smap not responding"
-			slow_kill $my_pid
-			set return_code 1
-		}
-		eof {
-			wait
-		}
-	}
-
-	if {$match != 2} {
-		log_error "Subbp did not go into $state state. $match"
-		set return_code 1
-	}
-
-	return $return_code
-}
-
->>>>>>> 98f98986
 ################################################################
 #
 # Proc: get_array_config
@@ -4962,13 +4886,8 @@
 #	  0 otherwise
 #
 ################################################################
-<<<<<<< HEAD
 proc test_hetjob_step { } {
-	global scontrol number
-=======
-proc test_pack_step { } {
 	global scontrol number exit_code
->>>>>>> 98f98986
 
 	log_user 0
 	set hetjob_step 0
