#!/usr/bin/env expect
############################################################################
# Purpose: Test of Slurm functionality
<<<<<<< HEAD
#          Test of --het-group option.
#
# Output:  "TEST: #.#" followed by "SUCCESS" if test was successful, OR
#          "FAILURE: ..." otherwise with an explanation of the failure, OR
#          anything else indicates a failure mode that must be investigated.
=======
#          Test of --pack-group option.
>>>>>>> 59f33f7e
############################################################################
# Copyright (C) 2017 SchedMD LLC.
# Written by Isaac Hartung <ihartung@schedmd.com>
#
# This file is part of Slurm, a resource management program.
# For details, see <https://slurm.schedmd.com/>.
# Please also read the included file: DISCLAIMER.
#
# Slurm is free software; you can redistribute it and/or modify it under
# the terms of the GNU General Public License as published by the Free
# Software Foundation; either version 2 of the License, or (at your option)
# any later version.
#
# Slurm is distributed in the hope that it will be useful, but WITHOUT ANY
# WARRANTY; without even the implied warranty of MERCHANTABILITY or FITNESS
# FOR A PARTICULAR PURPOSE.  See the GNU General Public License for more
# details.
#
# You should have received a copy of the GNU General Public License along
# with Slurm; if not, write to the Free Software Foundation, Inc.,
# 51 Franklin Street, Fifth Floor, Boston, MA 02110-1301  USA.
############################################################################
source ./globals

set test_id     "38.9"
set exit_code	0
set prompt	"PROMPT:"
set task_num	2

print_header $test_id

if {[test_front_end]} {
        skip "This test is incompatible with front-end systems"
}
<<<<<<< HEAD
if {[test_hetjob_step] == 0} {
	send_user "\nWARNING: heterogeneous steps not currently supported\n"
	exit $exit_code
=======
if {[test_pack_step] == 0} {
	skip "Heterogeneous steps not currently supported"
>>>>>>> 59f33f7e
}

set def_part_name [default_partition]
set nb_nodes [get_node_cnt_in_part $def_part_name]
if {$nb_nodes < 3} {
	skip "Need 3 or more nodes in default partition"
}

proc end_it { exit_code } {
	global het_job_id scancel
	if {$het_job_id > 0} {
		exec $scancel $het_job_id
	}
	if {$exit_code != 0} {
		fail "Test failed due to previous errors (\$exit_code = $exit_code)"
	}
	pass
}

set het_job_id 0
set matches 0
set index 0
set component(0) 0
set timeout $max_job_delay
set sid [spawn $salloc -t1 -N1 : -N1 : -N1 $bin_bash]
expect {
	-re "Granted job allocation ($number)" {
		set het_job_id $expect_out(1,string)
		send "export PS1=\"$prompt\"\r"
		exp_continue
	}
	-re "export PS1=\"$prompt\"\r" {
		# skip this, just echo of setting prompt"
		exp_continue
	}
	-re "$prompt" {
		#log_debug "Job initiated"
	}
	timeout {
		log_error "salloc : allocation not granted in $timeout seconds"
		end_it 1
	}
}

if {$het_job_id == 0} {
	log_error "salloc failure"
	end_it 1
}

#
# Reading a second prompt is required by some versions of Expect
#
set timeout 1
expect {
	-re $prompt {
		exp_continue
	}
	timeout {
	}
}
set timeout 30

log_debug "Collect Nodenames"

send "$squeue -j $het_job_id -o\"NAME=%N\" --noheader \r"
expect {
	-re "--noheader" {
		exp_continue
	}
	-re "NAME=($alpha_numeric_under)" {
		set component($index) $expect_out(1,string)
		incr index
		exp_continue
	}
	-re "$prompt" {
		#break
	}
	timeout {
		log_error "squeue not responding"
		end_it 1
	}
}
if {$index != 3} {
	log_error "squeue failure ($index != 3)"
	end_it 1
}

log_info "Test Sending Jobs To Various Components"

set timeout 3
set matches 0

send "$srun --mpi=none --het-group=0 printenv SLURMD_NODENAME\r"
expect {
	-re $component(0) {
		incr matches
		exp_continue
	}
	-re "$prompt" {
		#break
	}
	timeout {
		log_error "srun not responding"
		end_it 1
	}
}
if { $matches != 1} {
	log_error "srun failure $matches $expect_out(buffer)"
	end_it 1
}

set matches 0

send "$srun --mpi=none --het-group=1 printenv SLURMD_NODENAME\r"
expect {
	-re $component(1) {
		incr matches
		exp_continue
	}
	-re "$prompt" {
		#break
	}
	timeout {
		log_error "srun not responding"
		end_it 1
	}
}
if { $matches != 1} {
	log_error "srun failure $matches $expect_out(buffer)"
	end_it 1
}

set matches 0

send "$srun --mpi=none --het-group=2 printenv SLURMD_NODENAME\r"
expect {
	-re $component(2) {
		incr matches
		exp_continue
	}
	-re "$prompt" {
		#break
	}
	timeout {
		log_error "srun not responding"
		end_it 1
	}
}
if { $matches != 1} {
	log_error "srun failure $matches $expect_out(buffer)"
	end_it 1
}

set matches 0

send "$srun --mpi=none --het-group=0-2 printenv SLURMD_NODENAME\r"
expect {
	-re $component(0)|$component(1)|$component(2) {
		incr matches
		exp_continue
	}
	-re "$prompt" {
		#break
	}
	timeout {
		log_error "srun not responding"
		end_it 1
	}
}
if { $matches != 3} {
	log_error "srun failure $matches $expect_out(buffer)"
	end_it 1
}

set matches 0

send "$srun --mpi=none --het-group=0,2 printenv SLURMD_NODENAME\r"
expect {
	-re $component(2)|$component(0) {
		incr matches
		exp_continue
	}
	-re "$prompt" {
		#break
	}
	timeout {
		log_error "srun not responding"
		end_it 1
	}
}
if { $matches != 2} {
	log_error "srun failure $matches $expect_out(buffer)"
	end_it 1
}

log_info "Testing Error Messages"

set matches 0

send "$srun --mpi=none --het-group=0-3 printenv SLURMD_NODENAME\r"
expect {
<<<<<<< HEAD
	-re "srun: error: Attempt to run a job step with het group value of 3, but the job allocation has maximum value of 2" {
		send_user "Error is expected, no worries.\n\n"
=======
	-re "srun: error: Attempt to run a job step with pack group value of 3, but the job allocation has maximum value of 2" {
		log_debug "Error is expected, no worries"
>>>>>>> 59f33f7e
		incr matches
		exp_continue
	}
	-re "$prompt" {
		#break
	}
	timeout {
		log_error "srun not responding"
		end_it 1
	}
}
if { $matches != 1} {
	log_error "srun failure $matches $expect_out(buffer)"
	end_it 1
}

set matches 0
send "$srun --mpi=none --het-group=0,5 printenv SLURMD_NODENAME\r"
expect {
<<<<<<< HEAD
	-re "srun: error: Attempt to run a job step with het group value of 5, but the job allocation has maximum value of 2" {
		send_user "Error is expected, no worries.\n\n"
=======
	-re "srun: error: Attempt to run a job step with pack group value of 5, but the job allocation has maximum value of 2" {
		log_debug "Error is expected, no worries"
>>>>>>> 59f33f7e
		incr matches
		exp_continue
	}
	-re "$prompt" {
		#break
	}
	timeout {
		log_error "srun not responding"
		end_it 1
	}
}
if { $matches != 1} {
	log_error "srun failure $matches $expect_out(buffer)"
	end_it 1
}

set matches 0
send "$srun --mpi=none --het-group=0 printenv SLURMD_NODENAME : --het-group=0 env\r"
expect {
<<<<<<< HEAD
	-re "srun: fatal: Duplicate het groups in single srun not supported" {
		send_user "Error is expected, no worries.\n\n"
=======
	-re "srun: fatal: Duplicate pack groups in single srun not supported" {
		log_debug "Error is expected, no worries"
>>>>>>> 59f33f7e
		incr matches
		exp_continue
	}
	-re "$prompt" {
		#break
	}
	timeout {
		log_error "srun not responding"
		end_it 1
	}
}
if { $matches != 1} {
	log_error "srun failure $matches $expect_out(buffer)"
	end_it 1
}

send "exit\r"<|MERGE_RESOLUTION|>--- conflicted
+++ resolved
@@ -1,15 +1,7 @@
 #!/usr/bin/env expect
 ############################################################################
 # Purpose: Test of Slurm functionality
-<<<<<<< HEAD
 #          Test of --het-group option.
-#
-# Output:  "TEST: #.#" followed by "SUCCESS" if test was successful, OR
-#          "FAILURE: ..." otherwise with an explanation of the failure, OR
-#          anything else indicates a failure mode that must be investigated.
-=======
-#          Test of --pack-group option.
->>>>>>> 59f33f7e
 ############################################################################
 # Copyright (C) 2017 SchedMD LLC.
 # Written by Isaac Hartung <ihartung@schedmd.com>
@@ -44,14 +36,8 @@
 if {[test_front_end]} {
         skip "This test is incompatible with front-end systems"
 }
-<<<<<<< HEAD
 if {[test_hetjob_step] == 0} {
-	send_user "\nWARNING: heterogeneous steps not currently supported\n"
-	exit $exit_code
-=======
-if {[test_pack_step] == 0} {
 	skip "Heterogeneous steps not currently supported"
->>>>>>> 59f33f7e
 }
 
 set def_part_name [default_partition]
@@ -253,13 +239,8 @@
 
 send "$srun --mpi=none --het-group=0-3 printenv SLURMD_NODENAME\r"
 expect {
-<<<<<<< HEAD
 	-re "srun: error: Attempt to run a job step with het group value of 3, but the job allocation has maximum value of 2" {
-		send_user "Error is expected, no worries.\n\n"
-=======
-	-re "srun: error: Attempt to run a job step with pack group value of 3, but the job allocation has maximum value of 2" {
 		log_debug "Error is expected, no worries"
->>>>>>> 59f33f7e
 		incr matches
 		exp_continue
 	}
@@ -279,13 +260,8 @@
 set matches 0
 send "$srun --mpi=none --het-group=0,5 printenv SLURMD_NODENAME\r"
 expect {
-<<<<<<< HEAD
 	-re "srun: error: Attempt to run a job step with het group value of 5, but the job allocation has maximum value of 2" {
-		send_user "Error is expected, no worries.\n\n"
-=======
-	-re "srun: error: Attempt to run a job step with pack group value of 5, but the job allocation has maximum value of 2" {
 		log_debug "Error is expected, no worries"
->>>>>>> 59f33f7e
 		incr matches
 		exp_continue
 	}
@@ -305,13 +281,8 @@
 set matches 0
 send "$srun --mpi=none --het-group=0 printenv SLURMD_NODENAME : --het-group=0 env\r"
 expect {
-<<<<<<< HEAD
 	-re "srun: fatal: Duplicate het groups in single srun not supported" {
-		send_user "Error is expected, no worries.\n\n"
-=======
-	-re "srun: fatal: Duplicate pack groups in single srun not supported" {
 		log_debug "Error is expected, no worries"
->>>>>>> 59f33f7e
 		incr matches
 		exp_continue
 	}
