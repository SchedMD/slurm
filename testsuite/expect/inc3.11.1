############################################################################
# Purpose: Test of SLURM functionality
#          to be called from test3.11
#          Make a list of lists with a series of parameters to test.
#          All the tests in goodtests should pass, all those in badtests
#          should fail.
#
############################################################################
# Copyright (C) 2009 Lawrence Livermore National Security
# Produced at Lawrence Livermore National Laboratory (cf, DISCLAIMER).
# Written by Dave Bremer <dbremer@llnl.gov>
# CODE-OCEC-09-009. All rights reserved.
#
#
# This file is part of SLURM, a resource management program.
# For details, see <http://www.schedmd.com/slurmdocs/>.
# Please also read the included file: DISCLAIMER.
#
# SLURM is free software; you can redistribute it and/or modify it under
# the terms of the GNU General Public License as published by the Free
# Software Foundation; either version 2 of the License, or (at your option)
# any later version.
#
# SLURM is distributed in the hope that it will be useful, but WITHOUT ANY
# WARRANTY; without even the implied warranty of MERCHANTABILITY or FITNESS
# FOR A PARTICULAR PURPOSE.  See the GNU General Public License for more
# details.
#
# You should have received a copy of the GNU General Public License along
# with SLURM; if not, write to the Free Software Foundation, Inc.,
# 51 Franklin Street, Fifth Floor, Boston, MA 02110-1301  USA.
############################################################################

proc inc3_11_1 {} {
<<<<<<< HEAD
	global def_node user_name def_partition exit_code cluster_cpus res_name def_node_name
	global cons_res_actived
=======
	global def_node user_name def_partition exit_code cluster_cpus res_name
	global cons_res_actived def_node_name
>>>>>>> cd713cb4

	set num_nodes [available_nodes $def_partition]
	
	# First setting core_res_num greater than cores per node (assuming symmetric nodes)
	set core_res_num [ expr ($cluster_cpus / $num_nodes) + 1 ]
	
	# TEST 1
	# Make a list of lists with a series of parameters to test.  All the tests
	# in goodtests should pass, all those in badtests should fail.
	#
	send_user "\n+++++ STARTING TEST 1 +++++\n"
	set badtests "
	{}
	{Duration=5   Nodes=$def_node   User=$user_name Flags=ignore_jobs}
	{StartTime=now   Nodes=$def_node   User=$user_name Flags=ignore_jobs}
	{StartTime=midnight   Duration=600   User=$user_name Flags=ignore_jobs}
	{StartTime=now   Duration=5   Nodes=ALL Flags=ignore_jobs}
	{StartTime=now   Duration=5   NodeCnt=  Nodes=   User=$user_name Flags=ignore_jobs}
	{StartTime=now   Duration=5   NodeCnt=1,A}
	{StartTime=now   Duration=5   User=$user_name Flags=ignore_jobs}
	{StartTime=blah   Duration=5   Nodes=$def_node   User=$user_name Flags=ignore_jobs}
	{StartTime=now   Duration=foo   Nodes=$def_node   User=$user_name Flags=ignore_jobs}
	{StartTime=now   Duration=5   Nodes=$def_node   User=$user_name  PartitionName=badpartname Flags=ignore_jobs}
	{StartTime=now   Duration=5   Nodes=$def_node   User=$user_name  Flags=badtype,ignore_jobs}
	{StartTime=now+10minutes   EndTime=now   Nodes=$def_node   User=$user_name Flags=ignore_jobs}
	{StartTime=now   Duration=5   Nodes=$def_node   User=$user_name Licenses=DUMMY_FOR_TESTING Flags=ignore_jobs}
	{StartTime=now   Duration=5   Nodes=$def_node_name\[1\-2\] CoreCnt=1  User=$user_name}
"
	#{StartTime=now   Duration=5   Nodes=$def_node   Account=badaccountname}
	if {$cons_res_actived == 1} {
		set more_badtests "StartTime=now   Duration=5   NodeCnt=1 CoreCnt=$core_res_num  User=$user_name"
		set more_badtests "StartTime=now   Duration=5   Nodes=$def_node_name\[1\-2\] CoreCnt=1 User=$user_name"
		lappend badtests $more_badtests
	}

	foreach test $badtests {
		set ret_code [create_res $test 1]
		if {$ret_code == 0} {
			send_user "\n\033\[31mFAILURE: Reservation $test did not fail but should have\033\[m\n"
			delete_res $res_name
			exit 1
		} else {
			send_user "\033\[32mExpected error.  You can turn that frown upside-down.\033\[m\n"
		}
	}

	if {[test_super_user] == 0} {
		send_user "\n\033\[34mWARNING: can not test more unless SlurmUser or root\033\[m\n"
		exit $exit_code
	}

	set core_res_num [ expr $cluster_cpus / 2 ]
	set goodtests "
	{StartTime=now   Duration=5   Nodes=$def_node   User=$user_name Flags=ignore_jobs}
	{StartTime=now+5minutes   EndTime=now+10minutes   Nodes=$def_node   User=$user_name Flags=ignore_jobs}
	{StartTime=midnight   Duration=600   Nodes=$def_node   User=$user_name Flags=ignore_jobs}
	{StartTime=now   Duration=5   Nodes=ALL   User=$user_name Flags=ignore_jobs}
	{StartTime=now   Duration=5   NodeCnt=1   User=$user_name Flags=ignore_jobs}
	{StartTime=now   Duration=5   Nodes=$def_node   User=$user_name  PartitionName=$def_partition Flags=ignore_jobs}
	{StartTime=now   Duration=5   Nodes=$def_node   User=$user_name  Flags=Maint Flags=ignore_jobs}
"
	#{StartTime=now   Duration=5   NodeCnt=10 CoreCnt=11  User=$user_name}
	if {$cons_res_actived == 1} {
		set more_goodtests "StartTime=now   Duration=5   NodeCnt=$num_nodes CoreCnt=$core_res_num  User=$user_name"
		lappend goodtests $more_goodtests
	}

	foreach test $goodtests {
		set ret_code [create_res $test 0]
		if {$ret_code != 0} {
			send_user "\n\033\[31mFAILURE: Unable to create a valid reservation\033\[m\n"
			exit $ret_code
		} else {
			send_user "\033\[32mReservation created as expected.\033\[m\n"
		}
		set ret_code [delete_res $res_name]
		if {$ret_code != 0} {
			send_user "\n\033\[31mFAILURE: Unable to delete a reservation\033\[m\n"
			exit $ret_code
		} else {
			send_user "\033\[32mReservation deleted as expected.\033\[m\n"
		}
	}
}<|MERGE_RESOLUTION|>--- conflicted
+++ resolved
@@ -32,13 +32,8 @@
 ############################################################################
 
 proc inc3_11_1 {} {
-<<<<<<< HEAD
-	global def_node user_name def_partition exit_code cluster_cpus res_name def_node_name
-	global cons_res_actived
-=======
 	global def_node user_name def_partition exit_code cluster_cpus res_name
 	global cons_res_actived def_node_name
->>>>>>> cd713cb4
 
 	set num_nodes [available_nodes $def_partition]
 	
