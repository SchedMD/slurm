#!/usr/bin/expect
############################################################################
# Purpose: Test of SLURM functionality
#          Test that the core spec option in sbatch allocates the correct
#          number of cores and that tasks spread over multiple nodes
#          when there is not enough resources on one node.
#
#
# Output:  "TEST: #.#" followed by "SUCCESS" if test was successful, OR
#          "FAILURE: ..." otherwise with an explanation of the failure, OR
#          anything else indicates a failure mode that must be investigated.
############################################################################
# Copyright (C) 2014 SchedMD LLC
# Written by Nathan Yee <nyee32@schedmd.com>
#
# This file is part of SLURM, a resource management program.
# For details, see <http://slurm.schedmd.com/>.
# Please also read the included file: DISCLAIMER.
#
# SLURM is free software; you can redistribute it and/or modify it under
# the terms of the GNU General Public License as published by the Free
# Software Foundation; either version 2 of the License, or (at your option)
# any later version.
#
# SLURM is distributed in the hope that it will be useful, but WITHOUT ANY
# WARRANTY; without even the implied warranty of MERCHANTABILITY or FITNESS
# FOR A PARTICULAR PURPOSE.  See the GNU General Public License for more
# details.
#
# You should have received a copy of the GNU General Public License along
# with SLURM; if not, write to the Free Software Foundation, Inc.,
# 51 Franklin Street, Fifth Floor, Boston, MA 02110-1301  USA.
############################################################################
source ./globals

set test_id    "17.34"
set file_in    "test$test_id\.in"
set file_out   "test$test_id\.out"
set spec_in    "spec_core_script\.in"
set exit_code  0

#############################################################################
#
# Checks that the node uses the correct number of specialized cores
# and that the number of nodes the job uses is correct.
#
# exp_node = 0: job must only use the specified node
# exp_node = 1: job must use more then specified node
# exp_node = -1: job must fail because the job execeeds the number or cores
#
#############################################################################
proc core_spec_job {task node core_spec exp_nodes} {
	global sbatch scontrol spec_in file_out number thread_cnt exit_code
	global cpu_tot
	set job_id 0
	set num_nodes 0

	# Determine the number of tasks that can be run
	set cpu_used_by_spec [expr $thread_cnt * $core_spec]
	set task_limit [expr $cpu_tot - $cpu_used_by_spec]
	set error_chk 0
	spawn $sbatch -t1 -w$node -S$core_spec -n[expr abs($task_limit + $task)] -o$file_out $spec_in
	expect {
		-re "Submitted batch job ($number)" {
			set job_id $expect_out(1,string)
			exp_continue
		}
		-re "error" {
			if {$exp_nodes != -1} {
				send_user "\nFAILURE: sbatch should not have produced an error\n"
				set exit_code 1
			}
			set error_chk 1
			exp_continue
		}
		timeout {
			send_user "\nFAILURE: sbatch is not responding\n"
			set exit_code 1
		}
		eof {
			wait
		}
	}

	if {$job_id == 0 && $error_chk == 0} {
		send_user "\nFAILURE: Job was not submitted\n"
		exit 1

	} elseif {$exp_nodes == -1 && $job_id != 0} {
		send_user "\nFAILURE: This job should have failed but did not\n"
		exit 1

	} elseif {$exp_nodes == -1 && $error_chk != 0} {
		send_user "\nThis error is expected do not worry\n"

	} else {
		set core_chk 0
		if {[wait_for_job $job_id "RUNNING"] != 0} {
			send_user "\nFAILURE: waiting for job to start\n"
			set exit_code 1
		}
		spawn $scontrol show job $job_id
		expect {
			-re "NumNodes=($number)" {
				set num_nodes $expect_out(1,string)
				exp_continue
			}
			-re "CoreSpec=$core_spec" {
				set core_chk 1
				exp_continue
			}
			timeout {
				send_user "\nFAILURE: scontrol is not responding\n"
				set exit_code 1
			}
			eof {
				wait
			}
		}

		if {$core_chk == 0} {
			send_user "\nFAILURE: Job $job_id does not have the correct number of specialized cores\n"
			set exit_code 1
		}

		if {[wait_for_job $job_id "DONE"] != 0} {
			send_user "\nFAILURE: waiting for job to complete\n"
			set exit_code 1
		}
	}

	if {$exp_nodes == 1} {
		if {$num_nodes <= 1} {
			send_user "\nFAILURE: Job $job_id should use more then 1 node\n"
			set exit_code 1
		}
	}

	if {$exp_nodes == 0} {
		if {$num_nodes != 1} {
			send_user "\nFAILURE: Job $job_id should use only $node\n"
			set exit_code 1
		}
	}
}

#############################################################################
#
# Tests begin here
#
#############################################################################

print_header $test_id

<<<<<<< HEAD
log_user 0
set allow_spec 0
spawn $scontrol show config
expect {
	-re "AllowSpecResourcesUsage = ($number)" {
		set allow_spec $expect_out(1,string)
		exp_continue
	}
	timeout {
		send_user "\nFAILURE: scontrol is not responding\n"
		set exit_code 1
	}
	eof {
		wait
	}
}
log_user 1
if {$allow_spec == 0} {
	send_user "WARNING: AllowSpecResourcesUsage not configured to permit core specialization\n"
	exit $exit_code
=======
set select_type [test_select_type]
if {![string compare $select_type "linear"]} {
	send_user "\nWARNING: This test is incompatible with select/$select_type\n"
	exit 0
>>>>>>> 4cd63575
}

# Remove any vestigial files
exec $bin_rm -f $file_in $file_out $spec_in

make_bash_script $file_in "
first=\$($scontrol show hostnames \$SLURM_JOB_NODELIST\ | head -n1)\

$scontrol show node \$first\

"
make_bash_script $spec_in "sleep 5"

set job_id 0
spawn $sbatch --exclusive -t1 -N2 -o$file_out $file_in
expect {
	-re "Node count specification invalid" {
		send_user "\nWARNING: can't test srun task distribution\n"
		exit $exit_code
	}
	-re "Submitted batch job ($number)" {
		set job_id $expect_out(1,string)
		exp_continue
	}
	timeout {
		send_user "\nFAILURE: sbatch is not responding\n"
		set exit_code 1
	}
	eof {
		wait
	}
}
if {$job_id == 0} {
	send_user "FAILURE: sbatch did not submit job\n"
	exit 1
}

if {[wait_for_file $file_out] != 0} {
	send_user "\nFAILURE: output file was not created\n"
	exit 1
}

set first_node ""
set core_cnt   0
set cpu_tot    1
set socket_cnt 1
set thread_cnt 1

spawn $bin_cat $file_out
expect {
	-re "NodeName=($alpha_numeric_under)" {
		set first_node $expect_out(1,string)
		exp_continue
	}
	-re "CoresPerSocket=($number)" {
		set core_cnt $expect_out(1,string)
		exp_continue
	}
	-re "CPUTot=($number)" {
		set cpu_tot $expect_out(1,string)
		exp_continue
	}
	-re "Sockets=($number)" {
		set socket_cnt $expect_out(1,string)
		exp_continue
	}
	-re "ThreadsPerCore=($number)" {
		set thread_cnt $expect_out(1,string)
		exp_continue
	}
	timeout {
		send_user "\nFAILURE: cat is not responding\n"
		set exit_code 1
	}
	eof {
		wait
	}
}
set core_cnt [expr $core_cnt * $socket_cnt]
if {$core_cnt == 0} {
	send_user "\nFAILURE: sbatch did not find the number of cores\n"
	exit 1
}
if {$core_cnt < 4} {
	send_user "\nWARNING: core count too low for testing ($core_cnt < 4)\n"
	exit $exit_code
}

#
# Using the core spec within the node limits
#
send_user "\n\nRun within the specified node\n"
core_spec_job  0 $first_node [expr $core_cnt - 2] 0
core_spec_job -2 $first_node [expr $core_cnt - 2] 0

#
# Using core spec with more tasks then the node can handle. This should
# cause the tasks to spread accross mutliple nodes as needed
#
send_user "\n\nSpread job across multiple nodes\n"
core_spec_job 1 $first_node [expr $core_cnt - 2] 1
core_spec_job 1 $first_node [expr $core_cnt - 1] 1

#
# Using core spec with more cores then the specified node has
#
send_user "\n\nFail by trying to use more cores than exist\n"
core_spec_job 1 $first_node [expr $core_cnt + 5] -1
core_spec_job 1 $first_node [expr $core_cnt + 7] -1

if {$exit_code == 0} {
	send_user "\nSUCCESS\n"
	exec $bin_rm -f $file_in $file_out $spec_in
}
exit $exit_code<|MERGE_RESOLUTION|>--- conflicted
+++ resolved
@@ -152,7 +152,6 @@
 
 print_header $test_id
 
-<<<<<<< HEAD
 log_user 0
 set allow_spec 0
 spawn $scontrol show config
@@ -173,13 +172,13 @@
 if {$allow_spec == 0} {
 	send_user "WARNING: AllowSpecResourcesUsage not configured to permit core specialization\n"
 	exit $exit_code
-=======
+}
+
 set select_type [test_select_type]
 if {![string compare $select_type "linear"]} {
 	send_user "\nWARNING: This test is incompatible with select/$select_type\n"
 	exit 0
->>>>>>> 4cd63575
-}
+
 
 # Remove any vestigial files
 exec $bin_rm -f $file_in $file_out $spec_in
