.TH "slurm.conf" "5" "Slurm Configuration File" "April 2024" "Slurm Configuration File"

.SH "NAME"
slurm.conf \- Slurm configuration file

.SH "DESCRIPTION"
\fBslurm.conf\fP is an ASCII file which describes general Slurm
configuration information, the nodes to be managed, information about
how those nodes are grouped into partitions, and various scheduling
parameters associated with those partitions. This file should be
consistent across all nodes in the cluster.
.LP
The file location can be modified at execution time by setting the SLURM_CONF
environment variable. The Slurm daemons also allow you to override
both the built\-in and environment\-provided location using the "\-f"
option on the command line.
.LP
The contents of the file are case insensitive except for the names of nodes
and partitions. Any text following a "#" in the configuration file is treated
as a comment through the end of that line.
Changes to the configuration file take effect upon restart of
Slurm daemons, daemon receipt of the SIGHUP signal, or execution
of the command "scontrol reconfigure" unless otherwise noted.
Changes to TCP listening settings will require a daemon restart.
.LP
If a line begins with the word "Include" followed by whitespace
and then a file name, that file will be included inline with the current
configuration file. For large or complex systems, multiple configuration files
may prove easier to manage and enable reuse of some files (See INCLUDE
MODIFIERS for more details).
.LP
Note on file permissions:
.LP
The \fIslurm.conf\fR file must be readable by all users of Slurm, since it
is used by many of the Slurm commands. Other files that are defined
in the \fIslurm.conf\fR file, such as log files and job accounting files,
may need to be created/owned by the user "SlurmUser" to be successfully
accessed. Use the "chown" and "chmod" commands to set the ownership
and permissions appropriately.
See the section \fBFILE AND DIRECTORY PERMISSIONS\fR for information
about the various files and directories used by Slurm.

.SH "PARAMETERS"
.LP
The overall configuration parameters available include:

.TP
\fBAccountingStorageBackupHost\fR
The name of the backup machine hosting the accounting storage database.
If used with the accounting_storage/slurmdbd plugin, this is where the backup
slurmdbd would be running.
Only used with systems using SlurmDBD, ignored otherwise.
.IP

.TP
\fBAccountingStorageEnforce\fR
This controls what level of association\-based enforcement to impose
on job submissions. Valid options are any combination of
\fIassociations\fR, \fIlimits\fR, \fInojobs\fR, \fInosteps\fR, \fIqos\fR,
\fIsafe\fR, and \fIwckeys\fR, or \fIall\fR for all things (except nojobs
and nosteps, which must be requested as well).

If \fIlimits\fR, \fIqos\fR, or \fIwckeys\fR are set, \fIassociations\fR
will automatically be set.

If \fIwckeys\fR is set, \fBTrackWCKey\fR will automatically be set.

If \fIsafe\fR is set, \fIlimits\fR and \fIassociations\fR will
automatically be set.

If \fInojobs\fR is set, \fInosteps\fR will automatically be set.

By setting \fIassociations\fR, no new job is allowed to run unless a
corresponding association exists in the system. If \fIlimits\fR are
enforced, users can be limited by association to whatever job size or run
time limits are defined.

If \fInojobs\fR is set, Slurm will not account for any jobs or steps on the
system. Likewise, if \fInosteps\fR is set, Slurm will not account for any
steps that have run.

If \fIsafe\fR is enforced, a job will only be launched against an association
or qos that has a TRES\-minutes limit set, if the job will be able to
run to completion. Without this option set, jobs will be launched as long as
their usage hasn't reached the TRES\-minutes limit. This can lead to jobs being
launched but then killed when the limit is reached.
With the 'safe' option set, a job won't be killed due to limits,
even if the limits are changed after the job was started and the
association or qos violates the updated limits.

With \fIqos\fR and/or \fIwckeys\fR enforced jobs will not be scheduled unless
a valid qos and/or workload characterization key is specified.
.IP

.TP
\fBAccountingStorageExternalHost\fR
A comma\-separated list of external slurmdbds (<host/ip>[:port][,...]) to
register with. If no port is given, the \fBAccountingStoragePort\fR will be
used.

This allows clusters registered with the external slurmdbd to communicate with
each other using the \fI\-\-cluster/\-M\fR client command options.

The cluster will add itself to the external slurmdbd if it doesn't exist. If a
non\-external cluster already exists on the external slurmdbd, the slurmctld
will ignore registering to the external slurmdbd.
.IP

.TP
\fBAccountingStorageHost\fR
The name of the machine hosting the accounting storage database.
Only used with systems using SlurmDBD, ignored otherwise.
.IP

.TP
\fBAccountingStorageParameters\fR
Comma\-separated list of key\-value pair parameters. Currently
supported values include options to establish a secure connection to the
database:
.IP
.RS
.TP 2
\fBSSL_CERT\fR
The path name of the client public key certificate file.
.IP

.TP
\fBSSL_CA\fR
The path name of the Certificate Authority (CA) certificate file.
.IP

.TP
\fBSSL_CAPATH\fR
The path name of the directory that contains trusted SSL CA certificate files.
.IP

.TP
\fBSSL_KEY\fR
The path name of the client private key file.
.IP

.TP
\fBSSL_CIPHER\fR
The list of permissible ciphers for SSL encryption.
.RE
.IP

.TP
\fBAccountingStoragePass\fR
The password used to gain access to the database to store the
accounting data. Only used for database type storage plugins, ignored
otherwise. In the case of Slurm DBD (Database Daemon) with MUNGE
authentication this can be configured to use a MUNGE daemon
specifically configured to provide authentication between clusters
while the default MUNGE daemon provides authentication within a
cluster. In that case, \fBAccountingStoragePass\fR should specify the
named port to be used for communications with the alternate MUNGE
daemon (e.g. "/var/run/munge/global.socket.2"). The default value is
NULL.
.IP

.TP
\fBAccountingStoragePort\fR
The listening port of the accounting storage database server.
Only used for database type storage plugins, ignored otherwise.
The default value is SLURMDBD_PORT as established at system
build time. If no value is explicitly specified, it will be set to 6819.
This value must be equal to the \fBDbdPort\fR parameter in the
slurmdbd.conf file.
.IP

.TP
\fBAccountingStorageTRES\fR
Comma\-separated list of resources you wish to track on the cluster.
These are the resources requested by the sbatch/srun job when it
is submitted. Currently this consists of any GRES, BB (burst buffer) or
license along with CPU, Memory, Node, Energy, FS/[Disk|Lustre], IC/OFED, Pages,
and VMem. By default Billing, CPU, Energy, Memory, Node, FS/Disk, Pages and VMem
are tracked. These default TRES cannot be disabled, but only appended to.
AccountingStorageTRES=gres/craynetwork,license/iop1
will track billing, cpu, energy, memory, nodes, fs/disk, pages and vmem along
with a gres called craynetwork as well as a license called iop1. Whenever these
resources are used on the cluster they are recorded. The TRES are automatically
set up in the database on the start of the slurmctld.

If multiple GRES of different types are tracked (e.g. GPUs of different types),
then job requests with matching type specifications will be recorded.
Given a configuration of
"AccountingStorageTRES=gres/gpu,gres/gpu:tesla,gres/gpu:volta"
Then "gres/gpu:tesla" and "gres/gpu:volta" will track only jobs that explicitly
request those two GPU types, while "gres/gpu" will track allocated GPUs of any
type ("tesla", "volta" or any other GPU type).

Given a configuration of
"AccountingStorageTRES=gres/gpu:tesla,gres/gpu:volta"
Then "gres/gpu:tesla" and "gres/gpu:volta" will track jobs that explicitly
request those GPU types.
If a job requests GPUs, but does not explicitly specify the GPU type, then
its resource allocation will be accounted for as either "gres/gpu:tesla" or
"gres/gpu:volta", although the accounting may not match the actual GPU type
allocated to the job and the GPUs allocated to the job could be heterogeneous.
In an environment containing various GPU types, use of a job_submit plugin
may be desired in order to force jobs to explicitly specify some GPU type.

\fBNOTE\fR: Setting gres/gpu will also set gres/gpumem and gres/gpuutil.
gres/gpumem and gres/gpuutil can be set individually when gres/gpu is not set.
.IP

.TP
\fBAccountingStorageType\fR
The accounting storage mechanism type. Acceptable values at
present "accounting_storage/slurmdbd".
The "accounting_storage/slurmdbd" value indicates that accounting records
will be written to the Slurm DBD, which manages an underlying MySQL
database. See "man slurmdbd" for more information. When this is not set it
indicates that account records are not maintained.
.IP

.TP
\fBAccountingStorageUser\fR
The user account for accessing the accounting storage database.
Only used for database type storage plugins, ignored otherwise.
.IP

.TP
\fBAccountingStoreFlags\fR
Comma separated list used to tell the slurmctld to store extra fields that may
be more heavy weight than the normal job information.
.IP
.RS
.TP
Current options are:
.IP

.TP
\fBjob_comment\fR
Include the job's comment field in the job complete message sent to the Accounting Storage database.
Note the AdminComment and SystemComment are always recorded in the database.
.IP

.TP
\fBjob_env\fR
Include a batch job's environment variables used at job submission in the job
start message sent to the Accounting Storage database.
.IP

.TP
\fBjob_extra\fR
Include the job's extra field in the job complete message sent to the Accounting
Storage database.
.IP

.TP
\fBjob_script\fR
Include the job's batch script in the job start message sent to the Accounting Storage database.
.RE
.IP

.TP
\fBAcctGatherNodeFreq\fR
The AcctGather plugins sampling interval for node accounting.
For AcctGather plugin values of none, this parameter is ignored.
For all other values this parameter is the number
of seconds between node accounting samples. For the
acct_gather_energy/rapl plugin, set a value less
than 300 because the counters may overflow beyond this rate.
The default value is zero. This value disables accounting sampling
for nodes. Note: The accounting sampling interval for jobs is
determined by the value of \fBJobAcctGatherFrequency\fR.
.IP

.TP
\fBAcctGatherEnergyType\fR
Identifies the plugin to be used for energy consumption accounting.
The jobacct_gather plugin and slurmd daemon call this plugin to collect
energy consumption data for jobs and nodes. The collection of energy
consumption data takes place on the node level, hence only in case of exclusive
job allocation the energy consumption measurements will reflect the job's
real consumption. In case of node sharing between jobs the reported consumed
energy per job (through sstat or sacct) will not reflect the real energy
consumed by the jobs. Default is nothing is collected.

Configurable values at present are:
.IP
.RS
.TP 20
\fBacct_gather_energy/gpu\fR
Energy consumption data is collected from the GPU management library (e.g. rsmi)
for the corresponding type of GPU. Only available for rsmi at present.
.IP

.TP
\fBacct_gather_energy/ipmi\fR
Energy consumption data is collected from the Baseboard Management Controller
(BMC) using the Intelligent Platform Management Interface (IPMI).
.IP

.TP
\fBacct_gather_energy/pm_counters\fR
Energy consumption data is collected from the Baseboard Management
Controller (BMC) for HPE Cray systems.
.IP

.TP
\fBacct_gather_energy/rapl\fR
Energy consumption data is collected from hardware sensors using the Running
Average Power Limit (RAPL) mechanism. Note that enabling RAPL may require the
execution of the command "sudo modprobe msr".
.IP

.TP
\fBacct_gather_energy/xcc\fR
Energy consumption data is collected from the Lenovo SD650 XClarity Controller
(XCC) using IPMI OEM raw commands.
.RE
.IP

.TP
\fBAcctGatherInterconnectType\fR
Identifies the plugin to be used for interconnect network traffic accounting.
The jobacct_gather plugin and slurmd daemon call this plugin to collect
network traffic data for jobs and nodes.
The collection of network traffic data takes place on the node level,
hence only in case of exclusive job allocation the collected values will
reflect the job's real traffic. In case of node sharing between jobs the reported
network traffic per job (through sstat or sacct) will not reflect the real
network traffic by the jobs.

Configurable values at present are:
.IP
.RS
.TP 20
\fBacct_gather_interconnect/ofed\fR
Infiniband network traffic data are collected from the hardware monitoring
counters of Infiniband devices through the OFED library.
In order to account for per job network traffic, add the "ic/ofed" TRES to
\fIAccountingStorageTRES\fR.
.IP

.TP
\fBacct_gather_interconnect/sysfs\fR
Network traffic statistics are collected from the Linux sysfs
pseudo\-filesystem for specific interfaces defined in
\fBacct_gather.conf\fR(5).
In order to account for per job network traffic, add the "ic/sysfs" TRES to
\fIAccountingStorageTRES\fR.
.RE
.IP

.TP
\fBAcctGatherFilesystemType\fR
Identifies the plugin to be used for filesystem traffic accounting.
The jobacct_gather plugin and slurmd daemon call this plugin to collect
filesystem traffic data for jobs and nodes.
The collection of filesystem traffic data takes place on the node level,
hence only in case of exclusive job allocation the collected values will
reflect the job's real traffic. In case of node sharing between jobs the reported
filesystem traffic per job (through sstat or sacct) will not reflect the real
filesystem traffic by the jobs.


Configurable values at present are:
.IP
.RS
.TP 20
\fBacct_gather_filesystem/lustre\fR
Lustre filesystem traffic data are collected from the counters found in
/proc/fs/lustre/.
In order to account for per job lustre traffic, add the "fs/lustre" TRES to
\fIAccountingStorageTRES\fR.
.RE
.IP

.TP
\fBAcctGatherProfileType\fR
Identifies the plugin to be used for detailed job profiling.
The jobacct_gather plugin and slurmd daemon call this plugin to collect
detailed data such as I/O counts, memory usage, or energy consumption for jobs
and nodes. There are interfaces in this plugin to collect data as step start
and completion, task start and completion, and at the account gather
frequency. The data collected at the node level is related to jobs only in
case of exclusive job allocation.

Configurable values at present are:
.IP
.RS
.TP 20
\fBacct_gather_profile/hdf5\fR
This enables the HDF5 plugin. The directory where the profile files
are stored and which values are collected are configured in the
acct_gather.conf file.
.IP

.TP
\fBacct_gather_profile/influxdb\fR
This enables the influxdb plugin. The influxdb instance host, port, database,
retention policy and which values are collected are configured in the
acct_gather.conf file.
.RE
.IP

.TP
\fBAllowSpecResourcesUsage\fR
If set to "YES", Slurm allows individual jobs to override node's configured
CoreSpecCount value. For a job to take advantage of this feature,
a command line option of \-\-core\-spec must be specified. The default
value for this option is "YES" for Cray systems and "NO" for other system types.
.IP

.TP
\fBAuthAltTypes\fR
Comma\-separated list of alternative authentication plugins that the slurmctld
will permit for communication. Acceptable values at present include
\fIauth/jwt\fR.

\fBNOTE\fR: \fIauth/jwt\fR requires a jwt_hs256.key to be populated in the
\fBStateSaveLocation\fR directory for \fBslurmctld\fR only. The jwt_hs256.key
should only be visible to the SlurmUser and root. It is not suggested to place
the jwt_hs256.key on any nodes but the controller running \fBslurmctld\fR.
\fIauth/jwt\fR can be activated by the presence of the \fISLURM_JWT\fR
environment variable. When activated, it will override the default
\fBAuthType\fR.
.IP

.TP
\fBAuthAltParameters\fR
Used to define alternative authentication plugins options. Multiple options may
be comma separated.
.IP
.RS
.TP 15
\fBdisable_token_creation\fR
Disable "scontrol token" use by non\-SlurmUser accounts.
.TP
\fBmax_token_lifespan\fR=<seconds>
Set max lifespan (in seconds) for any token generated for user accounts. Limit
applies to all users except SlurmUser. Sites wishing to have per user limits
should generate tokens using JWT\-compatible tools, and\/or an authenticating
proxy, instead of using \fIscontrol token\fR.
.IP

.TP
\fBjwks=\fR
Absolute path to JWKS file. Key should be owned by SlurmUser or root, must be
readable by SlurmUser, with suggested permissions of 0400. It must not be
writable by 'other'.
Only RS256 keys are supported, although other key types may be listed in the
file. If set, no HS256 key will be loaded by default (and token generation is
disabled), although the jwt_key setting may be used to explicitly re\-enable
HS256 key use (and token generation).
.IP

.TP
\fBjwt_key=\fR
Absolute path to JWT key file. Key must be HS256. Key should be owned by
SlurmUser or root, must be readable by SlurmUser, with suggested permissions of
0400. It must not be accessible by 'other'.
If not set, the default key file is jwt_hs256.key in \fIStateSaveLocation\fR.
.IP

.TP
\fBuserclaimfield=\fR
Use an alternative claim field for the Slurm UserName \fBsun\fR field. This
option is designed to allow compatibility with tokens generated outside of
Slurm. (This field may also be known as a grant.)
.NR
Default: (disabled)
.RE
.IP

.TP
\fBAuthInfo\fR
Additional information to be used for authentication of communications
between the Slurm daemons (slurmctld and slurmd) and the Slurm
clients. The interpretation of this option is specific to the
configured \fBAuthType\fR.
Multiple options may be specified in a comma\-delimited list.
If not specified, the default authentication information will be used.
.IP
.RS
.TP 14
\fBcred_expire\fR
Default job step credential lifetime, in seconds (e.g. "cred_expire=1200").
It must be sufficiently long enough to load user environment, run prolog,
deal with the slurmd getting paged out of memory, etc.
This also controls how long a requeued job must wait before starting again.
The default value is 120 seconds.
.IP

.TP
\fBsocket\fR
Path name to a MUNGE daemon socket to use
(e.g. "socket=/var/run/munge/munge.socket.2").
The default value is "/var/run/munge/munge.socket.2".
Used by \fIauth/munge\fR and \fIcred/munge\fR.
.IP

.TP
\fBttl\fR
Credential lifetime, in seconds (e.g. "ttl=300").
The default value is dependent upon the MUNGE installation, but is typically
300 seconds.
.IP

.TP
\fBuse_client_ids\fR
Allow the \fIauth/slurm\fR plugin to authenticate users without relying on
the user information from LDAP or the operating system.
.RE
.IP

.TP
\fBAuthType\fR
The authentication method for communications between Slurm
components.
All Slurm daemons and commands must be terminated prior to changing
the value of \fBAuthType\fR and later restarted.
Changes to this value will interrupt outstanding job steps and prevent them
from completing.
Acceptable values at present:
.RS
.TP
\fBauth/munge\fR
Indicates that MUNGE is to be used (default).
(See "https://dun.github.io/munge/" for more information).
.IP

.TP
\fBauth/slurm\fR
Use Slurm's internal authentication plugin.
.RE
.IP

.TP
\fBBackupAddr\fR
Deprecated option, see \fBSlurmctldHost\fR.
.IP

.TP
\fBBackupController\fR
Deprecated option, see \fBSlurmctldHost\fR.

The backup controller recovers state information from the
\fBStateSaveLocation\fR directory, which must be readable and writable from both
the primary and backup controllers.
While not essential, it is recommended that you specify a backup controller.
See the \fBRELOCATING CONTROLLERS\fR section if you change this.
.IP

.TP
\fBBatchStartTimeout\fR
The maximum time (in seconds) that a batch job is permitted for
launching before being considered missing and releasing the
allocation. The default value is 10 (seconds). Larger values may be
required if more time is required to execute the \fBProlog\fR, load
user environment variables, or if the slurmd daemon gets paged from memory.
.br
.br
\fBNOTE\fR: The test for a job being successfully launched is only performed when
the Slurm daemon on the compute node registers state with the slurmctld daemon
on the head node, which happens fairly rarely.
Therefore a job will not necessarily be terminated if its start time exceeds
\fBBatchStartTimeout\fR.
This configuration parameter is also applied to launch tasks and avoid aborting
\fBsrun\fR commands due to long running \fBProlog\fR scripts.
.IP

.TP
\fBBcastExclude\fR
Comma\-separated list of absolute directory paths to be excluded when
autodetecting and broadcasting executable shared object dependencies through
\fBsbcast\fR or \fBsrun \-\-bcast\fR. The keyword "\fInone\fR" can be used to
indicate that no directory paths should be excluded. The default value is
"\fI/lib,/usr/lib,/lib64,/usr/lib64\fR". This option can be overridden by
\fBsbcast \-\-exclude\fR and \fBsrun \-\-bcast\-exclude\fR.
.IP

.TP
\fBBcastParameters\fR
Controls sbcast and srun \-\-bcast behavior. Multiple options can be specified
in a comma separated list.
Supported values include:
.IP
.RS
.TP 15
\fBDestDir=\fR
Destination directory for file being broadcast to allocated compute nodes.
Default value is current working directory, or \-\-chdir for srun if set.
.IP

.TP
\fBCompression=\fR
Specify default file compression library to be used.
Supported values are "lz4" and "none".
The default value with the sbcast \-\-compress option is "lz4" and "none" otherwise.
Some compression libraries may be unavailable on some systems.
.IP

.TP
\fBsend_libs\fR
If set, attempt to autodetect and broadcast the executable's shared object
dependencies to allocated compute nodes. The files are placed in a directory
alongside the executable. For \fBsrun\fR only, the \fBLD_LIBRARY_PATH\fR is
automatically updated to include this cache directory as well.
This can be overridden with either \fBsbcast\fR or \fBsrun\fR
\fB\-\-send\-libs\fR option. By default this is disabled.
.RE
.IP

.TP
\fBBurstBufferType\fR
The plugin used to manage burst buffers. Acceptable values at present are:
.IP
.RS
.TP
\fBburst_buffer/datawarp\fR
Use Cray DataWarp API to provide burst buffer functionality.
.IP

.TP
\fBburst_buffer/lua\fR
This plugin provides hooks to an API that is defined by a Lua script. This
plugin was developed to provide system administrators with a way to do any task
(not only file staging) at different points in a job's life cycle.
.IP

.TP
\fBburst_buffer/none\fR
.RE
.IP

.TP
\fBCliFilterPlugins\fR
A comma\-delimited list of command line interface option filter/modification
plugins. The specified plugins will be executed in the order listed.
No cli_filter plugins are used by default. Acceptable values at present are:
.IP
.RS
.TP
\fBcli_filter/lua\fR
This plugin allows you to write your own implementation of a cli_filter
using lua.
.IP

.TP
\fBcli_filter/syslog\fR
This plugin enables logging of job submission activities performed. All the
salloc/sbatch/srun options are logged to syslog together with environment
variables in JSON format. If the plugin is not the last one in the list it may
log values different than what was actually sent to slurmctld.
.IP

.TP
\fBcli_filter/user_defaults\fR
This plugin looks for the file $HOME/.slurm/defaults and reads every line of it
as a \fIkey\fR=\fIvalue\fR pair, where \fIkey\fR is any of the job submission
options available to salloc/sbatch/srun and \fIvalue\fR is a default value
defined by the user. For instance:
.nf
time=1:30
mem=2048
.fi
The above will result in a user defined default for each of their jobs of
"\-t 1:30" and "\-\-mem=2048".
.RE
.IP

.TP
\fBClusterName\fR
The name by which this Slurm managed cluster is known in the
accounting database. This is needed distinguish accounting records
when multiple clusters report to the same database. Because of limitations
in some databases, any upper case letters in the name will be silently mapped
to lower case. In order to avoid confusion, it is recommended that the name
be lower case. The cluster name must be 40 characters or less in order to
comply with the limit on the maximum length for table names in MySQL/MariaDB.
.IP

.TP
\fBCommunicationParameters\fR
Comma\-separated options identifying communication options.
.IP
.RS
.TP 15
\fBblock_null_hash\fR
Require all Slurm authentication tokens to include a newer (20.11.9 and
21.08.8) payload that provides an additional layer of security against
credential replay attacks. This option should only be enabled once all Slurm
daemons have been upgraded to 20.11.9/21.08.8 or newer, and all jobs that were
started before the upgrade have been completed.
<<<<<<< HEAD
=======
.TP
\fBCheckGhalQuiesce\fR
Used specifically on a Cray using an Aries Ghal interconnect. This will check
to see if the system is quiescing when sending a message, and if so, we wait
until it is done before sending.
>>>>>>> de960c44
.IP

.TP
\fBDisableIPv4\fR
Disable IPv4 only operation for all slurm daemons (except slurmdbd). This
should also be set in your \fBslurmdbd.conf\fR file.
.IP

.TP
\fBEnableIPv6\fR
Enable using IPv6 addresses for all slurm daemons (except slurmdbd). When
using both IPv4 and IPv6, address family preferences will be based on your
/etc/gai.conf file. This should also be set in your \fBslurmdbd.conf\fR file.
.IP

.TP
\fBgetnameinfo_cache_timeout\fR
When munge is used as AuthType slurmctld makes use of getnameinfo to obtain
the hostname from IP address stored in munge credential. This parameter controls
the number of seconds slurmctld should keep the IP to hostname resolution. When
set to 0 cache is disabled. The default value is 60.
.IP

.TP
\fBkeepaliveinterval=#\fR
Specifies the interval between keepalive probes on the socket communications
between srun and its slurmstepd process.
.IP

.TP
\fBkeepaliveprobes=#\fR
Specifies the number of keepalive probes sent on the socket communications
between srun command and its slurmstepd process before the connection is
considered broken.
.IP

.TP
\fBkeepalivetime=#\fR
Specifies how long sockets communications used between the srun command and its
slurmstepd process are kept alive after disconnect. Longer values can be used
to improve reliability of communications in the event of network failures.
.IP

.TP
\fBNoCtldInAddrAny\fR
Used to directly bind to the address of what the node resolves to running
the slurmctld instead of binding messages to any address on the node,
which is the default.
.IP

.TP
\fBNoInAddrAny\fR
Used to directly bind to the address of what the node resolves to instead
of binding messages to any address on the node which is the default.
This option is for all daemons/clients except for the slurmctld.
.RE
.IP

.TP
\fBCompleteWait\fR
The time to wait, in seconds, when any job is in the COMPLETING state
before any additional jobs are scheduled. This is to attempt to keep jobs on
nodes that were recently in use, with the goal of preventing fragmentation.
If set to zero, pending jobs will be started as soon as possible.
Since a COMPLETING job's resources are released for use by other
jobs as soon as the \fBEpilog\fR completes on each individual node,
this can result in very fragmented resource allocations.
To provide jobs with the minimum response time, a value of zero is
recommended (no waiting).
To minimize fragmentation of resources, a value equal to \fBKillWait\fR
plus two is recommended.
In that case, setting \fBKillWait\fR to a small value may be beneficial.
The default value of \fBCompleteWait\fR is zero seconds.
The value may not exceed 65533.

\fBNOTE\fR: Setting \fBreduce_completing_frag\fR affects the behavior
of \fBCompleteWait\fR.
.IP

.TP
\fBControlAddr\fR
Deprecated option, see \fBSlurmctldHost\fR.
.IP

.TP
\fBControlMachine\fR
Deprecated option, see \fBSlurmctldHost\fR.
.IP

.TP
\fBCpuFreqDef\fR
Default CPU governor to use when running a job step if it has not been
explicitly set with the \-\-cpu\-freq option. Acceptable values at present
include one of the following governors:
.IP
.RS
.TP 14
\fBConservative\fR
attempts to use the Conservative CPU governor
.IP

.TP
\fBOnDemand\fR
attempts to use the OnDemand CPU governor
.IP

.TP
\fBPerformance\fR
attempts to use the Performance CPU governor
.IP

.TP
\fBPowerSave\fR
attempts to use the PowerSave CPU governor
.TP
Default: Use system default. No attempt to set the governor is made if
\-\-cpu\-freq option has not been specified.
.RE
.IP

.TP
\fBCpuFreqGovernors\fR
List of CPU frequency governors allowed to be set with the salloc, sbatch, or
srun option \-\-cpu\-freq.
Acceptable values at present include:
.IP
.RS
.TP 14
\fBConservative\fR
attempts to use the Conservative CPU governor
.IP

.TP
\fBOnDemand\fR
attempts to use the OnDemand CPU governor (a default value)
.IP

.TP
\fBPerformance\fR
attempts to use the Performance CPU governor (a default value)
.IP

.TP
\fBPowerSave\fR
attempts to use the PowerSave CPU governor
.IP

.TP
\fBSchedUtil\fR
attempts to use the SchedUtil CPU governor
.IP

.TP
\fBUserSpace\fR
attempts to use the UserSpace CPU governor (a default value)
.TP
Default: OnDemand, Performance and UserSpace.
.RE
.IP

.TP
\fBCredType\fR
The cryptographic signature tool to be used in the creation of
job step credentials.
Acceptable values at present are:
.RS
.TP
\fBcred/munge\fR
Indicates that Munge is to be used (default).
.IP

.TP
\fBcred/slurm\fR
Use Slurm's internal credential format.
.RE
.IP

.TP
\fBDebugFlags\fR
Defines specific subsystems which should provide more detailed event logging.
Multiple subsystems can be specified with comma separators.
Most DebugFlags will result in additional logging messages for the identified
subsystems if \fBSlurmctldDebug\fR is at 'verbose' or higher.
More logging may impact performance.

\fBNOTE\fR: You can also set debug flags by having the \fBSLURM_DEBUG_FLAGS\fR
environment variable defined with the desired flags when the process (client
command, daemon, etc.) is started.
The environment variable takes precedence over the setting in the slurm.conf.

Valid subsystems available include:
.IP
.RS
.TP 17
\fBAccrue\fR
Accrue counters accounting details
.IP

.TP
\fBAgent\fR
RPC agents (outgoing RPCs from Slurm daemons)
.IP

.TP
\fBBackfill\fR
Backfill scheduler details
.IP

.TP
\fBBackfillMap\fR
Backfill scheduler to log a very verbose map of reserved resources through
time. Combine with \fBBackfill\fR for a verbose and complete view of the
backfill scheduler's work.
.IP

.TP
\fBBurstBuffer\fR
Burst Buffer plugin
.IP

.TP
\fBCgroup\fR
Cgroup details
.IP

.TP
\fBCPU_Bind\fR
CPU binding details for jobs and steps
.IP

.TP
\fBCpuFrequency\fR
Cpu frequency details for jobs and steps using the \-\-cpu\-freq option.
.IP

.TP
\fBData\fR
Generic data structure details.
.IP

.TP
\fBDBD_Agent\fR
RPC agent (outgoing RPCs to the DBD)
.IP

.TP
\fBDependency\fR
Job dependency debug info
.IP

.TP
\fBElasticsearch\fR
Elasticsearch debug info (deprecated). Alias of \fBJobComp\fR.
.IP

.TP
\fBEnergy\fR
AcctGatherEnergy debug info
.IP

.TP
\fBFederation\fR
Federation scheduling debug info
.IP

.TP
\fBFrontEnd\fR
Front end node details
.IP

.TP
\fBGres\fR
Generic resource details
.IP

.TP
\fBHetjob\fR
Heterogeneous job details
.IP

.TP
\fBGang\fR
Gang scheduling details
.IP

.TP
\fBGLOB_SILENCE\fR
Do not display error message of glob "*" symbols in conf files.
.IP

.TP
\fBJobAccountGather\fR
Common job account gathering details (not plugin specific).
.IP

.TP
\fBJobComp\fR
Job Completion plugin details
.IP

.TP
\fBJobContainer\fR
Job container plugin details
.IP

.TP
\fBLicense\fR
License management details
.IP

.TP
\fBNetwork\fR
Network details. \fBWarning\fR: activating this flag may cause logging of
passwords, tokens or other authentication credentials.
.IP

.TP
\fBNetworkRaw\fR
Dump raw hex values of key Network communications. \fBWarning\fR: This flag
will cause very verbose logs and may cause logging of passwords, tokens or
other authentication credentials.
.IP

.TP
\fBNodeFeatures\fR
Node Features plugin debug info
.IP

.TP
\fBNO_CONF_HASH\fR
Do not log when the slurm.conf files differ between Slurm daemons
.IP

.TP
\fBPower\fR
Power management plugin and power save (suspend/resume programs) details
.IP

.TP
\fBPriority\fR
Job prioritization
.IP

.TP
\fBProfile\fR
AcctGatherProfile plugins details
.IP

.TP
\fBProtocol\fR
Communication protocol details
.IP

.TP
\fBReservation\fR
Advanced reservations
.IP

.TP
\fBRoute\fR
Message forwarding debug info
.IP

.TP
\fBScript\fR
Debug info regarding any script called by Slurm. This includes slurmctld
executed scripts such as PrologSlurmctld and EpilogSlurmctld.
.IP

.TP
\fBSelectType\fR
Resource selection plugin
.IP

.TP
\fBSteps\fR
Slurmctld resource allocation for job steps
.IP

.TP
\fBSwitch\fR
Switch plugin
.IP

.TP
\fBTLS\fR
TLS plugin
.IP

.TP
\fBTraceJobs\fR
Trace jobs in slurmctld. It will print detailed job information
including state, job ids and allocated nodes counter.
.IP

.TP
\fBTriggers\fR
Slurmctld triggers
.IP

.TP
\fBWorkQueue\fR
Work Queue details
.RE
.IP

.TP
\fBDefCpuPerGPU\fR
Default count of CPUs allocated per allocated GPU. This value is used only if
the job didn't specify \-\-cpus\-per\-task and \-\-cpus\-per\-gpu.
.IP

.TP
\fBDefMemPerCPU\fR
Default real memory size available per usable allocated CPU in megabytes.
Used to avoid over\-subscribing memory and causing paging.
\fBDefMemPerCPU\fR would generally be used if individual processors
are allocated to jobs (\fBSelectType=select/cons_tres\fR).
The default value is 0 (unlimited).
Also see \fBDefMemPerGPU\fR, \fBDefMemPerNode\fR and \fBMaxMemPerCPU\fR.
\fBDefMemPerCPU\fR, \fBDefMemPerGPU\fR and \fBDefMemPerNode\fR are
mutually exclusive.


\fBNOTE\fR: This applies to \fBusable\fR allocated CPUs in a job allocation.
This is important when more than one thread per core is configured.
If a job requests \-\-threads\-per\-core with fewer threads on a core than
exist on the core (or \-\-hint=nomultithread which implies
\-\-threads\-per\-core=1), the job will be unable to use those extra threads on
the core and those threads will not be included in the memory per CPU
calculation. But if the job has access to all threads on the core, those threads
will be included in the memory per CPU calculation even if the job did not
explicitly request those threads.

In the following examples, each core has two threads.

In this first example, two tasks can run on separate hyperthreads
in the same core because \-\-threads\-per\-core is not used. The
third task uses both threads of the second core. The allocated
memory per cpu includes all threads:

.nf
.ft B
$ salloc \-n3 \-\-mem\-per\-cpu=100
salloc: Granted job allocation 17199
$ sacct \-j $SLURM_JOB_ID \-X \-o jobid%7,reqtres%35,alloctres%35
  JobID                             ReqTRES                           AllocTRES
\-\-\-\-\-\-\- \-\-\-\-\-\-\-\-\-\-\-\-\-\-\-\-\-\-\-\-\-\-\-\-\-\-\-\-\-\-\-\-\-\-\- \-\-\-\-\-\-\-\-\-\-\-\-\-\-\-\-\-\-\-\-\-\-\-\-\-\-\-\-\-\-\-\-\-\-\-
  17199     billing=3,cpu=3,mem=300M,node=1     billing=4,cpu=4,mem=400M,node=1
.ft
.fi

In this second example, because of \-\-threads\-per\-core=1, each
task is allocated an entire core but is only able to use one
thread per core. Allocated CPUs includes all threads on each
core. However, allocated memory per cpu includes only the
usable thread in each core.

.nf
.ft B
$ salloc \-n3 \-\-mem\-per\-cpu=100 \-\-threads\-per\-core=1
salloc: Granted job allocation 17200
$ sacct \-j $SLURM_JOB_ID \-X \-o jobid%7,reqtres%35,alloctres%35
  JobID                             ReqTRES                           AllocTRES
\-\-\-\-\-\-\- \-\-\-\-\-\-\-\-\-\-\-\-\-\-\-\-\-\-\-\-\-\-\-\-\-\-\-\-\-\-\-\-\-\-\- \-\-\-\-\-\-\-\-\-\-\-\-\-\-\-\-\-\-\-\-\-\-\-\-\-\-\-\-\-\-\-\-\-\-\-
  17200     billing=3,cpu=3,mem=300M,node=1     billing=6,cpu=6,mem=300M,node=1
.ft
.fi
.IP

.TP
\fBDefMemPerGPU\fR
Default real memory size available per allocated GPU in megabytes.
The default value is 0 (unlimited).
Also see \fBDefMemPerCPU\fR and \fBDefMemPerNode\fR.
\fBDefMemPerCPU\fR, \fBDefMemPerGPU\fR and \fBDefMemPerNode\fR are
mutually exclusive.
.IP

.TP
\fBDefMemPerNode\fR
Default real memory size available per allocated node in megabytes.
Used to avoid over\-subscribing memory and causing paging.
\fBDefMemPerNode\fR would generally be used if whole nodes
are allocated to jobs (\fBSelectType=select/linear\fR) and
resources are over\-subscribed (\fBOverSubscribe=yes\fR or
\fBOverSubscribe=force\fR).
The default value is 0 (unlimited).
Also see \fBDefMemPerCPU\fR, \fBDefMemPerGPU\fR and \fBMaxMemPerCPU\fR.
\fBDefMemPerCPU\fR, \fBDefMemPerGPU\fR and \fBDefMemPerNode\fR are
mutually exclusive.
.IP

.TP
\fBDependencyParameters\fR
Multiple options may be comma separated.
.IP
.RS
.TP
\fBdisable_remote_singleton\fR
By default, when a federated job has a singleton dependency, each cluster in the
federation must clear the singleton dependency before the job's singleton
dependency is considered satisfied. Enabling this option means that only the
origin cluster must clear the singleton dependency. This option must be set
in every cluster in the federation.
.IP

.TP
\fBkill_invalid_depend\fR
If a job has an invalid dependency and it can never run terminate it
and set its state to be JOB_CANCELLED. By default the job stays pending
with reason DependencyNeverSatisfied.
.IP

.TP
\fBmax_depend_depth=#\fR
Maximum number of jobs to test for a circular job dependency. Stop testing
after this number of job dependencies have been tested. The default value is
10 jobs.
.RE
.IP

.TP
\fBDisableRootJobs\fR
If set to "YES" then user root will be prevented from running any jobs.
The default value is "NO", meaning user root will be able to execute jobs.
\fBDisableRootJobs\fR may also be set by partition.
.IP

.TP
\fBEioTimeout\fR
The number of seconds srun waits for slurmstepd to close the TCP/IP
connection used to relay data between the user application and srun
when the user application terminates. The default value is 60 seconds.
May not exceed 65533.
.IP

.TP
\fBEnforcePartLimits\fR
If set to "ALL" then jobs which exceed a partition's size and/or
time limits will be rejected at submission time. If job is submitted to
multiple partitions, the job must satisfy the limits on all the requested
partitions. If set to "NO" then the job will be accepted and remain queued
until the partition limits are altered(Time and Node Limits).
If set to "ANY" a job must satisfy any of the requested partitions
to be submitted. The default value is "NO".
\fBNOTE\fR: If set, then a job's QOS can not be used to exceed partition limits.
\fBNOTE\fR: The partition limits being considered are its configured
MaxMemPerCPU, MaxMemPerNode, MinNodes, MaxNodes, MaxTime, AllocNodes,
AllowAccounts, AllowGroups, AllowQOS, and QOS usage threshold.
.IP

.TP
\fBEpilog\fR
Pathname of a script to execute as user root on every node when a user's job
completes (e.g. "/usr/local/slurm/epilog"). If it is not an absolute path name
(i.e. it does not start with a slash), it will be searched for in the same
directory as the slurm.conf file. A glob pattern (See \fBglob\fR (7)) may also
be used to run more than one epilog script (e.g. "/etc/slurm/epilog.d/*").
When more than one epilog script is configured, they are executed in reverse
alphabetical order (z-a -> Z-A -> 9-0). The Epilog script(s) may be used
to purge files, disable user login, etc.
By default there is no epilog.
See \fBProlog and Epilog Scripts\fR for more information.
.IP

.TP
\fBEpilogMsgTime\fR
The number of microseconds that the slurmctld daemon requires to process
an epilog completion message from the slurmd daemons. This parameter can
be used to prevent a burst of epilog completion messages from being sent
at the same time which should help prevent lost messages and improve
throughput for large jobs.
The default value is 2000 microseconds.
For a 1000 node job, this spreads the epilog completion messages out over
two seconds.
.IP

.TP
\fBEpilogSlurmctld\fR
Fully qualified pathname of a program for the slurmctld to execute
upon termination of a job allocation (e.g.
"/usr/local/slurm/epilog_controller").
The program executes as SlurmUser, which gives it permission to drain
nodes and requeue the job if a failure occurs (See scontrol(1)).
Exactly what the program does and how it accomplishes this is completely at
the discretion of the system administrator.
Information about the job being initiated, its allocated nodes, etc. are
passed to the program using environment variables.
See \fBProlog and Epilog Scripts\fR for more information.
.IP

.TP
\fBFairShareDampeningFactor\fR
Dampen the effect of exceeding a user or group's fair share of allocated
resources. Higher values will provides greater ability to differentiate
between exceeding the fair share at high levels (e.g. a value of 1 results
in almost no difference between overconsumption by a factor of 10 and 100,
while a value of 5 will result in a significant difference in priority).
The default value is 1.
.IP

.TP
\fBFederationParameters\fR
Used to define federation options. Multiple options may be comma separated.
.IP
.RS
.TP
\fBfed_display\fR
If set, then the client status commands (e.g. squeue, sinfo, sprio, etc.) will
display information in a federated view by default. This option is functionally
equivalent to using the \-\-federation options on each command. Use the client's
\-\-local option to override the federated view and get a local view of the
given cluster.

Allow client commands to use the \-\-cluster option even when the \fBslurmdbd\fR
is down by retrieving cluster records from \fBslurmctld\fR instead.
.RE
.IP

.TP
\fBFirstJobId\fR
The job id to be used for the first job submitted to Slurm.
Job id values generated will incremented by 1 for each subsequent job.
Value must be larger than 0. The default value is 1.
Also see \fBMaxJobId\fR
.IP

.TP
\fBGetEnvTimeout\fR
Controls how long the job should wait (in seconds) to load the user's
environment before attempting to load it from a cache file.
Applies when the salloc or sbatch \fI\-\-get\-user\-env\fR option is used.
If set to 0 then always load the user's environment from the cache file.
The default value is 2 seconds.
.IP

.TP
\fBGresTypes\fR
A comma\-delimited list of generic resources to be managed (e.g.
\fIGresTypes=gpu,mps\fR).
These resources may have an associated GRES plugin of the same name providing
additional functionality.
No generic resources are managed by default.
Ensure this parameter is consistent across all nodes in the cluster for
proper operation.
.IP

.TP
\fBGroupUpdateForce\fR
If set to a non\-zero value, then information about which users are members
of groups allowed to use a partition will be updated periodically, even when
there have been no changes to the /etc/group file.
If set to zero, group member information will be updated only after the
/etc/group file is updated.
The default value is 1.
Also see the \fBGroupUpdateTime\fR parameter.
.IP

.TP
\fBGroupUpdateTime\fR
Controls how frequently information about which users are members of
groups allowed to use a partition will be updated, and how long user
group membership lists will be cached.
The time interval is given in seconds with a default value of 600 seconds.
A value of zero will prevent periodic updating of group membership information.
Also see the \fBGroupUpdateForce\fR parameter.
.IP

.TP
\fBGpuFreqDef\fR=[<\fItype\fR]=\fIvalue\fR>[,<\fItype\fR=\fIvalue\fR>]
Default GPU frequency to use when running a job step if it
has not been explicitly set using the \-\-gpu\-freq option.
This option can be used to independently configure the GPU and its memory
frequencies.
There is no default value. If unset, no attempt to change the GPU frequency
is made if the \-\-gpu\-freq option has not been set.
After the job is completed, the frequencies of all affected GPUs will be reset
to the highest possible values.
In some cases, system power caps may override the requested values.
The field \fItype\fR can be "memory".
If \fItype\fR is not specified, the GPU frequency is implied.
The \fIvalue\fR field can either be "low", "medium", "high", "highm1" or
a numeric value in megahertz (MHz).
If the specified numeric value is not possible, a value as close as
possible will be used.
See below for definition of the values.
Examples of use include "GpuFreqDef=medium,memory=high and "GpuFreqDef=450".

Supported \fIvalue\fR definitions:
.IP
.RS
.TP 10
\fBlow\fR
the lowest available frequency.
.IP

.TP
\fBmedium\fR
attempts to set a frequency in the middle of the available range.
.IP

.TP
\fBhigh\fR
the highest available frequency.
.IP

.TP
\fBhighm1\fR
(high minus one) will select the next highest available frequency.
.RE
.IP

.TP
\fBHashPlugin\fR
Identifies the type of hash plugin to use for network communication.
Acceptable values include:

.IP
.RS
.TP 15
\fBhash/k12\fR
Hashes are generated by the KangorooTwelve cryptographic hash function.
This is the default.
.IP

.TP
\fBhash/sha3\fR
Hashes are generated by the SHA-3 cryptographic hash function.
.RE
.IP

\fBNOTE\fR: Make sure that HashPlugin has the same value both in slurm.conf
and in slurmdbd.conf.

.TP
\fBHealthCheckInterval\fR
The interval in seconds between executions of \fBHealthCheckProgram\fR.
The default value is zero, which disables execution.
.IP

.TP
\fBHealthCheckNodeState\fR
Identify what node states should execute the \fBHealthCheckProgram\fR.
Multiple state values may be specified with a comma separator.
The default value is ANY to execute on nodes in any state.
.IP
.RS
.TP 12
\fBALLOC\fR
Run on nodes in the ALLOC state (all CPUs allocated).
.IP

.TP
\fBANY\fR
Run on nodes in any state.
.IP

.TP
\fBCYCLE\fR
Rather than running the health check program on all nodes at the same time,
cycle through running on all compute nodes through the course of the
\fBHealthCheckInterval\fR. May be combined with the various node state
options.
.IP

.TP
\fBIDLE\fR
Run on nodes in the IDLE state.
.IP

.TP
\fBNONDRAINED_IDLE\fR
Run on nodes that are in the IDLE state and not DRAINED.
.IP

.TP
\fBMIXED\fR
Run on nodes in the MIXED state (some CPUs idle and other CPUs allocated).
.RE
.IP

.TP
\fBHealthCheckProgram\fR
Fully qualified pathname of a script to execute as user root periodically
on all compute nodes that are \fBnot\fR in the NOT_RESPONDING state. This
program may be used to verify the node is fully operational and DRAIN the node
or send email if a problem is detected.
Any action to be taken must be explicitly performed by the program
(e.g. execute
"scontrol update NodeName=foo State=drain Reason=tmp_file_system_full"
to drain a node).
The execution interval is controlled using the \fBHealthCheckInterval\fR
parameter.
Note that the \fBHealthCheckProgram\fR will be executed at the same time
on all nodes to minimize its impact upon parallel programs.
This program will be killed if it does not terminate normally within
60 seconds.
This program will also be executed when the slurmd daemon is first started and
before it registers with the slurmctld daemon.
By default, no program will be executed.
.IP

.TP
\fBInactiveLimit\fR
The interval, in seconds, after which a non\-responsive job allocation
command (e.g. \fBsrun\fR or \fBsalloc\fR) will result in the job being
terminated. If the node on which the command is executed fails or the
command abnormally terminates, this will terminate its job allocation.
This option has no effect upon batch jobs.
When setting a value, take into consideration that a debugger using \fBsrun\fR
to launch an application may leave the \fBsrun\fR command in a stopped state
for extended periods of time.
This limit is ignored for jobs running in partitions with the
\fBRootOnly\fR flag set (the scheduler running as root will be
responsible for the job).
The default value is unlimited (zero) and may not exceed 65533 seconds.
.IP

.TP
\fBInteractiveStepOptions\fR
When LaunchParameters=use_interactive_step is enabled, launching salloc will
automatically start an srun process with InteractiveStepOptions to launch
a terminal on a node in the job allocation.
The default value is "\-\-interactive \-\-preserve\-env \-\-pty $SHELL".
The "\-\-interactive" option is intentionally not documented in the srun man
page. It is meant only to be used in \fBInteractiveStepOptions\fR in order to
create an "interactive step" that will not consume resources so that other
steps may run in parallel with the interactive step.
.IP

.TP
\fBJobAcctGatherType\fR
The JobAcctGather plugin collects memory, cpu, io, interconnect, energy and gpu
usage information at the task level, depending on which plugins are configured
in Slurm. This parameter will control how some of these metrics will be
collected.

Configurable values at present are:
.IP
.RS
.TP 20
\fBjobacct_gather/cgroup\fR (recommended)
Collect cpu and memory statistics by reading the task's cgroup directory
interfaces (e.g. memory.stat, cpu.stat) by issuing a call to the configured
CgroupPlugin (see "man cgroup.conf").
This mechanism ignores JobAcctGatherParams=UsePSS or NoShared since these are
used only when reading memory usage from the proc filesystem.
.IP

.TP
\fBjobacct_gather/linux\fR
Collect cpu and memory statistics by reading procfs. The plugin will take all
the pids of the task and for each of them will read /proc/<pid>/stats. If UsePSS
is set it will also read /proc/<pid>/smaps, and if NoShare is set it will also
read /proc/<pid>/statm (see \fBJobAcctGatherParams\fR for more information).

This plugin carries a performance penalty on jobs with a large number of spawned
processes since it needs to iterate over all the task pids and aggregate the
stats into one single metric for the ppid, and then these values need to be
aggregated to the task stats.
.IP

.TP
\fBjobacct_gather/none\fR
This is the default value. No accounting data is collected. \fBsstat\fR will
not work.
.RE
.IP

\fBNOTE\fR: Changing the plugin type when jobs are running in the cluster is
possible. The already running steps will keep using the previous plugin
mechanism, while new steps will use the new mechanism.
.IP

.TP
\fBJobAcctGatherFrequency\fR
The job accounting and profiling sampling intervals.
The supported format is follows:
.IP
.RS
.TP 12
\fBJobAcctGatherFrequency=\fR\fI<datatype>\fR\fB=\fR\fI<interval>\fR
where \fI<datatype>\fR=\fI<interval>\fR specifies the task sampling
interval for the jobacct_gather plugin or a
sampling interval for a profiling type by the
acct_gather_profile plugin. Multiple,
comma\-separated \fI<datatype>\fR=\fI<interval>\fR intervals
may be specified. Supported datatypes are as follows:
.IP
.RS
.TP
\fBtask=\fI<interval>\fR
where \fI<interval>\fR is the task sampling interval in seconds
for the jobacct_gather plugins and for task
profiling by the acct_gather_profile plugin.
.IP

.TP
\fBenergy=\fI<interval>\fR
where \fI<interval>\fR is the sampling interval in seconds
for energy profiling using the acct_gather_energy plugin
.IP

.TP
\fBnetwork=\fI<interval>\fR
where \fI<interval>\fR is the sampling interval in seconds
for infiniband profiling using the acct_gather_interconnect
plugin.
.IP

.TP
\fBfilesystem=\fI<interval>\fR
where \fI<interval>\fR is the sampling interval in seconds
for filesystem profiling using the acct_gather_filesystem
plugin.

.RE
The default value for task sampling interval
is 30 seconds. The default value for all other intervals is 0.
An interval of 0 disables sampling of the specified type.
If the task sampling interval is 0, accounting
information is collected only at job termination, which reduces Slurm
interference with the job, but also means that the statistics about a job
don't reflect the average or maximum of several samples throughout the life
of the job, but just show the information collected in the single sample.
.br
.br
Smaller (non\-zero) values have a greater impact upon job performance,
but a value of 30 seconds is not likely to be noticeable for
applications having less than 10,000 tasks.
.br
.br
Users can independently override each interval on a per job basis using the
\fB\-\-acctg\-freq\fR option when submitting the job.
.RE
.IP

.TP
\fBJobAcctGatherParams\fR
Arbitrary parameters for the job account gather plugin.
Acceptable values at present include:
.IP
.RS
.TP 20
\fBNoShared\fR
Exclude shared memory from RSS. This option cannot be used with UsePSS.
Only compatible with \fBjobacct_gather/linux\fR plugin.
.IP

.TP
\fBUsePss\fR
Use PSS value instead of RSS to calculate real usage of memory. The PSS value
will be saved as RSS. This option cannot be used with NoShared. Only compatible
with \fBjobacct_gather/linux\fR plugin.
.IP

.TP
\fBOverMemoryKill\fR
Kill processes that are being detected to use more memory than requested by
steps every time accounting information is gathered by the JobAcctGather plugin.
This parameter should be used with caution because a job exceeding its memory
allocation may affect other processes and/or machine health.

\fBNOTE\fR: If available, it is recommended to limit memory by enabling
task/cgroup as a TaskPlugin and making use of ConstrainRAMSpace=yes in the
cgroup.conf instead of using this JobAcctGather mechanism for memory
enforcement. Using JobAcctGather is polling based and there is a
delay before a job is killed, which could lead to system Out of Memory events.

\fBNOTE\fR: When using \fBOverMemoryKill\fR, if the combined memory used by
all the processes in a step exceeds the memory limit, the entire step will be
killed/cancelled by the JobAcctGather plugin.
This differs from the behavior when using \fBConstrainRAMSpace\fR, where
processes in the step will be killed, but the step will be left active,
possibly with other processes left running.
.IP

.TP
\fBDisableGPUAcct\fR
Do not do accounting of GPU usage and skip any gpu driver library call. This
parameter can help to improve performance if the GPU driver response is slow.
.RE
.IP

.TP
\fBJobCompHost\fR
The name of the machine hosting the job completion database.
Only used for database type storage plugins, ignored otherwise.
.IP

.TP
\fBJobCompLoc\fR
This option sets a string which has different meanings depending on
\fBJobCompType\fR:
.IP
.RS
.TP
If \fBjobcomp/elasticsearch\fR:
Instructs this plugin to send the finished job records information to the
Elasticsearch server URL endpoint (including the port number and the target
index) configured in this option. This string should typically take the form
of \fI<host>:<port>/<target>/_doc\fR. There is no default value for
JobCompLoc when this plugin is enabled.

\fBNOTE\fR: Refer to <https://slurm.schedmd.com/elasticsearch.html> for more
information.
.IP

.TP
If \fBjobcomp/filetxt\fR:
Instructs this plugin to send the finished job records information to a file
configured in this option. This string should represent an absolute path to
a file. The default value for this plugin is \fI/var/log/slurm_jobcomp.log\fR.
.IP

.TP
If \fBjobcomp/kafka\fR:
When this plugin is configured, finished job records information is sent to a
Kafka server. The plugin makes use of \fBlibrdkafka\fR. This string represents
an absolute path to a file containing 'key=value' pairs configuring the library
behavior. For the plugin to work properly, this file needs to exist and least
the \fIbootstrap.servers\fR \fBlibrdkafka\fR property needs to be configured
in it. There is no default value for JobCompLoc when this plugin is enabled.

\fBNOTE\fR: For a full list of \fBlibrdkafka\fR properties, please refer to
the library documentation. You can also view the jobcomp_kafka page for more
information: <https://slurm.schedmd.com/jobcomp_kafka.html>

\fBNOTE\fR: The target Kafka topic and other plugin parameters can be configured
via \fBJobCompParams\fR.
.IP

.TP
If \fBjobcomp/lua\fR:
This option is ignored in this plugin. The finished job record is processed
by a hardcoded \fIjobcomp.lua\fR script expected to be located in the same
location of slurm.conf. There is no default value for JobCompLoc when this
plugin is enabled.
.IP

.TP
If \fBjobcomp/mysql\fR:
Instructs this plugin to send the finished job records information to a database
name configured in this option. This string should represent a database name.
The default value for this plugin is \fIslurm_jobcomp_db\fR.
.IP

.TP
If \fBjobcomp/script\fR:
The finished job record information is made available via environment variables
and processed by a script with name configured by this option. This string
should represent a path to a script. There is no default value for JobCompLoc
when this plugin is enabled. It needs to be explicitly configured or the
plugin will fail to initialize.
.RE
.IP

.TP
\fBJobCompParams\fR
Pass arbitrary text string to job completion plugin.
Also see \fBJobCompType\fR.
.RS
.IP

.TP
Optional comma-separated list for \fBjobcomp/kafka\fR:
.RS
.IP

.TP
\fBflush_timeout\fR=<milliseconds>
Maximum time (in milliseconds) to wait for all outstanding produce requests,
et.al, to be completed. This is passed as a timeout argument to the
\fBlibrdkafka\fR flush API function, called on plugin termination. This is done
prior to destroying the producer instance to make sure all queued and in-flight
produce requests are completed before terminating.
For non-blocking calls, set to 0.
To wait indefinitely for an event, set to -1 (not recommended, since this is
called on plugin fini and could block slurmctld graceful termination).
Accepted values are [-1,2147483647].
Defaults to 500 (milliseconds).
.IP

.TP
\fBpoll_interval\fR=<seconds>
Seconds between calls to \fBlibrdkafka\fR API poll function, which polls the
provided Kafka handle for events. The plugin spawns a separate thread to perform
this call at the configured interval.
Accepted values are [0,4294967295].
Defaults to 2 (seconds).
.IP

.TP
\fBrequeue_on_msg_timeout\fR
Instruct the delivery report callback to requeue messages that failed delivery
because their time waiting for successful delivery reached the \fBlibrdkafka\fR
property \fBmessage.timeout.ms\fR.
Defaults to not set (don't requeue and thus discard these messages).
.IP

.TP
\fBtopic\fR=<string>
Target Kafka topic to send messages to.
Defaults to \fBClusterName\fR.
.RE
.IP

.RE
.IP

.TP
\fBJobCompPass\fR
The password used to gain access to the database to store the job
completion data.
Only used for database type storage plugins, ignored otherwise.
.IP

.TP
\fBJobCompPort\fR
The listening port of the job completion database server.
Only used for database type storage plugins, ignored otherwise.
.IP

.TP
\fBJobCompType\fR
The job completion logging mechanism type.
Acceptable values at present include:
.IP
.RS
.TP
\fBjobcomp/none\fR
Upon job completion, a record of the job is purged from the system.
If using the accounting infrastructure this plugin may not be of interest
since some of the information is redundant.
.IP

.TP
\fBjobcomp/elasticsearch\fR
Upon job completion, a record of the job should be written to an
Elasticsearch server, specified by the \fBJobCompLoc\fR parameter.
.br
\fBNOTE\fR: More information is available at the Slurm web site
( https://slurm.schedmd.com/elasticsearch.html ).
.IP

.TP
\fBjobcomp/filetxt\fR
Upon job completion, a record of the job should be written to a text file,
specified by the \fBJobCompLoc\fR parameter.
.IP

.TP
\fBjobcomp/kafka\fR
Upon job completion, a record of the job should be sent to a Kafka server,
specified by the file path referenced in \fBJobCompLoc\fR and/or using other
\fBJobCompParams\fR.
.IP

.TP
\fBjobcomp/lua\fR
Upon job completion, a record of the job should be processed by the
\fIjobcomp.lua\fR script, located in the default script directory
(typically the subdirectory \fIetc\fR of the installation directory.
.IP

.TP
\fBjobcomp/mysql\fR
Upon job completion, a record of the job should be written to a MySQL
or MariaDB database, specified by the \fBJobCompLoc\fR parameter.
.IP

.TP
\fBjobcomp/script\fR
Upon job completion, a script specified by the \fBJobCompLoc\fR parameter is
to be executed with environment variables providing the job information.
.RE
.IP

.TP
\fBJobCompUser\fR
The user account for accessing the job completion database.
Only used for database type storage plugins, ignored otherwise.
.IP

.TP
\fBJobContainerType\fR
Identifies the plugin to be used for job isolation through Linux namespaces.
\fBNOTE\fR: See \fBProctrackType\fR for resource containment and usage tracking.
Acceptable values at present include:
.IP
.RS
.TP 20
\fBjob_container/tmpfs\fR
Used to create a private namespace on the filesystem for jobs, which houses
temporary file systems (/tmp and /dev/shm) for each job. 'PrologFlags=Contain'
must be set to use this plugin.
.RE
.IP

.TP
\fBJobFileAppend\fR
This option controls what to do if a job's output or error file
exist when the job is started.
If \fBJobFileAppend\fR is set to a value of 1, then append to
the existing file.
By default, any existing file is truncated.
.IP

.TP
\fBJobRequeue\fR
This option controls the default ability for batch jobs to be requeued.
Jobs may be requeued explicitly by a system administrator, after node
failure, or upon preemption by a higher priority job.
If \fBJobRequeue\fR is set to a value of 1, then batch jobs may be requeued
unless explicitly disabled by the user.
If \fBJobRequeue\fR is set to a value of 0, then batch jobs will not be requeued
unless explicitly enabled by the user.
Use the \fBsbatch\fR \fI\-\-no\-requeue\fR or \fI\-\-requeue\fR
option to change the default behavior for individual jobs.
The default value is 1.
.IP

.TP
\fBJobSubmitPlugins\fR
These are intended to be site\-specific plugins which can be used to set
default job parameters and/or logging events. Slurm can be configured to use
multiple job_submit plugins if desired, which must be specified as a
comma\-delimited list and will be executed in the order listed.
.nf
e.g. for multiple job_submit plugin configuration:
JobSubmitPlugins=lua,require_timelimit
.fi
Take a look at <https://slurm.schedmd.com/job_submit_plugins.html> for further
plugin implementation details. No job submission plugins are used by default.
Currently available plugins are:
.IP
.RS
.TP 24
\fBall_partitions\fR
Set default partition to all partitions on the cluster.
.IP

.TP
\fBdefaults\fR
Set default values for job submission or modify requests.
.IP

.TP
\fBlogging\fR
Log select job submission and modification parameters.
.IP

.TP
\fBlua\fR
Execute a Lua script implementing site's own job_submit logic. Only one Lua
script will be executed. It must be named "job_submit.lua" and must be located
in the default configuration directory (typically the subdirectory "etc" of the
installation directory). Sample Lua scripts can be found with the Slurm
distribution, in the directory contribs/lua. Slurmctld will fatal on startup if
the configured lua script is invalid. Slurm will try to load the script for each
job submission. If the script is broken or removed while slurmctld is running,
Slurm will fallback to the previous working version of the script.
\fBWarning\fR: slurmctld runs this script while holding internal locks, and
only a single copy of this script can run at a time. This blocks most
concurrency in slurmctld. Therefore, this script should run to completion as
quickly as possible.
.IP

.TP
\fBpartition\fR
Set a job's default partition based upon job submission parameters and
available partitions.
.IP

.TP
\fBpbs\fR
Translate PBS job submission options to Slurm equivalent (if possible).
.IP

.TP
\fBrequire_timelimit\fR
Force job submissions to specify a timelimit.
.RE
.IP

\fBNOTE\fR: For examples of use see the Slurm code in "src/plugins/job_submit"
and "contribs/lua/job_submit*.lua" then modify the code to satisfy your needs.
.IP

.TP
\fBKillOnBadExit\fR
If set to 1, a step will be terminated immediately if any task is
crashed or aborted, as indicated by a non\-zero exit code.
With the default value of 0, if one of the processes is crashed or aborted
the other processes will continue to run while the crashed or aborted process
waits. The user can override this configuration parameter by using srun's
\fB\-K\fR, \fB\-\-kill\-on\-bad\-exit\fR.
.IP

.TP
\fBKillWait\fR
The interval, in seconds, given to a job's processes between the
SIGTERM and SIGKILL signals upon reaching its time limit.
If the job fails to terminate gracefully in the interval specified,
it will be forcibly terminated.
The default value is 30 seconds.
The value may not exceed 65533.
.IP

.TP
\fBMaxBatchRequeue\fR
Maximum number of times a batch job may be automatically requeued before
being marked as JobHeldAdmin. (Mainly useful when the \fBSchedulerParameters\fR
option \fBnohold_on_prolog_fail\fR is enabled.)
The default value is 5.
.IP

.TP
\fBNodeFeaturesPlugins\fR
Identifies the plugins to be used for support of node features which can
change through time. For example, a node which might be booted with various
BIOS setting. This is supported through the use of a node's active_features
and available_features information.
Acceptable values at present include:
.IP
.RS
.TP
\fBnode_features/knl_cray\fR
Used only for Intel Knights Landing processors (KNL) on Cray systems.
See https://slurm.schedmd.com/intel_knl.html for more information.
.IP

.TP
\fBnode_features/knl_generic\fR
Used for Intel Knights Landing processors (KNL) on a generic Linux system.
See https://slurm.schedmd.com/intel_knl.html for more information.
.IP

.TP
\fBnode_features/helpers\fR
Used to report and modify features on nodes using arbitrary scripts or
programs.
See helpers.conf man page for more information:
https://slurm.schedmd.com/helpers.conf.html
.RE
.IP

.TP
\fBLaunchParameters\fR
Identifies options to the job launch plugin.
Acceptable values include:
.IP
.RS
.TP 24
\fBbatch_step_set_cpu_freq\fR
Set the cpu frequency for the batch step from given \-\-cpu\-freq, or
slurm.conf CpuFreqDef, option. By default only steps started with srun will
utilize the cpu freq setting options.

\fBNOTE\fR: If you are using srun to launch your steps inside a batch script
(advised) this option will create a situation where you may have multiple
agents setting the cpu_freq as the batch step usually runs on the same
resources one or more steps the sruns in the script will create.
.IP

.TP 24
\fBcray_net_exclusive\fR
Allow jobs on a Cray XC cluster exclusive access to network resources.
This should only be set on clusters providing exclusive access to each
node to a single job at once, and not using parallel steps within the job,
otherwise resources on the node can be oversubscribed.
.IP

.TP 24
\fBenable_nss_slurm\fR
Permits passwd and group resolution for a job to be serviced by slurmstepd rather
than requiring a lookup from a network based service. See
https://slurm.schedmd.com/nss_slurm.html for more information.
.IP

.TP 24
\fBlustre_no_flush\fR
If set on a Cray XC cluster, then do not flush the Lustre cache on job step
completion. This setting will only take effect after reconfiguring, and will
only take effect for newly launched jobs.
.IP

.TP 24
\fBmem_sort\fR
Sort NUMA memory at step start. User can override this default with
SLURM_MEM_BIND environment variable or \-\-mem\-bind=nosort command line option.
.IP

.TP
\fBmpir_use_nodeaddr\fR
When launching tasks Slurm creates entries in MPIR_proctable that are used by
parallel debuggers, profilers, and related tools to attach to running process.
By default the MPIR_proctable entries contain MPIR_procdesc structures where
the host_name is set to NodeName by default. If this option is specified,
NodeAddr will be used in this context instead.
.IP

.TP
\fBdisable_send_gids\fR
By default, the slurmctld will look up and send the user_name and extended gids
for a job, rather than independently on each node as part of each task launch.
This helps mitigate issues around name service scalability when launching jobs
involving many nodes. Using this option will disable this functionality. This
option is ignored if enable_nss_slurm is specified.
.IP

.TP 24
\fBslurmstepd_memlock\fR
Lock the slurmstepd process's current memory in RAM.
.IP

.TP
\fBslurmstepd_memlock_all\fR
Lock the slurmstepd process's current and future memory in RAM.
.IP

.TP
\fBtest_exec\fR
Have srun verify existence of the executable program along with user
execute permission on the node where srun was called before attempting to
launch it on nodes in the step.
.IP

.TP
\fBuse_interactive_step\fR
Have salloc use the Interactive Step to launch a shell on an allocated compute
node rather than locally to wherever salloc was invoked. This is accomplished
by launching the srun command with InteractiveStepOptions as options.

This does not affect salloc called with a command as an argument. These jobs
will continue to be executed as the calling user on the calling host.
.IP

.TP
\fBulimit_pam_adopt\fR
When pam_slurm_adopt is used to join an external process into a job cgroup,
RLIMIT_RSS is set, as is done for tasks running in regular steps.
.RE
.IP

.TP
\fBLicenses\fR
Specification of licenses (or other resources available on all
nodes of the cluster) which can be allocated to jobs.
License names can optionally be followed by a colon
and count with a default count of one.
Multiple license names should be comma separated (e.g.
"Licenses=foo:4,bar").
Note that Slurm prevents jobs from being scheduled if their
required license specification is not available.
Slurm does not prevent jobs from using licenses that are
not explicitly listed in the job submission specification.
.IP

.TP
\fBLogTimeFormat\fR
Format of the timestamp in slurmctld and slurmd log files. Accepted
format values include "iso8601", "iso8601_ms", "rfc5424", "rfc5424_ms",
"rfc3339", "clock", "short" and "thread_id". The values ending in "_ms" differ
from the ones without in that fractional seconds with millisecond precision are
printed. The default value is "iso8601_ms". The "rfc5424" formats are the same
as the "iso8601" formats except that the timezone value is also shown.
The "clock" format shows a timestamp in microseconds retrieved
with the C standard clock() function. The "short" format is a short
date and time format. The "thread_id" format shows the timestamp
in the C standard ctime() function form without the year but
including the microseconds, the daemon's process ID and the current thread name
and ID.
A special option "format_stderr" can be added to the format as a comma separated
value (e.g. "LogTimeFormat=iso8601_ms,format_stderr"). It will change the
default format of the logs on stderr stream by prepending the timestamp as
specified by \fBLogTimeFormat\fR.
.IP

.TP
\fBMailDomain\fR
Domain name to qualify usernames if email address is not explicitly given
with the "\-\-mail\-user" option. If unset, the local MTA will need to qualify
local address itself. Changes to MailDomain will only affect new jobs.
.IP

.TP
\fBMailProg\fR
Fully qualified pathname to the program used to send email per user request.
The default value is "/bin/mail" (or "/usr/bin/mail" if "/bin/mail" does not
exist but "/usr/bin/mail" does exist).
The program is called with arguments suitable for the default mail command,
however additional information about the job is passed in the form of
environment variables.

Additional variables are the same as those passed to \fIPrologSlurmctld\fR and
\fIEpilogSlurmctld\fR with additional variables in the following contexts:
.IP
.RS
.TP
\fBALL\fR
.IP
.RS
.TP
\fBSLURM_JOB_STATE\fR
The base state of the job when the MailProg is called.
.RE
.IP
.RS
.TP
\fBSLURM_JOB_MAIL_TYPE\fR
The mail type triggering the mail.
.RE
.RE
.IP
.RS
.TP
\fBBEGIN\fR
.IP
.RS
.TP
\fBSLURM_JOB_QEUEUED_TIME\fR
The amount of time the job was queued.
.RE
.RE
.IP
.RS
.TP
\fBEND, FAIL, REQUEUE, TIME_LIMIT_*\fR
.IP
.RS
.TP
\fBSLURM_JOB_RUN_TIME\fR
The amount of time the job ran for.
.RE
.RE
.IP
.RS
.TP
\fBEND, FAIL\fR
.IP
.RS
.TP
\fBSLURM_JOB_EXIT_CODE_MAX\fR
Job's exit code or highest exit code for an array job.
.RE
.IP
.RS
.TP
\fBSLURM_JOB_EXIT_CODE_MIN\fR
Job's minimum exit code for an array job.
.RE
.IP
.RS
.TP
\fBSLURM_JOB_TERM_SIGNAL_MAX\fR
Job's highest signal for an array job.
.RE
.RE
.IP
.RS
.TP
\fBSTAGE_OUT\fR
.IP
.RS
.TP
\fBSLURM_JOB_STAGE_OUT_TIME\fR
Job's staging out time.
.RE
.RE
.IP

.TP
\fBMaxArraySize\fR
The maximum job array task index value will be one less than MaxArraySize
to allow for an index value of zero.
Configure MaxArraySize to 0 in order to disable job array use.
The value may not exceed 4000001.
The value of \fBMaxJobCount\fR should be much larger than \fBMaxArraySize\fR.
The default value is 1001.
See also \fBmax_array_tasks\fR in SchedulerParameters.
.IP

.TP
\fBMaxDBDMsgs\fR
When communication to the SlurmDBD is not possible the slurmctld will queue
messages meant to processed when the SlurmDBD is available again.
In order to avoid running out of memory the slurmctld will only queue so many
messages. The default value is 10000, or \fBMaxJobCount\fR * 2 + Node Count
* 4, whichever is greater. The value can not be less than 10000.
.IP

.TP
\fBMaxJobCount\fR
The maximum number of jobs slurmctld can have in memory at one time.
Combine with \fBMinJobAge\fR to ensure the slurmctld daemon does not exhaust
its memory or other resources. Once this limit is reached, requests to submit
additional jobs will fail. The default value is 10000 jobs.
\fBNOTE\fR: Each task of a job array counts as one job even though they will not
occupy separate job records until modified or initiated.
Performance can suffer with more than a few hundred thousand jobs.
Setting per MaxSubmitJobs per user is generally valuable to prevent a single
user from filling the system with jobs.
This is accomplished using Slurm's database and configuring enforcement of
resource limits.
.IP

.TP
\fBMaxJobId\fR
The maximum job id to be used for jobs submitted to Slurm without a specific
requested value. Job ids are unsigned 32bit integers with the first 26 bits
reserved for local job ids and the remaining 6 bits reserved for a cluster id
to identify a federated job's origin. The maximum allowed local job id is
67,108,863 (0x3FFFFFF). The default value is 67,043,328 (0x03ff0000).
\fBMaxJobId\fR only applies to the local job id and not the federated job id.
Job id values generated will be incremented by 1 for each subsequent job. Once
\fBMaxJobId\fR is reached, the next job will be assigned \fBFirstJobId\fR.
Federated jobs will always have a job ID of 67,108,865 or higher.
Also see \fBFirstJobId\fR.
.IP

.TP
\fBMaxMemPerCPU\fR
Maximum real memory size available per allocated CPU in megabytes.
Used to avoid over\-subscribing memory and causing paging.
\fBMaxMemPerCPU\fR would generally be used if individual processors
are allocated to jobs (\fBSelectType=select/cons_tres\fR).
The default value is 0 (unlimited).
Also see \fBDefMemPerCPU\fR, \fBDefMemPerGPU\fR and \fBMaxMemPerNode\fR.
\fBMaxMemPerCPU\fR and \fBMaxMemPerNode\fR are mutually exclusive.

\fBNOTE\fR: If a job specifies a memory per CPU limit that exceeds this system
limit, that job's count of CPUs per task will try to automatically increase.
This may result in the job failing due to CPU count limits. This
auto\-adjustment feature is a best\-effort one and optimal assignment is not
guaranteed due to the possibility of having heterogeneous configurations and
multi\-partition/qos jobs. If this is a concern it is advised to use a job
submit LUA plugin instead to enforce auto\-adjustments to your specific needs.
.IP

.TP
\fBMaxMemPerNode\fR
Maximum real memory size available per allocated node in megabytes.
Used to avoid over\-subscribing memory and causing paging.
\fBMaxMemPerNode\fR would generally be used if whole nodes
are allocated to jobs (\fBSelectType=select/linear\fR) and
resources are over\-subscribed (\fBOverSubscribe=yes\fR or
\fBOverSubscribe=force\fR).
The default value is 0 (unlimited).
Also see \fBDefMemPerNode\fR and \fBMaxMemPerCPU\fR.
\fBMaxMemPerCPU\fR and \fBMaxMemPerNode\fR are mutually exclusive.
.IP

.TP
\fBMaxNodeCount\fR
Maximum count of nodes which may exist in the controller. By default MaxNodeCount
will be set to the number of nodes found in the slurm.conf. MaxNodeCount will
be ignored if less than the number of nodes found in the slurm.conf. Increase
MaxNodeCount to accommodate dynamically created nodes with dynamic node
registrations and nodes created with scontrol.
.IP

.TP
\fBMaxStepCount\fR
The maximum number of steps that any job can initiate. This parameter
is intended to limit the effect of bad batch scripts.
The default value is 40000 steps.
.IP

.TP
\fBMaxTasksPerNode\fR
Maximum number of tasks Slurm will allow a job step to spawn
on a single node. The default \fBMaxTasksPerNode\fR is 512.
May not exceed 65533.
.IP

.TP
\fBMCSParameters\fR
MCS = Multi\-Category Security
MCS Plugin Parameters.
The supported parameters are specific to the \fBMCSPlugin\fR.
Changes to this value take effect when the Slurm daemons are reconfigured.
More information about MCS is available here
<https://slurm.schedmd.com/mcs.html>.
.IP

.TP
\fBMCSPlugin\fR
MCS = Multi\-Category Security : associate a security label to jobs and ensure
that nodes can only be shared among jobs using the same security label.
Acceptable values include:
.IP
.RS
.TP 12
\fBmcs/none\fR
is the default value.
No security label associated with jobs,
no particular security restriction when sharing nodes among jobs.
.IP

.TP
\fBmcs/account\fR
only users with the same account can share the nodes (requires enabling of accounting).
.IP

.TP
\fBmcs/group\fR
only users with the same group can share the nodes.
.IP

.TP
\fBmcs/user\fR
a node cannot be shared with other users.
.RE
.IP

.TP
\fBMessageTimeout\fR
Time permitted for a round\-trip communication to complete
in seconds. Default value is 10 seconds. For systems with
shared nodes, the slurmd daemon could be paged out and
necessitate higher values.
.IP

.TP
\fBMinJobAge\fR
The minimum age of a completed job before its record is cleared from the list
of jobs slurmctld keeps in memory. Combine with \fBMaxJobCount\fR
to ensure the slurmctld daemon does not exhaust
its memory or other resources. The default value is 300 seconds.
A value of zero prevents any job record purging.
Jobs are not purged during a backfill cycle, so it can take longer than
MinJobAge seconds to purge a job if using the backfill scheduling plugin.
In order to eliminate some possible race conditions, the minimum non\-zero
value for \fBMinJobAge\fR recommended is 2.
.IP

.TP
\fBMpiDefault\fR
Identifies the default type of MPI to be used.
Srun may override this configuration parameter in any case.
Currently supported versions include:
\fBpmi2\fR,
\fBpmix\fR, and
\fBnone\fR (default, which works for many other versions of MPI).
More information about MPI use is available here
<https://slurm.schedmd.com/mpi_guide.html>.
.IP

.TP
\fBMpiParams\fR
MPI parameters.
Used to identify ports used by native Cray's PMI. The format to identify a
range of communication ports is "ports=12000\-12999".
.IP

.TP
\fBOverTimeLimit\fR
Number of minutes by which a job can exceed its time limit before
being canceled.
Normally a job's time limit is treated as a \fIhard\fR limit and the job will be
killed upon reaching that limit.
Configuring \fBOverTimeLimit\fR will result in the job's time limit being
treated like a \fIsoft\fR limit.
Adding the \fBOverTimeLimit\fR value to the \fIsoft\fR time limit provides a
\fIhard\fR time limit, at which point the job is canceled.
This is particularly useful for backfill scheduling, which bases upon
each job's soft time limit.
The default value is zero.
May not exceed 65533 minutes.
A value of "UNLIMITED" is also supported.
.IP

.TP
\fBPluginDir\fR
Identifies the places in which to look for Slurm plugins.
This is a colon\-separated list of directories, like the PATH
environment variable.
The default value is the prefix given at configure time + "/lib/slurm".
.IP

.TP
\fBPlugStackConfig\fR
Location of the config file for Slurm stackable plugins that use
the Stackable Plugin Architecture for Node job (K)control (SPANK).
This provides support for a highly configurable set of plugins to
be called before and/or after execution of each task spawned as
part of a user's job step. Default location is "plugstack.conf"
in the same directory as the system slurm.conf. For more information
on SPANK plugins, see the \fBspank\fR(8) manual.
.IP

.TP
\fBPreemptMode\fR
Mechanism used to preempt jobs or enable gang scheduling. When the
\fBPreemptType\fR parameter is set to enable preemption, the
\fBPreemptMode\fR selects the default mechanism used to preempt the eligible
jobs for the cluster.
.br
\fBPreemptMode\fR may be specified on a per partition basis to override this
default value if \fBPreemptType=preempt/partition_prio\fR. Alternatively, it
can be specified on a per QOS basis if \fBPreemptType=preempt/qos\fR. In either
case, a valid default \fBPreemptMode\fR value must be specified for the
cluster as a whole when preemption is enabled.
.br
The \fBGANG\fR option is used to enable gang scheduling independent of
whether preemption is enabled (i.e. independent of the \fBPreemptType\fR
setting). It can be specified in addition to a \fBPreemptMode\fR setting with
the two options comma separated (e.g. \fBPreemptMode=SUSPEND,GANG\fR).
.br
See <https://slurm.schedmd.com/preempt.html> and
<https://slurm.schedmd.com/gang_scheduling.html> for more details.

\fBNOTE\fR:
For performance reasons, the backfill scheduler reserves whole nodes for jobs,
not partial nodes. If during backfill scheduling a job preempts one or more
other jobs, the whole nodes for those preempted jobs are reserved for the
preemptor job, even if the preemptor job requested fewer resources than that.
These reserved nodes aren't available to other jobs during that backfill
cycle, even if the other jobs could fit on the nodes. Therefore, jobs may
preempt more resources during a single backfill iteration than they requested.
.br
\fBNOTE\fR:
For heterogeneous job to be considered for preemption all components
must be eligible for preemption. When a heterogeneous job is to be preempted
the first identified component of the job with the highest order PreemptMode
(\fBSUSPEND\fR (highest), \fBREQUEUE\fR, \fBCANCEL\fR (lowest)) will be
used to set the PreemptMode for all components. The \fBGraceTime\fR and user
warning signal for each component of the heterogeneous job remain unique.
Heterogeneous jobs are excluded from GANG scheduling operations.
.IP
.RS
.TP 12
\fBOFF\fR
Is the default value and disables job preemption and gang scheduling.
It is only compatible with \fBPreemptType=preempt/none\fR at a global level.
A common use case for this parameter is to set it on a partition to disable
preemption for that partition.
.IP

.TP
\fBCANCEL\fR
The preempted job will be cancelled.
.IP

.TP
\fBGANG\fR
Enables gang scheduling (time slicing) of jobs in the same partition, and
allows the resuming of suspended jobs. In order to use gang scheduling, the
\fBGANG\fR option must be specified at the cluster level.

\fBNOTE\fR:
Gang scheduling is performed independently for each partition, so
if you only want time\-slicing by \fBOverSubscribe\fR, without any preemption,
then configuring partitions with overlapping nodes is not recommended.
On the other hand, if you want to use \fBPreemptType=preempt/partition_prio\fR
to allow jobs from higher PriorityTier partitions to Suspend jobs from lower
PriorityTier partitions you will need overlapping partitions, and
\fBPreemptMode=SUSPEND,GANG\fR to use the Gang scheduler to resume the suspended
jobs(s). You must configure the partition's \fIOverSubscribe\fR setting to
\fIFORCE\fR for all partitions in which time\-slicing is to take place.
In any case, time\-slicing won't happen between jobs on different partitions.

\fBNOTE\fR:
Heterogeneous jobs are excluded from GANG scheduling operations.

\fBNOTE\fR:
In case of overlapping partitions. If the node is allocated job that allows
sharing of resources (Oversubscribe=FORCE or Oversubscribe=YES and job was
submitted with \fB\-s\fR/\fB\-\-oversubscribe\fR) it can only be allocated by
jobs from the same partition.

.IP

.TP
\fBREQUEUE\fR
Preempts jobs by requeuing them (if possible) or canceling them.
For jobs to be requeued they must have the \-\-requeue sbatch option set
or the cluster wide JobRequeue parameter in slurm.conf must be set to \fB1\fR.
.IP

.TP
\fBSUSPEND\fR
The preempted jobs will be suspended, and later the Gang scheduler will resume
them. Therefore the \fBSUSPEND\fR preemption mode always needs the \fBGANG\fR
option to be specified at the cluster level. Also, because the suspended jobs
will still use memory on the allocated nodes, Slurm needs to be able to track
memory resources to be able to suspend jobs.
.br
When suspending jobs, Slurm sends the SIGTSTP signal, waits the time specified
by \fBPreemptParameters=suspend_grace_time\fR (default is 2 seconds), then
sends the SIGSTOP signal. The SIGCONT signal is sent when resuming jobs.
.br
If \fBPreemptType=preempt/qos\fR is configured and if the preempted job(s) and
the preemptor job are on the same partition, then they will share resources with
the Gang scheduler (time\-slicing). If not (i.e. if the preemptees and preemptor
are on different partitions) then the preempted jobs will remain suspended until
the preemptor ends.

\fBNOTE\fR: Because gang scheduling is performed independently for each
partition, if using \fBPreemptType=preempt/partition_prio\fR then jobs in
higher PriorityTier partitions will suspend jobs in lower PriorityTier
partitions to run on the released resources. Only when the preemptor job ends
will the suspended jobs will be resumed by the Gang scheduler.
.br
\fBNOTE\fR: Suspended jobs will not release GRES. Higher priority jobs will not
be able to preempt to gain access to GRES.
.IP

.TP
\fBWITHIN\fR
For \fBPreemptType=preempt/qos\fR, allow jobs within the same qos to preempt
one another. While this can be set globally here, it is recommend that this
only be set directly on a relevant subset of the system qos values instead. 
.RE
.IP

.TP
\fBPreemptParameters\fR
Multiple options may be comma separated.
.RS
.TP
\fBmin_exempt_priority=#\fR
Threshold value for the job's global priority. Only those jobs with priority
lower than this value will be marked as preemptable.
.IP

.TP
\fBreclaim_licenses\fR
If set, jobs may be preempted to reclaim licenses. Otherwise jobs requesting
busy licenses will have to wait even if they have preemption priority.
The logic to support this option is only available in the select/cons_tres
plugin.
.IP

.TP
\fBreorder_count=#\fR
Specify how many attempts should be made in reordering preemptable jobs to
minimize the count of jobs preempted.
The default value is 1. High values may adversely impact performance.
The logic to support this option is only available in the select/cons_tres
plugin.
.IP

.TP
\fBsend_user_signal\fR
Send the user signal (e.g. \-\-signal=<sig_num>) at preemption time even if the
signal time hasn't been reached. In the case of a gracetime preemption the user
signal will be sent if the user signal has been specified and not sent,
otherwise a SIGTERM will be sent to the tasks.
.IP

.TP
\fBstrict_order\fR
If set, then execute extra logic in an attempt to preempt only the lowest
priority jobs.
It may be desirable to set this configuration parameter when there are multiple
priorities of preemptable jobs.
The logic to support this option is only available in the select/cons_tres
plugin.
.IP

.TP
\fBsuspend_grace_time\fR
Specifies, in units of seconds, the preemption grace time when using
\fBPreemptMode=SUSPEND\fR.
When a job is suspended, the SIGTSTP signal will be sent, and then after waiting
the specified suspend grace time, the SIGSTOP signal will be sent.
The default value is 2 seconds.
.br
\fBNOTE\fR: This parameter is only used when \fBPreemptMode=SUSPEND\fR is
configured or when suspending jobs with scontrol suspend.
For setting the preemption grace time when using other preemption modes,
see \fBGraceTime\fR.
.IP

.TP
\fByoungest_first\fR
If set, then the preemption sorting algorithm will be changed to sort by the
job start times to favor preempting younger jobs over older. (Requires
preempt/partition_prio or preempt/qos plugins.)
.IP
.RE
.IP

.TP
\fBPreemptType\fR
Specifies the plugin used to identify which jobs can be
preempted in order to start a pending job.
.IP
.RS
.TP
\fBpreempt/none\fR
Job preemption is disabled.
This is the default.
.IP

.TP
\fBpreempt/partition_prio\fR
Job preemption is based upon partition \fBPriorityTier\fR.
Jobs in higher \fBPriorityTier\fR partitions may preempt jobs from lower
\fBPriorityTier\fR partitions.
This is not compatible with \fBPreemptMode=OFF\fR.
.IP

.TP
\fBpreempt/qos\fR
Job preemption rules are specified by Quality Of Service (QOS) specifications
in the Slurm database.
In the case of \fBPreemptMode=SUSPEND\fR, a preempting job has to be submitted
to a partition with a higher PriorityTier or to the same partition. Submission
to the same partition is also supported, which results in the preemptor QoS to
gang schedule the preemptee QoS.
This option is not compatible with \fBPreemptMode=OFF\fR.
A configuration of \fBPreemptMode=SUSPEND\fR is only supported by the
\fBSelectType=select/cons_tres\fR plugin.
See the \fBsacctmgr\fR man page to configure the options for \fBpreempt/qos\fR.
.RE
.IP

.TP
\fBPreemptExemptTime\fR
Global option for minimum run time for all jobs before they can be considered
for preemption. Any QOS PreemptExemptTime takes precedence over the global
option. This is only honored for \fBPreemptMode=REQUEUE\fR and
\fBPreemptMode=CANCEL\fR.
.br
A time of \-1 disables the option, equivalent to 0. Acceptable time formats
include "minutes", "minutes:seconds", "hours:minutes:seconds", "days\-hours",
"days\-hours:minutes", and "days\-hours:minutes:seconds".
.IP

.TP
\fBPrEpParameters\fR
Parameters to be passed to the \fBPrEpPlugins\fR.
.IP

.TP
\fBPrEpPlugins\fR
A resource for programmers wishing to write their own plugins for the Prolog and
Epilog (PrEp) scripts. The default, and currently the only implemented plugin is
\fIprep/script\fR. Additional plugins can be specified in a comma\-separated
list. For more information please see the PrEp Plugin API documentation page:
<https://slurm.schedmd.com/prep_plugins.html>
.IP

.TP
\fBPriorityCalcPeriod\fR
The period of time in minutes in which the half\-life decay will be
re\-calculated.
Applicable only if PriorityType=priority/multifactor.
The default value is 5 (minutes).
.IP

.TP
\fBPriorityDecayHalfLife\fR
This controls how long prior resource use is considered in determining
how over\- or under\-serviced an association is (user, bank account and
cluster) in determining job priority.
The record of usage will be decayed over time, with half of the original value
cleared at age \fBPriorityDecayHalfLife\fR.
If set to 0 no decay will be applied.
This is helpful if you want to enforce hard time limits per association. If
set to 0 \fBPriorityUsageResetPeriod\fR must be set to some interval.
Applicable only if PriorityType=priority/multifactor.
The unit is a time string (i.e. min, hr:min:00, days\-hr:min:00,
or days\-hr). The default value is 7\-0 (7 days).
.IP

.TP
\fBPriorityFavorSmall\fR
Specifies that small jobs should be given preferential scheduling priority.
Applicable only if PriorityType=priority/multifactor.
Supported values are "YES" and "NO". The default value is "NO".
.IP

.TP
\fBPriorityFlags\fR
Flags to modify priority behavior.
Applicable only if PriorityType=priority/multifactor.
The keywords below have no associated value
(e.g. "PriorityFlags=ACCRUE_ALWAYS,SMALL_RELATIVE_TO_TIME").
.IP
.RS
.TP 17
\fBACCRUE_ALWAYS\fR
If set, priority age factor will be increased despite job ineligibility due to
either dependencies, holds or begin time in the future. Accrue limits are
ignored.
.IP

.TP
\fBCALCULATE_RUNNING\fR
If set, priorities will be recalculated not only for pending jobs, but also
running and suspended jobs.
.IP

.TP
\fBDEPTH_OBLIVIOUS\fR
If set, priority will be calculated based similar to the normal multifactor
calculation, but depth of the associations in the tree does not adversely
affect their priority. This option automatically enables NO_FAIR_TREE.
.IP

.TP
\fBNO_FAIR_TREE\fR
Disables the "fair tree" algorithm, and reverts to "classic" fair share
priority scheduling.
.IP

.TP
\fBINCR_ONLY\fR
If set, priority values will only increase in value. Job priority will never
decrease in value.
.IP

.TP
\fBMAX_TRES\fR
If set, the weighted TRES value (e.g. TRESBillingWeights) is calculated as the
MAX of individual TRESs on a node (e.g. cpus, mem, gres) plus the sum of all
global TRESs (e.g. licenses).
.IP

.TP
\fBNO_NORMAL_ALL\fR
If set, all NO_NORMAL_* flags are set.
.IP

.TP
\fBNO_NORMAL_ASSOC\fR
If set, the association factor is not normalized against the highest association
priority.
.IP

.TP
\fBNO_NORMAL_PART\fR
If set, the partition factor is not normalized against the highest partition
\fBPriorityJobFactor\fR.
.IP

.TP
\fBNO_NORMAL_QOS\fR
If set, the QOS factor is not normalized against the highest qos priority.
.IP

.TP
\fBNO_NORMAL_TRES\fR
If set, the TRES factor is not normalized against the job's partition TRES
counts.
.IP

.TP
\fBSMALL_RELATIVE_TO_TIME\fR
If set, the job's size component will be based upon not the job size alone, but
the job's size divided by its time limit.
.RE
.IP

.TP
\fBPriorityMaxAge\fR
Specifies the job age which will be given the maximum age factor in computing
priority. For example, a value of 30 minutes would result in all jobs over
30 minutes old would get the same age\-based priority.
Applicable only if PriorityType=priority/multifactor.
The unit is a time string (i.e. min, hr:min:00, days\-hr:min:00,
or days\-hr). The default value is 7\-0 (7 days).
.IP

.TP
\fBPriorityParameters\fR
Arbitrary string used by the PriorityType plugin.
.IP

.TP
\fBPrioritySiteFactorParameters\fR
Arbitrary string used by the PrioritySiteFactorPlugin plugin.
.IP

.TP
\fBPrioritySiteFactorPlugin\fR
The specifies an optional plugin to be used alongside "priority/multifactor",
which is meant to initially set and continuously update the SiteFactor
priority factor.
The default value is "site_factor/none".
.IP

.TP
\fBPriorityType\fR
This specifies the plugin to be used in establishing a job's scheduling
priority.
Also see \fBPriorityFlags\fR for configuration options.
The default value is "priority/multifactor".
.IP
.RS
.TP
\fBpriority/basic\fR
Jobs are evaluated in a First In, First Out (FIFO) manner.
.IP

.TP
\fBpriority/multifactor\fR
Jobs are assigned a priority based upon a variety of factors
that include size, age, Fairshare, etc.
.IP
.RE
.RS
.nr step 1 1
When not FIFO scheduling, jobs are prioritized in the following order:
.br

1. Jobs that can preempt
.br
2. Jobs with an advanced reservation
.br
3. Partition PriorityTier
.br
4. Job priority
.br
5. Job submit time
.br
6. Job ID
.RE
.IP

.TP
\fBPriorityUsageResetPeriod\fR
At this interval the usage of associations will be reset to 0. This is used
if you want to enforce hard limits of time usage per association. If
PriorityDecayHalfLife is set to be 0 no decay will happen and this is the
only way to reset the usage accumulated by running jobs. By default this is
turned off and it is advised to use the PriorityDecayHalfLife option to avoid
not having anything running on your cluster, but if your schema is set up to
only allow certain amounts of time on your system this is the way to do it.
Applicable only if PriorityType=priority/multifactor.
.IP
.RS
.TP 12
\fBNONE\fR
Never clear historic usage. The default value.
.IP

.TP
\fBNOW\fR
Clear the historic usage now.
Executed at startup and reconfiguration time.
.IP

.TP
\fBDAILY\fR
Cleared every day at midnight.
.IP

.TP
\fBWEEKLY\fR
Cleared every week on Sunday at time 00:00.
.IP

.TP
\fBMONTHLY\fR
Cleared on the first day of each month at time 00:00.
.IP

.TP
\fBQUARTERLY\fR
Cleared on the first day of each quarter at time 00:00.
.IP

.TP
\fBYEARLY\fR
Cleared on the first day of each year at time 00:00.
.RE
.IP

.TP
\fBPriorityWeightAge\fR
An integer value that sets the degree to which the queue wait time
component contributes to the job's priority.
Applicable only if PriorityType=priority/multifactor.
Requires AccountingStorageType=accounting_storage/slurmdbd.
The default value is 0.
.IP

.TP
\fBPriorityWeightAssoc\fR
An integer value that sets the degree to which the association
component contributes to the job's priority.
Applicable only if PriorityType=priority/multifactor.
The default value is 0.
.IP

.TP
\fBPriorityWeightFairshare\fR
An integer value that sets the degree to which the fair\-share
component contributes to the job's priority.
Applicable only if PriorityType=priority/multifactor.
Requires AccountingStorageType=accounting_storage/slurmdbd.
The default value is 0.
.IP

.TP
\fBPriorityWeightJobSize\fR
An integer value that sets the degree to which the job size
component contributes to the job's priority.
Applicable only if PriorityType=priority/multifactor.
The default value is 0.
.IP

.TP
\fBPriorityWeightPartition\fR
Partition factor used by priority/multifactor plugin in calculating job priority.
Applicable only if PriorityType=priority/multifactor.
The default value is 0.
.IP

.TP
\fBPriorityWeightQOS\fR
An integer value that sets the degree to which the Quality Of Service
component contributes to the job's priority.
Applicable only if PriorityType=priority/multifactor.
The default value is 0.
.IP

.TP
\fBPriorityWeightTRES\fR
A comma\-separated list of TRES Types and weights that sets the degree that each
TRES Type contributes to the job's priority.
.IP
.nf
e.g.
PriorityWeightTRES=CPU=1000,Mem=2000,GRES/gpu=3000
.fi

Applicable only if PriorityType=priority/multifactor and if
AccountingStorageTRES is configured with each TRES Type.
Negative values are allowed.
The default values are 0.
.IP

.TP
\fBPrivateData\fR
This controls what type of information is hidden from regular users.
By default, all information is visible to all users.
User \fBSlurmUser\fR and \fBroot\fR can always view all information.
Multiple values may be specified with a comma separator.
Acceptable values include:
.IP
.RS
.TP
\fBaccounts\fR
(NON\-SlurmDBD ACCOUNTING ONLY) Prevents users from viewing any account
definitions unless they are coordinators of them.
.IP

.TP
\fBevents\fR
prevents users from viewing event information unless they have operator status
or above.
.IP

.TP
\fBjobs\fR
Prevents users from viewing jobs or job steps belonging
to other users. (NON\-SlurmDBD ACCOUNTING ONLY) Prevents users from viewing
job records belonging to other users unless they are coordinators of
the association running the job when using sacct.
.IP

.TP
\fBnodes\fR
Prevents users from viewing node state information.
.IP

.TP
\fBpartitions\fR
Prevents users from viewing partition state information.
.IP

.TP
\fBreservations\fR
Prevents regular users from viewing reservations which they can not use.
.IP

.TP
\fBusage\fR
Prevents users from viewing usage of any other user, this applies to sshare.
(NON\-SlurmDBD ACCOUNTING ONLY) Prevents users from viewing
usage of any other user, this applies to sreport.
.IP

.TP
\fBusers\fR
(NON\-SlurmDBD ACCOUNTING ONLY) Prevents users from viewing
information of any user other than themselves, this also makes it so users can
only see associations they deal with.
Coordinators can see associations of all users in the account they are
coordinator of, but can only see themselves when listing users.
.RE
.IP

.TP
\fBProctrackType\fR
Identifies the plugin to be used for process tracking on a job step basis.
The slurmd daemon uses this mechanism to identify all processes
which are children of processes it spawns for a user job step.
\fBNOTE\fR: "proctrack/linuxproc" and "proctrack/pgid" can fail to
identify all processes associated with a job since processes
can become a child of the init process (when the parent process
terminates) or change their process group.
To reliably track all processes, "proctrack/cgroup" is highly recommended.
\fBNOTE\fR: The \fBJobContainerType\fR applies to a job namespace isolation,
while \fBProctrackType\fR applies to job resource limits and tracking.
Acceptable values at present include:
.IP
.RS
.TP
\fBproctrack/cgroup\fR
Uses linux cgroups to constrain and track processes, and is the default
for systems with cgroup support.
.br
\fBNOTE\fR: See "man cgroup.conf" for configuration details.
.IP

.TP
\fBproctrack/linuxproc\fR
Uses linux process tree using parent process IDs.
.IP

.TP
\fBproctrack/pgid\fR
Uses Process Group IDs.
.br
\fBNOTE\fR: This is the default for the BSD family.
.RE
.IP

.TP
\fBProlog\fR
Pathname of a program for the slurmd to execute whenever it is asked to run a
job step from a new job allocation. If it is not an absolute path name (i.e. it
does not start with a slash), it will be searched for in the same directory as
the slurm.conf file. A glob pattern (See \fBglob\fR (7)) may also be used to
specify more than one program to run (e.g. "/etc/slurm/prolog.d/*"). When more
than one prolog script is configured, they are executed in reverse alphabetical
order (z-a -> Z-A -> 9-0). The slurmd executes the prolog before starting
the first job step. The prolog script or scripts may be used to purge files,
enable user login, etc. By default there is no prolog. Any configured script
is expected to complete execution quickly (in less time than
\fBMessageTimeout\fR).
If the prolog fails (returns a non\-zero exit code), this will result in the
node being set to a DRAIN state and the job being requeued. The job will be
placed in a held state, unless \fBnohold_on_prolog_fail\fR is configured in
\fBSchedulerParameters\fR.
See \fBProlog and Epilog Scripts\fR for more information.
.IP

.TP
\fBPrologEpilogTimeout\fR
The interval in seconds Slurm waits for Prolog and Epilog before terminating
them. The default behavior is to wait indefinitely. This interval applies to
the Prolog and Epilog run by slurmd daemon before and after the job, the
PrologSlurmctld and EpilogSlurmctld run by slurmctld daemon, and the SPANK
plugin prolog/epilog calls: slurm_spank_job_prolog and slurm_spank_job_epilog.
.br
If the PrologSlurmctld times out, the job is requeued if possible.
If the Prolog or slurm_spank_job_prolog time out, the job is requeued if
possible and the node is drained.
If the Epilog or slurm_spank_job_epilog time out, the node is drained.
In all cases, errors are logged.
.IP

.TP
\fBPrologFlags\fR
Flags to control the Prolog behavior. By default no flags are set.
Multiple flags may be specified in a comma\-separated list.
Currently supported options are:
.IP
.RS
.TP 8
\fBAlloc\fR
If set, the Prolog script will be executed at job allocation. By default,
Prolog is executed just before the task is launched. Therefore, when salloc
is started, no Prolog is executed. Alloc is useful for preparing things
before a user starts to use any allocated resources.
In particular, this flag is needed on a Cray system when cluster compatibility
mode is enabled.

\fBNOTE\fR: Use of the Alloc flag will increase the time required to start jobs.
.IP

.TP
\fBContain\fR
At job allocation time, use the ProcTrack plugin to create a job container
on all allocated compute nodes.
This container may be used for user processes not launched under Slurm control,
for example pam_slurm_adopt may place processes launched through a direct user
login into this container. If using pam_slurm_adopt, then ProcTrackType must be
set to \fBproctrack/cgroup\fR.
Setting the Contain implicitly sets the Alloc flag.
.IP

.TP
\fBDeferBatch\fR
If set, slurmctld will wait until the prolog completes on all allocated
nodes before sending the batch job launch request. With just the Alloc flag,
slurmctld will launch the batch step as soon as the first node in the job
allocation completes the prolog.
.IP

.TP
\fBNoHold\fR
If set, the Alloc flag should also be set. This will allow for salloc to not
block until the prolog is finished on each node. The blocking will happen when
steps reach the slurmd and before any execution has happened in the step.
This is a much faster way to work and if using srun to launch your tasks you
should use this flag. This flag cannot be combined with the Contain or X11
flags.
.IP

.TP
\fBForceRequeueOnFail\fR
When a batch job fails to launch due to a Prolog failure, always requeue it
automatically even if the job requested no requeues.

\fB\fBNOTE\fR: Setting this flag implicitly sets the Alloc flag.\fR
.IP

.TP
\fBSerial\fR
By default, the Prolog and Epilog scripts run concurrently on each node.
This flag forces those scripts to run serially within each node, but with
a significant penalty to job throughput on each node.
.IP

.TP
\fBX11\fR
Enable Slurm's built\-in X11 forwarding capabilities.
This is incompatible with \fBProctrackType=proctrack/linuxproc\fR.
Setting the X11 flag implicitly enables both Contain and Alloc flags as well.
.RE
.IP

.TP
\fBPrologSlurmctld\fR
Fully qualified pathname of a program for the slurmctld daemon to execute
before granting a new job allocation (e.g.
"/usr/local/slurm/prolog_controller").
The program executes as SlurmUser on the same node where the slurmctld daemon
executes, giving it permission to drain
nodes and requeue the job if a failure occurs or cancel the job if appropriate.
Exactly what the program does and how it accomplishes this is completely at
the discretion of the system administrator.
Information about the job being initiated, its allocated nodes, etc. are
passed to the program using environment variables.
While this program is running, the nodes associated with the job will be
have a POWER_UP/CONFIGURING flag set in their state, which can be readily
viewed.
The slurmctld daemon will wait indefinitely for this program to complete.
Once the program completes with an exit code of zero, the nodes will be
considered ready for use and the program will be started.
If some node can not be made available for use, the program should drain
the node (typically using the scontrol command) and terminate with a non\-zero
exit code.
A non\-zero exit code will result in the job being requeued (where possible)
or killed. Note that only batch jobs can be requeued.
See \fBProlog and Epilog Scripts\fR for more information.
.IP

.TP
\fBPropagatePrioProcess\fR
Controls the scheduling priority (nice value) of user spawned tasks.
.IP
.RS
.TP 5
\fB0\fR
The tasks will inherit the scheduling priority from the slurm daemon.
This is the default value.
.IP

.TP
\fB1\fR
The tasks will inherit the scheduling priority of the command used to
submit them (e.g. \fBsrun\fR or \fBsbatch\fR).
Unless the job is submitted by user root, the tasks will have a scheduling
priority no higher than the slurm daemon spawning them.
.IP

.TP
\fB2\fR
The tasks will inherit the scheduling priority of the command used to
submit them (e.g. \fBsrun\fR or \fBsbatch\fR) with the restriction that
their nice value will always be one higher than the slurm daemon (i.e.
the tasks scheduling priority will be lower than the slurm daemon).
.RE
.IP

.TP
\fBPropagateResourceLimits\fR
A comma\-separated list of resource limit names.
The slurmd daemon uses these names to obtain the associated (soft) limit
values from the user's process environment on the submit node.
These limits are then propagated and applied to the jobs that
will run on the compute nodes.
This parameter can be useful when system limits vary among nodes.
Any resource limits that do not appear in the list are not propagated.
However, the user can override this by specifying which resource limits
to propagate with the sbatch or srun "\-\-propagate" option. If neither
\fBPropagateResourceLimits\fR or \fBPropagateResourceLimitsExcept\fR are
configured and the "\-\-propagate" option is not specified, then the default
action is to propagate all limits. Only one of the parameters, either
PropagateResourceLimits or PropagateResourceLimitsExcept, may be specified.
The user limits can not exceed hard limits under which the slurmd daemon
operates. If the user limits are not propagated, the limits from the slurmd
daemon will be propagated to the user's job. The limits used for the Slurm
daemons can be set in the /etc/sysconf/slurm file. For more information, see:
https://slurm.schedmd.com/faq.html#memlock
The following limit names are supported by Slurm (although some
options may not be supported on some systems):
.IP
.RS
.TP 10
\fBALL\fR
All limits listed below (default)
.IP

.TP
\fBNONE\fR
No limits listed below
.IP

.TP
\fBAS\fR
The maximum address space (virtual memory) for a process.
.IP

.TP
\fBCORE\fR
The maximum size of core file
.IP

.TP
\fBCPU\fR
The maximum amount of CPU time
.IP

.TP
\fBDATA\fR
The maximum size of a process's data segment
.IP

.TP
\fBFSIZE\fR
The maximum size of files created. Note that if the user sets FSIZE to less
than the current size of the slurmd.log, job launches will fail with
a 'File size limit exceeded' error.
.IP

.TP
\fBMEMLOCK\fR
The maximum size that may be locked into memory
.IP

.TP
\fBNOFILE\fR
The maximum number of open files
.IP

.TP
\fBNPROC\fR
The maximum number of processes available
.IP

.TP
\fBRSS\fR
The maximum resident set size. Note that this only has effect with Linux
kernels 2.4.30 or older or BSD.
.IP

.TP
\fBSTACK\fR
The maximum stack size
.RE
.IP

.TP
\fBPropagateResourceLimitsExcept\fR
A comma\-separated list of resource limit names.
By default, all resource limits will be propagated, (as described by
the \fBPropagateResourceLimits\fR parameter), except for the limits
appearing in this list. The user can override this by specifying which
resource limits to propagate with the sbatch or srun "\-\-propagate" option.
See \fBPropagateResourceLimits\fR above for a list of valid limit names.
.IP

.TP
\fBRebootProgram\fR
Program to be executed on each compute node to reboot it. Invoked on each node
once it becomes idle after the command "scontrol reboot" is executed by
an authorized user or a job is submitted with the "\-\-reboot" option.
After rebooting, the node is returned to normal use.
See \fBResumeTimeout\fR to configure the time you expect a reboot to finish in.
A node will be marked DOWN if it doesn't reboot within \fBResumeTimeout\fR.
.IP

.TP
\fBReconfigFlags\fR
Flags to control various actions that may be taken when an "scontrol
reconfig" command is issued. Currently the options are:
.IP
.RS
.TP 17
\fBKeepPartInfo\fR
If set, an "scontrol reconfig" command will maintain the in\-memory
value of partition "state" and other parameters that may have been
dynamically updated by "scontrol update". Partition information in
the slurm.conf file will be merged with in\-memory data. This flag
supersedes the KeepPartState flag.
.IP

.TP
\fBKeepPartState\fR
If set, an "scontrol reconfig" command will preserve only the current
"state" value of in\-memory partitions and will reset all other
parameters of the partitions that may have been dynamically updated by
"scontrol update" to the values from the slurm.conf file. Partition
information in the slurm.conf file will be merged with in\-memory
data.
.IP

.TP
\fBKeepPowerSaveSettings\fR
If set, an "scontrol reconfig" command will preserve the current state of
SuspendExcNodes, SuspendExcParts and SuspendExcStates.
.IP

.RE
.RS 7
The default for the above flags is not set, and the
"scontrol reconfig" will rebuild the partition information using only
the definitions in the slurm.conf file.
.RE
.IP

.TP
\fBRequeueExit\fR
Enables automatic requeue for batch jobs which exit with the specified
values.
Separate multiple exit code by a comma and/or specify numeric ranges using a
"\-" separator (e.g. "RequeueExit=1\-9,18")
Jobs will be put back in to pending state and later scheduled again.
Restarted jobs will have the environment variable \fBSLURM_RESTART_COUNT\fP
set to the number of times the job has been restarted.
.IP

.TP
\fBRequeueExitHold\fR
Enables automatic requeue for batch jobs which exit with the specified
values, with these jobs being held until released manually by the user.
Separate multiple exit code by a comma and/or specify numeric ranges using a
"\-" separator (e.g. "RequeueExitHold=10\-12,16")
These jobs are put in the \fBJOB_SPECIAL_EXIT\fP exit state.
Restarted jobs will have the environment variable \fBSLURM_RESTART_COUNT\fP
set to the number of times the job has been restarted.
.IP

.TP
\fBResumeFailProgram\fR
The program that will be executed when nodes fail to resume to by
\fBResumeTimeout\fR. The argument to the program will be the names of the failed
nodes (using Slurm's hostlist expression format).
Programs will be killed if they run longer than the largest configured, global
or partition, \fBResumeTimeout\fR or \fBSuspendTimeout\fR.
.IP

.TP
\fBResumeProgram\fR
Slurm supports a mechanism to reduce power consumption on nodes that
remain idle for an extended period of time.
This is typically accomplished by reducing voltage and frequency or powering
the node down.
\fBResumeProgram\fR is the program that will be executed when a node
in power save mode is assigned work to perform.
For reasons of reliability, \fBResumeProgram\fR may execute more than once
for a node when the \fBslurmctld\fR daemon crashes and is restarted.
If \fBResumeProgram\fR is unable to restore a node to service with a responding
slurmd and an updated BootTime, it should set the node state to DOWN, which will
result in a requeue of any job associated with the node - this will happen
automatically if the node doesn't register within ResumeTimeout.
If the node isn't actually rebooted (i.e. when multiple\-slurmd is configured)
starting slurmd with "\-b" option might be useful.
The program executes as \fBSlurmUser\fR.
The argument to the program will be the names of nodes to
be removed from power savings mode (using Slurm's hostlist
expression format). A job to node mapping is available in JSON format by
reading the temporary file specified by the \fBSLURM_RESUME_FILE\fR environment
variable.
This file is closed once slurmctld shuts down. If ResumeProgram is running,
slurmctld shutdown is delayed by up to ten seconds to give ResumeProgram time
to read this file. Therefore, this file should be read at the beginning of
ResumeProgram.
By default no program is run.
Programs will be killed if they run longer than the largest configured, global
or partition, \fBResumeTimeout\fR or \fBSuspendTimeout\fR.
.IP

.TP
\fBResumeRate\fR
The rate at which nodes in power save mode are returned to normal
operation by \fBResumeProgram\fR.
The value is a number of nodes per minute and it can be used to prevent
power surges if a large number of nodes in power save mode are
assigned work at the same time (e.g. a large job starts).
A value of zero results in no limits being imposed.
The default value is 300 nodes per minute.
.IP

.TP
\fBResumeTimeout\fR
Maximum time permitted (in seconds) between when a node resume request
is issued and when the node is actually available for use.
Nodes which fail to respond in this time frame will be marked DOWN and
the jobs scheduled on the node requeued.
Nodes which reboot after this time frame will be marked DOWN with a reason of
"Node unexpectedly rebooted."
The default value is 60 seconds.
.IP

.TP
\fBResvEpilog\fR
Fully qualified pathname of a program for the slurmctld to execute
when a reservation ends. It does not run when a running reservation is
deleted. The program can be used to cancel jobs, modify
partition configuration, etc.
The reservation named will be passed as an argument to the program.
By default there is no epilog.
.IP

.TP
\fBResvOverRun\fR
Describes how long a job already running in a reservation should be
permitted to execute after the end time of the reservation has been
reached.
The time period is specified in minutes and the default value is 0
(kill the job immediately).
The value may not exceed 65533 minutes, although a value of "UNLIMITED"
is supported to permit a job to run indefinitely after its reservation
is terminated.
.IP

.TP
\fBResvProlog\fR
Fully qualified pathname of a program for the slurmctld to execute
when a reservation begins. The program can be used to cancel jobs, modify
partition configuration, etc.
The reservation named will be passed as an argument to the program.
By default there is no prolog.
.IP

.TP
\fBReturnToService\fR
Controls when a DOWN node will be returned to service.
The default value is 0.
Supported values include
.IP
.RS
.TP 4
\fB0\fR
A node will remain in the DOWN state until a system administrator
explicitly changes its state (even if the slurmd daemon registers
and resumes communications).
.IP

.TP
\fB1\fR
A DOWN node will become available for use upon registration with a
valid configuration only if it was set DOWN due to being non\-responsive.
If the node was set DOWN for any other reason (low memory,
unexpected reboot, etc.), its state will not automatically
be changed.
A node registers with a valid configuration if its memory, GRES, CPU count,
etc. are equal to or greater than the values configured in slurm.conf.
.IP

.TP
\fB2\fR
A DOWN node will become available for use upon registration with a
valid configuration. The node could have been set DOWN for any reason.
A node registers with a valid configuration if its memory, GRES, CPU count,
etc. are equal to or greater than the values configured in slurm.conf.
.RE
.IP

.TP
\fBSchedulerParameters\fR
The interpretation of this parameter varies by \fBSchedulerType\fR.
Multiple options may be comma separated.
.IP
.RS
.TP
\fBallow_zero_lic\fR
If set, then job submissions requesting more than configured licenses won't be
rejected.
.IP

.TP
\fBassoc_limit_stop\fR
If set and a job cannot start due to association limits, then do not attempt
to initiate any lower priority jobs in that partition. Setting this can
decrease system throughput and utilization, but avoid potentially starving larger
jobs by preventing them from launching indefinitely.
.IP

.TP
\fBbatch_sched_delay=#\fR
How long, in seconds, the scheduling of batch jobs can be delayed.
This can be useful in a high\-throughput environment in which batch jobs are
submitted at a very high rate (i.e. using the sbatch command) and one wishes
to reduce the overhead of attempting to schedule each job at submit time.
The default value is 3 seconds.
.IP

.TP
\fBbb_array_stage_cnt=#\fR
Number of tasks from a job array that should be available for burst buffer
resource allocation. Higher values will increase the system overhead as each
task from the job array will be moved to its own job record in memory, so
relatively small values are generally recommended.
The default value is 10.
.IP

.TP
\fBbf_busy_nodes\fR
When selecting resources for pending jobs to reserve for future execution
(i.e. the job can not be started immediately), then preferentially select
nodes that are in use.
This will tend to leave currently idle resources available for backfilling
longer running jobs, but may result in allocations having less than optimal
network topology.
This option is currently only supported by the select/cons_tres plugin.
.IP

.TP
\fBbf_continue\fR
The backfill scheduler periodically releases locks in order to permit other
operations to proceed rather than blocking all activity for what could be an
extended period of time.
Setting this option will cause the backfill scheduler to continue processing
pending jobs from its original job list after releasing locks even if job
or node state changes.
.IP

.TP
\fBbf_hetjob_immediate\fR
Instruct the backfill scheduler to attempt to start a heterogeneous job as
soon as all of its components are determined able to do so. Otherwise, the
backfill scheduler will delay heterogeneous jobs initiation attempts until
after the rest of the queue has been processed. This delay may result in lower
priority jobs being allocated resources, which could delay the initiation of
the heterogeneous job due to account and/or QOS limits being reached. This
option is disabled by default. If enabled and \fBbf_hetjob_prio=min\fR is not
set, then it would be automatically set.
.IP

.TP
\fBbf_hetjob_prio=[min|avg|max]\fR
At the beginning of each backfill scheduling cycle, a list of pending to be
scheduled jobs is sorted according to the precedence order configured in
\fBPriorityType\fR. This option instructs the scheduler to alter the sorting
algorithm to ensure that all components belonging to the same heterogeneous job
will be attempted to be scheduled consecutively (thus not fragmented in the
resulting list). More specifically, all components from the same heterogeneous
job will be treated as if they all have the same priority (minimum, average or
maximum depending upon this option's parameter) when compared with other jobs
(or other heterogeneous job components). The original order will be preserved
within the same heterogeneous job. Note that the operation is calculated for
the \fBPriorityTier\fR layer and for the \fBPriority\fR resulting from the
priority/multifactor plugin calculations. When enabled, if any heterogeneous job
requested an advanced reservation, then all of that job's components will be
treated as if they had requested an advanced reservation (and get
preferential treatment in scheduling).

Note that this operation does not update the \fBPriority\fR values of the
heterogeneous job components, only their order within the list, so the output of
the sprio command will not be effected.

Heterogeneous jobs have special scheduling properties: they are only scheduled
by the backfill scheduling plugin, each of their components is considered
separately when reserving resources (and might have different \fBPriorityTier\fR
or different \fBPriority\fR values), and no heterogeneous job component is
actually allocated resources until all if its components can be initiated.
This may imply potential scheduling deadlock scenarios because components
from different heterogeneous jobs can start reserving resources in an
interleaved fashion (not consecutively), but none of the jobs can reserve
resources for all components and start. Enabling this option can help to
mitigate this problem. By default, this option is disabled.
.IP

.TP
\fBbf_interval=#\fR
The number of seconds between backfill iterations.
Higher values result in less overhead and better responsiveness.
This option applies only to \fBSchedulerType=sched/backfill\fR.
Default: 30, Min: 1, Max: 10800 (3h).
A setting of \-1 will disable the backfill scheduling loop.
.IP

.TP
\fBbf_job_part_count_reserve=#\fR
The backfill scheduling logic will reserve resources for the specified count
of highest priority jobs in each partition.
For example, bf_job_part_count_reserve=10 will cause the backfill scheduler to
reserve resources for the ten highest priority jobs in each partition.
Any lower priority job that can be started using currently available resources
and not adversely impact the expected start time of these higher priority jobs
will be started by the backfill scheduler
The default value is zero, which will reserve resources for any pending job
and delay initiation of lower priority jobs.
Also see bf_min_age_reserve and bf_min_prio_reserve.
Default: 0, Min: 0, Max: 100000.
.IP

.TP
\fBbf_licenses\fR
Require the backfill scheduling logic to track and plan for license
availability. By default, any job blocked on license availability will not
have resources reserved which can lead to job starvation.
This option implicitly enables \fBbf_running_job_reserve\fR.
.IP

.TP
\fBbf_max_job_array_resv=#\fR
The maximum number of tasks from a job array for which the backfill scheduler
will reserve resources in the future.
Since job arrays can potentially have millions of tasks, the overhead in
reserving resources for all tasks can be prohibitive.
In addition various limits may prevent all the jobs from starting at the
expected times.
This has no impact upon the number of tasks from a job array that can be
started immediately, only those tasks expected to start at some future time.
Default: 20, Min: 0, Max: 1000.
\fBNOTE\fR:
Jobs submitted to multiple partitions appear in the job queue once per
partition. If different copies of a single job array record aren't consecutive
in the job queue and another job array record is in between, then
bf_max_job_array_resv tasks are considered per partition that the job is
submitted to.
.IP

.TP
\fBbf_max_job_assoc=#\fR
The maximum number of jobs per user association to attempt starting with the
backfill scheduler.
This setting is similar to \fBbf_max_job_user\fR but is handy if a user
has multiple associations equating to basically different users.
One can set this limit to prevent users from flooding the backfill
queue with jobs that cannot start and that prevent jobs from other users
to start.
This option applies only to \fBSchedulerType=sched/backfill\fR.
Also see the \fBbf_max_job_user\fR \fBbf_max_job_part\fR, \fBbf_max_job_test\fR
and \fBbf_max_job_user_part=#\fR options.
Set \fBbf_max_job_test\fR to a value much higher than \fBbf_max_job_assoc\fR.
Default: 0 (no limit), Min: 0, Max: bf_max_job_test.
.IP

.TP
\fBbf_max_job_part=#\fR
The maximum number of jobs per partition to attempt starting with the backfill
scheduler. This can be especially helpful for systems with large numbers of
partitions and jobs.
This option applies only to \fBSchedulerType=sched/backfill\fR.
Also see the \fBpartition_job_depth\fR and \fBbf_max_job_test\fR options.
Set \fBbf_max_job_test\fR to a value much higher than \fBbf_max_job_part\fR.
Default: 0 (no limit), Min: 0, Max: bf_max_job_test.
.IP

.TP
\fBbf_max_job_start=#\fR
The maximum number of jobs which can be initiated in a single iteration
of the backfill scheduler.
This option applies only to \fBSchedulerType=sched/backfill\fR.
Default: 0 (no limit), Min: 0, Max: 10000.
.IP

.TP
\fBbf_max_job_test=#\fR
The maximum number of jobs to attempt backfill scheduling for
(i.e. the queue depth).
Higher values result in more overhead and less responsiveness.
Until an attempt is made to backfill schedule a job, its expected
initiation time value will not be set.
In the case of large clusters, configuring a relatively small value may be
desirable.
This option applies only to \fBSchedulerType=sched/backfill\fR.
Default: 500, Min: 1, Max: 1,000,000.
.IP

.TP
\fBbf_max_job_user=#\fR
The maximum number of jobs per user to attempt starting with the backfill
scheduler for ALL partitions.
One can set this limit to prevent users from flooding the backfill
queue with jobs that cannot start and that prevent jobs from other users
to start. This is similar to the MAXIJOB limit in Maui.
This option applies only to \fBSchedulerType=sched/backfill\fR.
Also see the \fBbf_max_job_part\fR, \fBbf_max_job_test\fR and
\fBbf_max_job_user_part=#\fR options.
Set \fBbf_max_job_test\fR to a value much higher than \fBbf_max_job_user\fR.
Default: 0 (no limit), Min: 0, Max: bf_max_job_test.
.IP

.TP
\fBbf_max_job_user_part=#\fR
The maximum number of jobs per user per partition to attempt starting with the
backfill scheduler for any single partition.
This option applies only to \fBSchedulerType=sched/backfill\fR.
Also see the \fBbf_max_job_part\fR, \fBbf_max_job_test\fR and
\fBbf_max_job_user=#\fR options.
Default: 0 (no limit), Min: 0, Max: bf_max_job_test.
.IP

.TP
\fBbf_max_time=#\fR
The maximum time in seconds the backfill scheduler can spend (including time
spent sleeping when locks are released) before discontinuing, even if maximum
job counts have not been reached.
This option applies only to \fBSchedulerType=sched/backfill\fR.
The default value is the value of bf_interval (which defaults to 30 seconds).
Default: bf_interval value (def. 30 sec), Min: 1, Max: 3600 (1h).
\fBNOTE\fR: If bf_interval is short and bf_max_time is large, this may cause
locks to be acquired too frequently and starve out other serviced RPCs. It's
advisable if using this parameter to set max_rpc_cnt high enough that
scheduling isn't always disabled, and low enough that the interactive
workload can get through in a reasonable period of time. max_rpc_cnt needs to
be below 256 (the default RPC thread limit). Running around the middle (150)
may give you good results.
\fBNOTE\fR: When increasing the amount of time spent in the backfill scheduling
cycle, Slurm can be prevented from responding to client requests in a timely
manner. To address this you can use \fBmax_rpc_cnt\fR to specify a number of
queued RPCs before the scheduler stops to respond to these requests.
.IP

.TP
\fBbf_min_age_reserve=#\fR
The backfill and main scheduling logic will not reserve resources for pending
jobs until they have been pending and runnable for at least the specified
number of seconds.
In addition, jobs waiting for less than the specified number of seconds will
not prevent a newly submitted job from starting immediately, even if the newly
submitted job has a lower priority.
This can be valuable if jobs lack time limits or all time limits have the same
value.
The default value is zero, which will reserve resources for any pending job
and delay initiation of lower priority jobs.
Also see bf_job_part_count_reserve and bf_min_prio_reserve.
Default: 0, Min: 0, Max: 2592000 (30 days).
.IP

.TP
\fBbf_min_prio_reserve=#\fR
The backfill and main scheduling logic will not reserve resources for pending
jobs unless they have a priority equal to or higher than the specified value.
In addition, jobs with a lower priority will not prevent a newly submitted job
from starting immediately, even if the newly submitted job has a lower priority.
This can be valuable if one wished to maximize system utilization without regard
for job priority below a certain threshold.
The default value is zero, which will reserve resources for any pending job
and delay initiation of lower priority jobs.
Also see bf_job_part_count_reserve and bf_min_age_reserve.
Default: 0, Min: 0, Max: 2^63.
.IP

.TP
\fBbf_node_space_size=#\fR
Size of backfill node_space table. Adding a single job to backfill reservations
in the worst case can consume two node_space records.
In the case of large clusters, configuring a relatively small value may be
desirable.
This option applies only to \fBSchedulerType=sched/backfill\fR.
Also see bf_max_job_test and bf_running_job_reserve.
Default: bf_max_job_test, Min: 2, Max: 2,000,000.
.IP

.TP
\fBbf_one_resv_per_job\fR
Disallow adding more than one backfill reservation per job.
The scheduling logic builds a sorted list of job-partition pairs. Jobs
submitted to multiple partitions have as many entries in the list as requested
partitions. By default, the backfill scheduler may evaluate all the
job-partition entries for a single job, potentially reserving resources for
each pair, but only starting the job in the reservation offering the earliest
start time.
Having a single job reserving resources for multiple partitions could impede
other jobs (or hetjob components) from reserving resources already reserved for
the partitions that don't offer the earliest start time.
A single job that requests multiple partitions can also prevent itself from
starting earlier in a lower priority partition if the partitions overlap
nodes and a backfill reservation in the higher priority partition blocks nodes
that are also in the lower priority partition.
This option makes it so that a job submitted to multiple partitions will stop
reserving resources once the first job-partition pair has booked a backfill
reservation. Subsequent pairs from the same job will only be tested to start
now. This allows for other jobs to be able to book the other pairs resources at
the cost of not guaranteeing that the multi partition job will start in the
partition offering the earliest start time (unless it can start immediately).
This option is disabled by default.
.IP

.TP
\fBbf_resolution=#\fR
The number of seconds in the resolution of data maintained about when jobs
begin and end. Higher values result in better responsiveness and quicker
backfill cycles by using larger blocks of time to determine node eligibility.
However, higher values lead to less efficient system planning, and may miss
opportunities to improve system utilization.
This option applies only to \fBSchedulerType=sched/backfill\fR.
Default: 60, Min: 1, Max: 3600 (1 hour).
.IP

.TP
\fBbf_running_job_reserve\fR
Add an extra step to backfill logic, which creates backfill reservations
for jobs running on whole nodes.
This option is disabled by default.
.IP

.TP
\fBbf_window=#\fR
The number of minutes into the future to look when considering jobs to schedule.
Higher values result in more overhead and less responsiveness.
A value at least as long as the highest allowed time limit is generally
advisable to prevent job starvation.
In order to limit the amount of data managed by the backfill scheduler,
if the value of \fBbf_window\fR is increased, then it is generally advisable
to also increase \fBbf_resolution\fR.
This option applies only to \fBSchedulerType=sched/backfill\fR.
Default: 1440 (1 day), Min: 1, Max: 43200 (30 days).
.IP

.TP
\fBbf_window_linear=#\fR
For performance reasons, the backfill scheduler will decrease precision in
calculation of job expected termination times. By default, the precision starts
at 30 seconds and that time interval doubles with each evaluation of currently
executing jobs when trying to determine when a pending job can start. This
algorithm can support an environment with many thousands of running jobs, but
can result in the expected start time of pending jobs being gradually being
deferred due to lack of precision. A value for bf_window_linear will cause
the time interval to be increased by a constant amount on each iteration.
The value is specified in units of seconds. For example, a value of 60 will
cause the backfill scheduler on the first iteration to identify the job ending
soonest and determine if the pending job can be started after that job plus
all other jobs expected to end within 30 seconds (default initial value) of the
first job. On the next iteration, the pending job will be evaluated for
starting after the next job expected to end plus all jobs ending within
90 seconds of that time (30 second default, plus the 60 second option value).
The third iteration will have a 150 second window and the fourth 210 seconds.
Without this option, the time windows will double on each iteration and thus
be 30, 60, 120, 240 seconds, etc. The use of bf_window_linear is not recommended
with more than a few hundred simultaneously executing jobs.
.IP

.TP
\fBbf_yield_interval=#\fR
The backfill scheduler will periodically relinquish locks in order for other
pending operations to take place.
This specifies the times when the locks are relinquished in microseconds.
Smaller values may be helpful for high throughput computing when used in
conjunction with the \fBbf_continue\fR option.
Also see the \fBbf_yield_sleep\fR option.
Default: 2,000,000 (2 sec), Min: 1, Max: 10,000,000 (10 sec).
.IP

.TP
\fBbf_yield_sleep=#\fR
The backfill scheduler will periodically relinquish locks in order for other
pending operations to take place.
This specifies the length of time for which the locks are relinquished in
microseconds.
Also see the \fBbf_yield_interval\fR option.
Default: 500,000 (0.5 sec), Min: 1, Max: 10,000,000 (10 sec).
.IP

.TP
\fBbuild_queue_timeout=#\fR
Defines the maximum time that can be devoted to building a queue of jobs to
be tested for scheduling.
If the system has a huge number of jobs with dependencies, just building the
job queue can take so much time as to adversely impact overall system
performance and this parameter can be adjusted as needed.
The default value is 2,000,000 microseconds (2 seconds).
.IP

.TP
\fBcorrespond_after_task_cnt=#\fR
Defines the number of array tasks that get split for potential aftercorr
dependency check. Low number may result in dependent task check failures when
the job one depends on gets purged before the split.
Default: 10.
.IP

.TP
\fBdefault_queue_depth=#\fR
The default number of jobs to attempt scheduling (i.e. the queue depth) when a
running job completes or other routine actions occur, however the frequency
with which the scheduler is run may be limited by using the \fBdefer\fR or
\fBsched_min_interval\fR parameters described below.
The main scheduling loop will run (ignoring this limit)
on a less frequent basis as defined by the
\fBsched_interval\fR option described below. The default value is 100.
See the \fBpartition_job_depth\fR option to limit depth by partition.
.IP

.TP
\fBdefer\fR
Setting this option will avoid attempting to schedule each job
individually at job submit time, but defer it until a later time when
scheduling multiple jobs simultaneously may be possible.
This option may improve system responsiveness when large numbers of jobs
(many hundreds) are submitted at the same time, but it will delay the
initiation time of individual jobs. Also see \fBdefault_queue_depth\fR above.
.IP

.TP
\fBdefer_batch\fR
Like \fBdefer\fR, but only will defer scheduling for batch jobs. Interactive
allocations from salloc/srun will still attempt to schedule immediately upon
submission.
.IP

.TP
\fBdelay_boot=#\fR
Do not reboot nodes in order to satisfied this job's feature specification if
the job has been eligible to run for less than this time period.
If the job has waited for less than the specified period, it will use only
nodes which already have the specified features.
The argument is in units of minutes.
Individual jobs may override this default value with the \fB\-\-delay\-boot\fR
option.
.IP

.TP
\fBdisable_job_shrink\fR
Deny user requests to shrink the size of running jobs. (However, running jobs
may still shrink due to node failure if the \-\-no\-kill option was set.)
.IP

.TP
\fBdisable_hetjob_steps\fR
Disable job steps that span heterogeneous job allocations.
.IP

.TP
\fBenable_hetjob_steps\fR
Enable job steps that span heterogeneous job allocations.
The default value.
.IP

.TP
\fBenable_user_top\fR
Enable use of the "scontrol top" command by non\-privileged users.
.IP

.TP
\fBextra_constraints\fR
Enable node filtering with the \-\-extra option for salloc, sbatch, and srun
and the node's Extra field.
.IP

.TP
\fBIgnore_NUMA\fR
Some processors (e.g. AMD Opteron 6000 series) contain multiple NUMA nodes per
socket. This is a configuration which does not map into the hardware entities
that Slurm optimizes resource allocation for (PU/thread, core, socket,
baseboard, node and network switch). In order to optimize resource allocations
on such hardware, Slurm will consider each NUMA node within the socket as a
separate socket by default. Use the Ignore_NUMA option to report the correct
socket count, but \fBnot\fR optimize resource allocations on the NUMA nodes.
.IP

\fBNOTE\fR: Since hwloc 2.0 NUMA Nodes are are not part of the main/CPU topology tree,
because of that if Slurm is build with hwloc 2.0 or above Slurm will treat
HWLOC_OBJ_PACKAGE as Socket, you can change this behavior using
\fBSlurmdParameters\fR=l3cache_as_socket.
.IP

.TP
\fBignore_prefer_validation\fR
If set, and a job requests --prefer any features in the request that would
create an invalid request with the current system will not generate an error.
This is helpful for dynamic systems where nodes with features come and go.
Please note using this option will not protect you from typos.
.IP

.TP
\fBmax_array_tasks\fR
Specify the maximum number of tasks that can be included in a job array.
The default limit is MaxArraySize, but this option can be used to set a lower
limit. For example, max_array_tasks=1000 and MaxArraySize=100001 would permit
a maximum task ID of 100000, but limit the number of tasks in any single job
array to 1000.
.IP

.TP
\fBmax_rpc_cnt=#\fR
If the number of active threads in the slurmctld daemon is equal to or
larger than this value, defer scheduling of jobs. The scheduler will check
this condition at certain points in code and yield locks if necessary.
This can improve Slurm's ability to process requests at a cost of initiating
new jobs less frequently. Default: 0 (option disabled), Min: 0, Max: 1000.
.IP
.RS
\fBNOTE\fR: The maximum number of threads (MAX_SERVER_THREADS) is internally set
to 256 and defines the number of served RPCs at a given time. Setting max_rpc_cnt
to more than 256 will be only useful to let backfill continue scheduling work
after locks have been yielded (i.e. each 2 seconds) if there are a maximum of
MAX(max_rpc_cnt/10, 20) RPCs in the queue. i.e. max_rpc_cnt=1000, the scheduler
will be allowed to continue after yielding locks only when there are less than
or equal to 100 pending RPCs.
If a value is set, then a value of 10 or higher is recommended. It may require
some tuning for each system, but needs to be high enough that scheduling isn't
always disabled, and low enough that requests can get through in a reasonable
period of time.
.RE
.IP

.TP
\fBmax_sched_time=#\fR
How long, in seconds, that the main scheduling loop will execute for before
exiting.
If a value is configured, be aware that all other Slurm operations will be
deferred during this time period.
Make certain the value is lower than \fBMessageTimeout\fR.
If a value is not explicitly configured, the default value is half of
\fBMessageTimeout\fR with a minimum default value of 1 second and a maximum
default value of 2 seconds.
For example if MessageTimeout=10, the time limit will be 2 seconds
(i.e. MIN(10/2, 2) = 2).
.IP

.TP
\fBmax_script_size=#\fR
Specify the maximum size of a batch script, in bytes.
The default value is 4 megabytes.
Larger values may adversely impact system performance.
.IP

.TP
\fBmax_submit_line_size=#\fR
Specify the maximum size of a submit line, in bytes.
The default value is 1 megabtye.
This option cannot exceed 2 megabytes.
.IP

.TP
\fBmax_switch_wait=#\fR
Maximum number of seconds that a job can delay execution waiting for the
specified desired switch count. The default value is 300 seconds.
.IP

.TP
\fBno_backup_scheduling\fR
If used, the backup controller will not schedule jobs when it takes over. The
backup controller will allow jobs to be submitted, modified and cancelled but
won't schedule new jobs. This is useful in Cray environments when the backup
controller resides on an external Cray node.
.IP

.TP
\fBno_env_cache\fR
If used, any job started on node that fails to load the env from a node will
fail instead of using the cached env. This will also implicitly imply the
requeue_setup_env_fail option as well.
.IP

.TP
\fBnohold_on_prolog_fail\fR
By default, if the Prolog exits with a non\-zero value the job is requeued in
a held state. By specifying this parameter the job will be requeued but not
held so that the scheduler can dispatch it to another host.
.IP

.TP
\fBpack_serial_at_end\fR
If used with the select/cons_tres plugin,
then put serial jobs at the end of
the available nodes rather than using a best fit algorithm.
This may reduce resource fragmentation for some workloads.
.IP

.TP
\fBpartition_job_depth=#\fR
The default number of jobs to attempt scheduling (i.e. the queue depth)
from each partition/queue in Slurm's main scheduling logic.
This limit will be enforced for all main scheduler cycles.
The functionality is similar to that provided by the \fBbf_max_job_part\fR
option for the backfill scheduling logic.
The default value is 0 (no limit).
Job's excluded from attempted scheduling based upon partition will not be
counted against the \fBdefault_queue_depth\fR limit.
Also see the \fBbf_max_job_part\fR option.
.IP

.TP
\fBreduce_completing_frag\fR
This option is used to control how scheduling of resources is performed when
jobs are in the COMPLETING state, which influences potential fragmentation.
If this option is not set then no jobs will be started in any partition when
any job is in the COMPLETING state for less than \fBCompleteWait\fR seconds.
If this option is set then no jobs will be started in any individual partition
that has a job in COMPLETING state for less than \fBCompleteWait\fR seconds.
In addition, no jobs will be started in any partition with nodes that overlap
with any nodes in the partition of the completing job.
This option is to be used in conjunction with \fBCompleteWait\fR.

\fBNOTE\fR: \fBCompleteWait\fR must be set in order for this to work. If
\fBCompleteWait=0\fR then this option does nothing.

\fBNOTE\fR: \fBreduce_completing_frag\fR only affects the main scheduler, not
the backfill scheduler.
.IP

.TP
\fBrequeue_setup_env_fail\fR
By default if a job environment setup fails the job keeps running with
a limited environment. By specifying this parameter the job will be
requeued in held state and the execution node drained.
.IP

.TP
\fBsalloc_wait_nodes\fR
If defined, the salloc command will wait until all allocated nodes are ready for
use (i.e. booted) before the command returns. By default, salloc will return as
soon as the resource allocation has been made. The salloc command can use the
\-\-wait\-all\-nodes option to override this configuration parameter.
.IP

.TP
\fBsbatch_wait_nodes\fR
If defined, the sbatch script will wait until all allocated nodes are ready for
use (i.e. booted) before the initiation. By default, the sbatch script will be
initiated as soon as the first node in the job allocation is ready. The sbatch
command can use the \-\-wait\-all\-nodes option to override this configuration
parameter.
.IP

.TP
\fBsched_interval=#\fR
How frequently, in seconds, the main scheduling loop will execute and test all
pending jobs, with only the \fBpartition_job_depth\fR limit in place.
The default value is 60 seconds.
A setting of \-1 will disable the main scheduling loop.
.IP

.TP
\fBsched_max_job_start=#\fR
The maximum number of jobs that the main scheduling logic will start in any
single execution.
The default value is zero, which imposes no limit.
.IP

.TP
\fBsched_min_interval=#\fR
How frequently, in microseconds, the main scheduling loop will execute and test
any pending jobs.
The scheduler runs in a limited fashion every time that any event happens which
could enable a job to start (e.g. job submit, job terminate, etc.).
If these events happen at a high frequency, the scheduler can run very
frequently and consume significant resources if not throttled by this option.
This option specifies the minimum time between the end of one scheduling
cycle and the beginning of the next scheduling cycle.
A value of zero will disable throttling of the scheduling logic interval.
The default value is 2 microseconds.
.IP

.TP
\fBspec_cores_first\fR
Specialized cores will be selected from the first cores of the first sockets,
cycling through the sockets on a round robin basis.
By default, specialized cores will be selected from the last cores of the
last sockets, cycling through the sockets on a round robin basis.
.IP

.TP
\fBstep_retry_count=#\fR
When a step completes and there are steps ending resource allocation, then
retry step allocations for at least this number of pending steps.
Also see \fBstep_retry_time\fR.
The default value is 8 steps.
.IP

.TP
\fBstep_retry_time=#\fR
When a step completes and there are steps ending resource allocation, then
retry step allocations for all steps which have been pending for at least this
number of seconds.
Also see \fBstep_retry_count\fR.
The default value is 60 seconds.
.IP

.TP
\fBtime_min_as_soft_limit\fR
Treat the \-\-time\-min limit as a soft time limit for the job. Scheduling
will plan for the shorter duration, while permitting the job to continue
running until the ("hard") \-\-time limit.
.IP

.TP
\fBwhole_hetjob\fR
Requests to cancel, hold or release any component of a heterogeneous job will
be applied to all components of the job.

\fBNOTE\fR: This option was previously named whole_pack and this is still
supported for backwards compatibility.
.RE
.IP

.TP
\fBSchedulerTimeSlice\fR
Number of seconds in each time slice when gang scheduling is enabled
(\fBPreemptMode=SUSPEND,GANG\fR).
The value must be between 5 seconds and 65533 seconds.
The default value is 30 seconds.
.IP

.TP
\fBSchedulerType\fR
Identifies the type of scheduler to be used.
The \fBscontrol\fR command can be used to manually change job priorities
if desired.
Acceptable values include:
.IP
.RS
.TP
\fBsched/backfill\fR
For a backfill scheduling module to augment the default FIFO scheduling.
Backfill scheduling will initiate lower\-priority jobs if doing
so does not delay the expected initiation time of any higher
priority job.
Effectiveness of backfill scheduling is dependent upon users specifying
job time limits, otherwise all jobs will have the same time limit and
backfilling is impossible.
Note documentation for the \fBSchedulerParameters\fR option above.
This is the default configuration.
.IP

.TP
\fBsched/builtin\fR
This is the FIFO scheduler which initiates jobs in priority order.
If any job in the partition can not be scheduled, no lower priority job in that
partition will be scheduled.
An exception is made for jobs that can not run due to partition constraints
(e.g. the time limit) or down/drained nodes.
In that case, lower priority jobs can be initiated and not impact the higher
priority job.
.RE
.IP

.TP
\fBScronParameters\fR
Multiple options may be comma separated.
.IP
.RS
.TP
\fBenable\fR
Enable the use of scrontab to submit and manage periodic repeating jobs.
.IP

.TP
\fBexplicit_scancel\fR
When cancelling an scrontab job, require the user to explicitly request
cancelling the job with the --cron flag in scancel.
.RE
.IP

.TP
\fBSelectType\fR
Identifies the type of resource selection algorithm to be used.
When changed, all job information (running and pending) will be
lost, since the job state save format used by each plugin is different.
The only exception to this is when changing from the legacy cons_res to
cons_tres.

Acceptable values include
.IP
.RS
.TP
\fBselect/cons_tres\fR
The resources (cores, memory, GPUs and all other trackable resources) within
a node are individually allocated as consumable resources.
Note that whole nodes can be allocated to jobs for selected
partitions by using the \fIOverSubscribe=Exclusive\fR option.
See the partition \fBOverSubscribe\fR parameter for more information.
This is the default value.
.IP

.TP
\fBselect/linear\fR
for allocation of entire nodes assuming a one\-dimensional array of nodes in
which sequentially ordered nodes are preferable.
For a heterogeneous cluster (e.g. different CPU counts on the various nodes),
resource allocations will favor nodes with high CPU counts as needed based upon
the job's node and CPU specification if TopologyPlugin=topology/default is
configured. Use of other topology plugins with select/linear and heterogeneous
nodes is not recommended and may result in valid job allocation requests being
rejected. The linear plugin is not designed to track generic resources on a
node. In cases where generic resources (such as GPUs) need to be tracked,
the cons_tres plugin should be used instead.
.RE
.IP

.TP
\fBSelectTypeParameters\fR
The permitted values of \fBSelectTypeParameters\fR depend upon the
configured value of \fBSelectType\fR.
The only supported options for \fBSelectType=select/linear\fR are
\fBCR_ONE_TASK_PER_CORE\fR and
\fBCR_Memory\fR, which treats memory as a consumable resource and
prevents memory over subscription with job preemption or gang scheduling.
By default \fBSelectType=select/linear\fR allocates whole nodes to jobs without
considering their memory consumption.
<<<<<<< HEAD
By default \fBSelectType=select/cons_tres\fR uses \fBCR_Core_Memory\fR, which
allocates Core to jobs while considering their memory consumption.
=======
By default \fBSelectType=select/cons_tres\fR, and
\fBSelectType=select/cray_aries\fR use
\fBCR_Core_Memory\fR, which allocates Core
to jobs with considering their memory consumption.

The following options are supported for \fBSelectType=select/cray_aries\fR:
.IP
.RS
.TP
\fBOTHER_CONS_TRES\fR
Layer the select/cons_tres plugin under the select/cray_aries plugin, the default is
to layer on select/linear. This also allows all the options available for
\fBSelectType=select/cons_tres\fR.
.IP
.RE
>>>>>>> de960c44

The following options are supported by the \fBSelectType=select/cons_tres\fR
plugin:
.IP
.RS
.TP
\fBCR_CPU\fR
CPUs are consumable resources.
Configure the number of \fBCPUs\fR on each node, which may be equal to the
count of cores or hyper\-threads on the node depending upon the desired minimum
resource allocation.
The node's \fBBoards\fR, \fBSockets\fR, \fBCoresPerSocket\fR and
\fBThreadsPerCore\fR may optionally be configured and result in job
allocations which have improved locality; however doing so will prevent
more than one job from being allocated on each core.
.IP

.TP
\fBCR_CPU_Memory\fR
CPUs and memory are consumable resources.
Configure the number of \fBCPUs\fR on each node, which may be equal to the
count of cores or hyper\-threads on the node depending upon the desired minimum
resource allocation.
The node's \fBBoards\fR, \fBSockets\fR, \fBCoresPerSocket\fR and
\fBThreadsPerCore\fR may optionally be configured and result in job
allocations which have improved locality; however doing so will prevent
more than one job from being allocated on each core.
Setting a value for \fBDefMemPerCPU\fR is strongly recommended.
.IP

.TP
\fBCR_Core\fR
Cores are consumable resources.
On nodes with hyper\-threads, each thread is counted as a CPU to
satisfy a job's resource requirement, but multiple jobs are not
allocated threads on the same core.
The count of CPUs allocated to a job is rounded up to account for every
CPU on an allocated core. This will also impact total allocated memory when
-\-mem\-per\-cpu is used to be multiply of total number of CPUs on allocated cores.
.IP

.TP
\fBCR_Core_Memory\fR
Cores and memory are consumable resources.
On nodes with hyper\-threads, each thread is counted as a CPU to
satisfy a job's resource requirement, but multiple jobs are not
allocated threads on the same core.
The count of CPUs allocated to a job may be rounded up to account for every
CPU on an allocated core.
Setting a value for \fBDefMemPerCPU\fR is strongly recommended.
.IP

.TP
\fBCR_ONE_TASK_PER_CORE\fR
Allocate one task per core by default.
Without this option, by default one task will be allocated per
thread on nodes with more than one \fBThreadsPerCore\fR configured.
\fBNOTE\fR: This option cannot be used with CR_CPU*.
.IP

.TP
\fBCR_CORE_DEFAULT_DIST_BLOCK\fR
Allocate cores within a node using block distribution by default.
This is a pseudo\-best\-fit algorithm that minimizes the number of
boards and minimizes the number of sockets (within minimum boards)
used for the allocation.
This default behavior can be overridden specifying a particular
"\-m" parameter with srun/salloc/sbatch.
Without this option, cores will be allocated cyclically across the sockets.
.IP

.TP
\fBCR_LLN\fR
Schedule resources to jobs on the least loaded nodes (based upon the number
of idle CPUs). This is generally only recommended for an environment with
serial jobs as idle resources will tend to be highly fragmented, resulting
in parallel jobs being distributed across many nodes.
Note that node \fBWeight\fR takes precedence over how many idle resources are
on each node.
Also see the partition configuration parameter \fBLLN\fR
use the least loaded nodes in selected partitions.
.IP

.TP
\fBCR_Pack_Nodes\fR
If a job allocation contains more resources than will be used for launching
tasks (e.g. if whole nodes are allocated to a job), then rather than
distributing a job's tasks evenly across its allocated nodes, pack them as
tightly as possible on these nodes.
For example, consider a job allocation containing two \fBentire\fR nodes with
eight CPUs each.
If the job starts ten tasks across those two nodes without this option, it will
start five tasks on each of the two nodes.
With this option, eight tasks will be started on the first node and two tasks
on the second node.
This can be superseded by "NoPack" in srun's "\-\-distribution" option.
CR_Pack_Nodes only applies when the "block" task distribution method is used.
.IP

.TP
\fBLL_SHARED_GRES\fR
When allocating resources for a shared GRES (gres/mps, gres/shard), prefer
least loaded device (in terms of already allocated fraction). This way jobs are
spread across GRES devices on the node, instead of the default behavior where
the first available device is used.
This option is only supported by select/cons_tres plugin.
.IP

.TP
\fBCR_Socket\fR
Sockets are consumable resources.
On nodes with multiple cores, each core or thread is counted as a CPU
to satisfy a job's resource requirement, but multiple jobs are not
allocated resources on the same socket.
.IP

.TP
\fBCR_Socket_Memory\fR
Memory and sockets are consumable resources.
On nodes with multiple cores, each core or thread is counted as a CPU
to satisfy a job's resource requirement, but multiple jobs are not
allocated resources on the same socket.
Setting a value for \fBDefMemPerCPU\fR is strongly recommended.
.IP

.TP
\fBCR_Memory\fR
Memory is a consumable resource.
\fBNOTE\fR: This implies \fIOverSubscribe=YES\fR or \fIOverSubscribe=FORCE\fR
for all partitions.
Setting a value for \fBDefMemPerCPU\fR is strongly recommended.
.IP

.TP
\fBMULTIPLE_SHARING_GRES_PJ\fR
By default, only one sharing gres per job is allowed on each node from shared
gres requests. This allows multiple sharing gres' to be used on a single node
to satisfy shared gres requirements per job.
Example: If there are 10 shards to a gpu and 12 shards are requested, instead of
being denied the job will be allocated with 2 gpus. 1 using 10 shards and the
other using 2 shards.
.IP

.TP
\fBENFORCE_BINDING_GRES\fR
Set \fB\-\-gres\-flags=enforce\-binding\fR as the default in every job.
This can be overridden with \fB\-\-gres\-flags=disable\-binding\fR.
.IP

.TP
\fBONE_TASK_PER_SHARING_GRES\fR
Set \fB\-\-gres\-flags=one\-task\-per\-sharing\fR as the default in every job.
This can be overridden with \fB\-\-gres\-flags=multiple\-tasks\-per\-sharing\fR.
.IP

.LP
\fBNOTE\fR: If memory isn't configured as a consumable resource (CR_CPU,
CR_Core or CR_Socket without _Memory) memory can be oversubscribed and will not
be constrained by task/cgroup even if it is configured in cgroup.conf. In this
case the \fI--mem\fR option is only used to filter out nodes with lower
configured memory and does not take running jobs into account. For instance,
two jobs requesting all the memory of a node can run at the same time.
.RE
.IP

.TP
\fBSlurmctldAddr\fR
An optional address to be used for communications to the currently active
slurmctld daemon, normally used with Virtual IP addressing of the currently
active server.
If this parameter is not specified then each primary and backup server will
have its own unique address used for communications as specified in the
\fBSlurmctldHost\fR parameter.
If this parameter is specified then the \fBSlurmctldHost\fR parameter will
still be used for communications to specific slurmctld primary or backup
servers, for example to cause all of them to read the current configuration
files or shutdown.
Also see the \fBSlurmctldPrimaryOffProg\fR and \fBSlurmctldPrimaryOnProg\fR
configuration parameters to configure programs to manipulate virtual IP
address manipulation.
.IP

.TP
\fBSlurmctldDebug\fR
The level of detail to provide \fBslurmctld\fR daemon's logs.
The default value is \fBinfo\fR.
If the \fBslurmctld\fR daemon is initiated with \-v or \-\-verbose options,
that debug level will be preserved or restored upon reconfiguration.
.IP
.RS
.TP 10
\fBquiet\fR
Log nothing
.IP

.TP
\fBfatal\fR
Log only fatal errors
.IP

.TP
\fBerror\fR
Log only errors
.IP

.TP
\fBinfo\fR
Log errors and general informational messages
.IP

.TP
\fBverbose\fR
Log errors and verbose informational messages
.IP

.TP
\fBdebug\fR
Log errors and verbose informational messages and debugging messages
.IP

.TP
\fBdebug2\fR
Log errors and verbose informational messages and more debugging messages
.IP

.TP
\fBdebug3\fR
Log errors and verbose informational messages and even more debugging messages
.IP

.TP
\fBdebug4\fR
Log errors and verbose informational messages and even more debugging messages
.IP

.TP
\fBdebug5\fR
Log errors and verbose informational messages and even more debugging messages
.RE
.IP

.TP
\fBSlurmctldHost\fR
The short, or long, hostname of the machine where Slurm control daemon is
executed (i.e. the name returned by the command "hostname \-s").
This hostname is optionally followed by either the IP address or
a name by which the address can be identified, enclosed in parentheses. e.g.
.nf
SlurmctldHost=slurmctl\-primary(12.34.56.78)
.fi

If the host where slurmctld will run may be modified by another process, such as
pacemaker, then a comma\-delimited list with the hostname of every machine
should be provided. e.g.
.nf
SlurmctldHost=slurmctl\-primary1,slurmctl\-primary2,slurmctl\-primary3(slurmctl\-primary)
.fi

SlurmctldHost must be specified at least once. If specified more than once, the
first entry will run as the primary and all other entries as backups.
If the first specified host fails, the daemon will execute on the second host.
If both the first and second specified host fails, the daemon will execute on
the third host.

Having an entry with a comma\-delimited list is mutually exclusive with having
multiple SlurmctldHost entries.

Slurm daemons need to be reconfigured (e.g. "scontrol reconfig") for changes to
this parameter to take effect. It is okay for jobs to be running when making
these changes, as the running steps will get the updated SlurmctldHost info.
.IP

.TP
\fBSlurmctldLogFile\fR
Fully qualified pathname of a file into which the \fBslurmctld\fR daemon's
logs are written.
The default value is none (performs logging via syslog).
.br
See the section \fBLOGGING\fR if a pathname is specified.
.IP

.TP
\fBSlurmctldParameters\fR
Multiple options may be comma separated.
.IP
.RS
.TP
\fBallow_user_triggers\fR
Permit setting triggers from non\-root/slurm_user users. SlurmUser must also
be set to root to permit these triggers to work. See the \fBstrigger\fR man
page for additional details.
.IP

.TP
\fBcloud_dns\fR
By default, Slurm expects that the network address for a cloud node won't
be known until the creation of the node and that Slurm will be notified of the
node's address (e.g. \fBscontrol update nodename=<name> nodeaddr=<addr>\fR).
Since Slurm communications rely on the node configuration found in the
slurm.conf, Slurm will tell the client command, after waiting for all nodes to
boot, each node's ip address. However, in environments where the nodes are in
DNS, this step can be avoided by configuring this option.
.IP

.TP
\fBdisable_triggers\fR
Disable the ability to register new triggers.
.IP

.TP
\fBenable_configless\fR
Permit "configless" operation by the slurmd, slurmstepd, and user commands.
When enabled the slurmd will be permitted to retrieve config files and
\fBProlog\fR and \fBEpilog\fR scripts from the slurmctld, and on any 'scontrol
reconfigure' command new configs and scripts will be automatically pushed out
and applied to nodes that are running in this "configless" mode.
See https://slurm.schedmd.com/configless_slurm.html for more details.

\fBNOTE\fR: Included files with the \fBInclude\fR directive will only be pushed
if the filename has no path separators and is located adjacent to slurm.conf.

\fBNOTE\fR: \fBProlog\fR and \fBEpilog\fR scripts will only be pushed if the
filenames have no path separators and are located adjacent to slurm.conf.
Glob patterns (See \fBglob\fR (7)) are not supported.
.IP

.TP
\fBenable_job_state_cache\fR
Enable slurmctld to cache all job states to allow
`\fBsqueue\fR --only-state-only` to be able to query job states with out
grabbing the global job read lock which can slow down scheduling.
\fBWARNING\fR: This is considered experimental functionality and should not be
used in production.
.IP

.TP
\fBidle_on_node_suspend\fR
Mark nodes as idle, regardless of current state, when suspending nodes with
\fBSuspendProgram\fR so that nodes will be eligible to be resumed at a later
time.
.IP

.TP
\fBnode_reg_mem_percent=#\fR
Percentage of memory a node is allowed to register with without being marked as
invalid with low memory. Default is 100. For State=CLOUD nodes, the default is
90. To disable this for cloud nodes set it to 100. \fIconfig_overrides\fR takes
precedence over this option.

It's recommended that \fItask/cgroup\fR with \fIConstrainRamSpace\fR is
configured. A memory cgroup limit won't be set more than the actual memory on
the node. If needed, configure \fIAllowedRamSpace\fR in the cgroup.conf to add
a buffer.
.IP

.TP
\fBno_quick_restart\fR
By default starting a new instance of the slurmctld will kill the old one
running before taking control. If this option is set this will not happen
without the \fB-i\fR option.
.IP

.TP
\fBpower_save_interval\fR
How often the power_save thread looks to resume and suspend nodes. The
power_save thread will do work sooner if there are node state changes. Default
is 10 seconds.
.IP

.TP
\fBpower_save_min_interval\fR
How often the power_save thread, at a minimum, looks to resume and suspend
nodes. Default is 0.
.IP

.TP
\fBmax_dbd_msg_action\fR
Action used once MaxDBDMsgs is reached, options are 'discard' (default) and 'exit'.

When 'discard' is specified and MaxDBDMsgs is reached we start by purging
pending messages of types Step start and complete, and it reaches MaxDBDMsgs
again Job start messages are purged. Job completes and node state changes
continue to consume the empty space created from the purgings until MaxDBDMsgs
is reached again at which no new message is tracked creating data loss and
potentially runaway jobs.

When 'exit' is specified and MaxDBDMsgs is reached the slurmctld will exit
instead of discarding any messages. It will be impossible to start the
slurmctld with this option where the slurmdbd is down and the slurmctld is
tracking more than MaxDBDMsgs.
.IP

.TP
\fBreboot_from_controller\fR
Run the \fBRebootProgram\fR from the controller instead of on the slurmds. The
RebootProgram will be passed a comma\-separated list of nodes to reboot as the
first argument and if applicable the required features needed for reboot as the
second argument.
.IP

.TP
\fBrl_bucket_size=\fR
Size of the token bucket. This permits a certain amount of RPC burst from a
user before the steady\-state rate limit takes effect.
The default value is 30.
.IP

.TP
\fBrl_enable\fR
Enable per\-user RPC rate\-limiting support. Client\-commands will be told to
back off and sleep for a second once the limit has been reached.
This is implemented as a "token bucket", which permits a certain degree of
"bursty" RPC load from an individual user before holding them to a
steady\-state RPC load established by the refill period and rate.
.IP

.TP
\fBrl_log_freq=\fR
The maximum frequency (in seconds) for which logs about RPC limit being exceeded
by an individual user are printed to the logs. Set to 0 to see every incidence.
Set to -1 to disable the log message entirely.
The default value is 0.
.IP

.TP
\fBrl_refill_period=\fR
How frequently, in seconds, in which additional tokens are added to each user
bucket.
The default value is 1.
.IP

.TP
\fBrl_refill_rate=\fR
How many tokens to add to the bucket on each period.
The default value is 2.
.IP

.TP
\fBrl_table_size=\fR
Number of entries in the user hash\-table. Recommended value should be at least
twice the number of active user accounts on the system.
The default value is 8192.
.IP

.TP
\fBuser_resv_delete\fR
Allow any user able to run in a reservation to delete it.
.IP

.TP
\fBvalidate_nodeaddr_threads=\fR
During startup, slurmctld looks up the address for each compute node in the
system. On large systems this can cause considerable delay, this option permits
the slurmctld to concurrently handle the lookup calls and can reduce system
startup time considerably. The default value is 1. Maximum permitted value is
64.
.RE
.IP

.TP
\fBSlurmctldPidFile\fR
Fully qualified pathname of a file into which the \fBslurmctld\fR daemon
may write its process id. This may be used for automated signal processing.
The default value is "/var/run/slurmctld.pid".
.IP

.TP
\fBSlurmctldPort\fR
The port number that the Slurm controller, \fBslurmctld\fR, listens
to for work. The default value is SLURMCTLD_PORT as established at system
build time. If none is explicitly specified, it will be set to 6817.
\fBSlurmctldPort\fR may also be configured to support a range of port
numbers in order to accept larger bursts of incoming messages by specifying
two numbers separated by a dash (e.g. \fBSlurmctldPort=6817\-6818\fR).
\fBNOTE\fR: Either \fBslurmctld\fR and \fBslurmd\fR daemons must not
execute on the same nodes or the values of \fBSlurmctldPort\fR and
\fBSlurmdPort\fR must be different.

\fBNOTE\fR: On Cray systems, Realm\-Specific IP Addressing (RSIP) will
automatically try to interact with anything opened on ports 8192\-60000.
Configure SlurmctldPort to use a port outside of the configured SrunPortRange
and RSIP's port range.
.IP

.TP
\fBSlurmctldPrimaryOffProg\fR
This program is executed when a slurmctld daemon running as the primary server
becomes a backup server. By default no program is executed.
See also the related "SlurmctldPrimaryOnProg" parameter.
.IP

.TP
\fBSlurmctldPrimaryOnProg\fR
This program is executed when a slurmctld daemon running as a backup server
becomes the primary server. By default no program is executed.
When using virtual IP addresses to manage High Available Slurm services,
this program can be used to add the IP address to an interface (and optionally
try to kill the unresponsive slurmctld daemon and flush the ARP caches on
nodes on the local Ethernet fabric).
See also the related "SlurmctldPrimaryOffProg" parameter.
.IP

.TP
\fBSlurmctldSyslogDebug\fR
The slurmctld daemon will log events to the syslog file at the specified
level of detail. If not set, the slurmctld daemon will log to syslog at
level \fBfatal\fR, unless there is no \fBSlurmctldLogFile\fR and it is running
in the background, in which case it will log to syslog at the level specified
by \fBSlurmctldDebug\fR (at \fBfatal\fR in the case that \fBSlurmctldDebug\fR
is set to \fBquiet\fR) or it is run in the foreground, when it will be set to
quiet.
.IP
.RS
.TP 10
\fBquiet\fR
Log nothing
.IP

.TP
\fBfatal\fR
Log only fatal errors
.IP

.TP
\fBerror\fR
Log only errors
.IP

.TP
\fBinfo\fR
Log errors and general informational messages
.IP

.TP
\fBverbose\fR
Log errors and verbose informational messages
.IP

.TP
\fBdebug\fR
Log errors and verbose informational messages and debugging messages
.IP

.TP
\fBdebug2\fR
Log errors and verbose informational messages and more debugging messages
.IP

.TP
\fBdebug3\fR
Log errors and verbose informational messages and even more debugging messages
.IP

.TP
\fBdebug4\fR
Log errors and verbose informational messages and even more debugging messages
.IP

.TP
\fBdebug5\fR
Log errors and verbose informational messages and even more debugging messages
.RE
.IP
\fBNOTE\fR: By default, Slurm's systemd service files start daemons in the
foreground with the -D option. This means that systemd will capture
stdout/stderr output and print that to syslog, independent of Slurm printing to
syslog directly. To prevent systemd from doing this, add "StandardOutput=null"
and "StandardError=null" to the respective service files or override files.
.IP

.TP
\fBSlurmctldTimeout\fR
The interval, in seconds, that the backup controller waits for the
primary controller to respond before assuming control.
The default value is 120 seconds.
May not exceed 65533.
.IP

.TP
\fBSlurmdDebug\fR
The level of detail to provide \fBslurmd\fR daemon's logs.
The default value is \fBinfo\fR.
.IP
.RS
.TP 10
\fBquiet\fR
Log nothing
.IP

.TP
\fBfatal\fR
Log only fatal errors
.IP

.TP
\fBerror\fR
Log only errors
.IP

.TP
\fBinfo\fR
Log errors and general informational messages
.IP

.TP
\fBverbose\fR
Log errors and verbose informational messages
.IP

.TP
\fBdebug\fR
Log errors and verbose informational messages and debugging messages
.IP

.TP
\fBdebug2\fR
Log errors and verbose informational messages and more debugging messages
.IP

.TP
\fBdebug3\fR
Log errors and verbose informational messages and even more debugging messages
.IP

.TP
\fBdebug4\fR
Log errors and verbose informational messages and even more debugging messages
.IP

.TP
\fBdebug5\fR
Log errors and verbose informational messages and even more debugging messages
.RE
.IP

.TP
\fBSlurmdLogFile\fR
Fully qualified pathname of a file into which the \fBslurmd\fR daemon's
logs are written.
The default value is none (performs logging via syslog).
The first "%h" within the name is replaced with the hostname on which the
\fBslurmd\fR is running.
The first "%n" within the name is replaced with the Slurm node name on which the
\fBslurmd\fR is running.
.br
See the section \fBLOGGING\fR if a pathname is specified.
.IP

.TP
\fBSlurmdParameters\fR
Parameters specific to the Slurmd.
Multiple options may be comma separated.
.IP
.RS
.TP
\fBallow_ecores\fR
If set, and processors on your nodes have E\-Cores, allows them to be used in
for scheduling and task placement. (By default, E\-Cores are ignored.)
.IP

.TP
\fBconfig_overrides\fR
If set, consider the configuration of each node to be that specified in the
slurm.conf configuration file and any node with less than the
configured resources will \fBnot\fR be set to INVAL/INVALID_REG.
This option is generally only useful for testing purposes.
Equivalent to the now deprecated FastSchedule=2 option.
.IP

.TP
\fBl3cache_as_socket\fR
Use the hwloc l3cache as the socket count. Can be useful on certain processors
where the socket level is too coarse, and the l3cache may provide better
task distribution. (E.g., along CCX boundaries instead of socket boundaries.)
Mutually exclusive with numa_node_as_socket.
Requires hwloc v2.
.TP
\fBnuma_node_as_socket\fR
Use the hwloc NUMA Node to determine main hierarchy object to be used as socket.
If the option is set Slurm will check the parent object of NUMA Node and use it
as socket. This option may be useful for architectures likes AMD Epyc, where
number of nodes per socket may be configured.
Mutually exclusive with l3cache_as_socket.
Requires hwloc v2.
.IP

.TP
\fBshutdown_on_reboot\fR
If set, the Slurmd will shut itself down when a reboot request is received.
.RE
.IP

.TP
\fBcontain_spank\fR
If set and a job_container plugin is specified, the spank_user(),
spank_task_post_fork() and spank_task_exit() calls will be run inside the job
container.
.RE
.IP

.TP
\fBSlurmdPidFile\fR
Fully qualified pathname of a file into which the \fBslurmd\fR daemon may write
its process id. This may be used for automated signal processing.
The first "%h" within the name is replaced with the hostname on which the
\fBslurmd\fR is running.
The first "%n" within the name is replaced with the Slurm node name on which the
\fBslurmd\fR is running.
The default value is "/var/run/slurmd.pid".
.IP

.TP
\fBSlurmdPort\fR
The port number that the Slurm compute node daemon, \fBslurmd\fR, listens
to for work. The default value is SLURMD_PORT as established at system
build time. If none is explicitly specified, its value will be 6818.
\fBNOTE\fR: Either slurmctld and slurmd daemons must not execute
on the same nodes or the values of \fBSlurmctldPort\fR and \fBSlurmdPort\fR
must be different.

\fBNOTE\fR: On Cray systems, Realm\-Specific IP Addressing (RSIP) will
automatically try to interact with anything opened on ports 8192\-60000.
Configure SlurmdPort to use a port outside of the configured SrunPortRange
and RSIP's port range.
.IP

.TP
\fBSlurmdSpoolDir\fR
Fully qualified pathname of a directory into which the \fBslurmd\fR
daemon's state information and batch job script information are written. This
must be a common pathname for all nodes, but should represent a directory which
is local to each node (reference a local file system). The default value
is "/var/spool/slurmd".
The first "%h" within the name is replaced with the hostname on which the
\fBslurmd\fR is running.
The first "%n" within the name is replaced with the Slurm node name on which the
\fBslurmd\fR is running.
.IP

.TP
\fBSlurmdSyslogDebug\fR
The slurmd daemon will log events to the syslog file at the specified
level of detail. If not set, the slurmd daemon will log to syslog at
level \fBfatal\fR, unless there is no \fBSlurmdLogFile\fR and it is running
in the background, in which case it will log to syslog at the level specified
by \fBSlurmdDebug\fR (at \fBfatal\fR in the case that \fBSlurmdDebug\fR
is set to \fBquiet\fR) or it is run in the foreground, when it will be set to
quiet.
.IP
.RS
.TP 10
\fBquiet\fR
Log nothing
.IP

.TP
\fBfatal\fR
Log only fatal errors
.IP

.TP
\fBerror\fR
Log only errors
.IP

.TP
\fBinfo\fR
Log errors and general informational messages
.IP

.TP
\fBverbose\fR
Log errors and verbose informational messages
.IP

.TP
\fBdebug\fR
Log errors and verbose informational messages and debugging messages
.IP

.TP
\fBdebug2\fR
Log errors and verbose informational messages and more debugging messages
.IP

.TP
\fBdebug3\fR
Log errors and verbose informational messages and even more debugging messages
.IP

.TP
\fBdebug4\fR
Log errors and verbose informational messages and even more debugging messages
.IP

.TP
\fBdebug5\fR
Log errors and verbose informational messages and even more debugging messages
.RE
.IP
\fBNOTE\fR: By default, Slurm's systemd service files start daemons in the
foreground with the -D option. This means that systemd will capture
stdout/stderr output and print that to syslog, independent of Slurm printing to
syslog directly. To prevent systemd from doing this, add "StandardOutput=null"
and "StandardError=null" to the respective service files or override files.
.IP

.TP
\fBSlurmdTimeout\fR
The interval, in seconds, that the Slurm controller waits for \fBslurmd\fR
to respond before configuring that node's state to DOWN.
A value of zero indicates the node will not be tested by \fBslurmctld\fR to
confirm the state of \fBslurmd\fR, the node will not be automatically set to
a DOWN state indicating a non\-responsive \fBslurmd\fR, and some other tool
will take responsibility for monitoring the state of each compute node
and its \fBslurmd\fR daemon.
Slurm's hierarchical communication mechanism is used to ping the \fBslurmd\fR
daemons in order to minimize system noise and overhead.
The default value is 300 seconds.
The value may not exceed 65533 seconds.
.IP

.TP
\fBSlurmdUser\fR
The name of the user that the \fBslurmd\fR daemon executes as.
This user must exist on all nodes of the cluster for authentication
of communications between Slurm components.
The default value is "root".
.IP

.TP
\fBSlurmSchedLogFile\fR
Fully qualified pathname of the scheduling event logging file.
The syntax of this parameter is the same as for \fBSlurmctldLogFile\fR.
In order to configure scheduler logging, set both the \fBSlurmSchedLogFile\fR
and \fBSlurmSchedLogLevel\fR parameters.
.IP

.TP
\fBSlurmSchedLogLevel\fR
The initial level of scheduling event logging, similar to the
\fBSlurmctldDebug\fR parameter used to control the initial level of
\fBslurmctld\fR logging.
Valid values for \fBSlurmSchedLogLevel\fR are "0" (scheduler logging
disabled) and "1" (scheduler logging enabled).
If this parameter is omitted, the value defaults to "0" (disabled).
In order to configure scheduler logging, set both the \fBSlurmSchedLogFile\fR
and \fBSlurmSchedLogLevel\fR parameters.
The scheduler logging level can be changed dynamically using \fBscontrol\fR.
.IP

.TP
\fBSlurmUser\fR
The name of the user that the \fBslurmctld\fR daemon executes as.
For security purposes, a user other than "root" is recommended.
This user must exist on all nodes of the cluster for authentication
of communications between Slurm components.
The default value is "root".
.IP

.TP
\fBSrunEpilog\fR
Fully qualified pathname of an executable to be run by srun following
the completion of a job step. The command line arguments for the
executable will be the command and arguments of the job step. This
configuration parameter may be overridden by srun's \fB\-\-epilog\fR
parameter. Note that while the other "Epilog" executables (e.g.,
TaskEpilog) are run by slurmd on the compute nodes where the tasks are
executed, the \fBSrunEpilog\fR runs on the node where the "srun" is
executing.
.IP

.TP
\fBSrunPortRange\fR
The \fBsrun\fR creates a set of listening ports to communicate with the
controller, the slurmstepd and to handle the application I/O.
By default these ports are ephemeral meaning the port numbers are selected
by the kernel. Using this parameter allow sites to configure a range of ports
from which srun ports will be selected. This is useful if sites want to
allow only certain port range on their network.

\fBNOTE\fR: On Cray systems, Realm\-Specific IP Addressing (RSIP) will
automatically try to interact with anything opened on ports 8192\-60000.
Configure SrunPortRange to use a range of ports above those used by RSIP,
ideally 1000 or more ports, for example "SrunPortRange=60001\-63000".

\fBNOTE\fR: \fBSrunPortRange\fR must be large enough to cover the expected
number of srun ports created. A single srun opens 4 listening ports plus 2
more for every 48 hosts beyond the first 48. Use of the \fB\-\-pty\fR option
will result in an additional port being used.

Example:
.nf
srun \-N 1        will use 4 listening ports.
srun \-\-pty \-N 1  will use 5 listening ports.
srun \-N 48       will use 4 listening ports.
srun \-N 50       will use 6 listening ports.
srun \-N 200      will use 12 listening ports.
.fi
.IP

.TP
\fBSrunProlog\fR
Fully qualified pathname of an executable to be run by srun prior to
the launch of a job step. The command line arguments for the
executable will be the command and arguments of the job step. This
configuration parameter may be overridden by srun's \fB\-\-prolog\fR
parameter. Note that while the other "Prolog" executables (e.g.,
TaskProlog) are run by slurmd on the compute nodes where the tasks are
executed, the \fBSrunProlog\fR runs on the node where the "srun" is
executing.
.IP

.TP
\fBStateSaveLocation\fR
Fully qualified pathname of a directory into which the Slurm controller,
\fBslurmctld\fR, saves its state (e.g. "/usr/local/slurm/checkpoint").
Slurm state will saved here to recover from system failures.
\fBSlurmUser\fR must be able to create files in this directory.
If you have a secondary \fBSlurmctldHost\fR configured, this location should be
readable and writable by both systems.
Since all running and pending job information is stored here, the use of
a reliable file system (e.g. RAID) is recommended.
The default value is "/var/spool".
If any slurm daemons terminate abnormally, their core files will also be written
into this directory.
.IP

.TP
\fBSuspendExcNodes\fR
Specifies the nodes which are to not be placed in power save mode, even
if the node remains idle for an extended period of time.
Use Slurm's hostlist expression to identify nodes with an optional ":" separator
and count of nodes to exclude from the preceding range.
For example "nid[10\-20]:4" will prevent 4 usable nodes (i.e IDLE and not
DOWN, DRAINING or already powered down) in the set "nid[10\-20]" from being
powered down.
Multiple sets of nodes can be specified with or without counts in a comma
separated list (e.g "nid[10\-20]:4,nid[80\-90]:2").
By default no nodes are excluded.
This value may be updated with scontrol.
See \fBReconfigFlags=KeepPowerSaveSettings\fR for setting persistence.
.IP

.TP
\fBSuspendExcParts\fR
Specifies the partitions whose nodes are to not be placed in power save
mode, even if the node remains idle for an extended period of time.
Multiple partitions can be identified and separated by commas.
By default no nodes are excluded.
This value may be updated with scontrol.
See \fBReconfigFlags=KeepPowerSaveSettings\fR for setting persistence.
.IP

.TP
\fBSuspendExcStates\fR
Specifies node states that are not to be powered down automatically.
Valid states include CLOUD, DOWN, DRAIN, DYNAMIC_FUTURE, DYNAMIC_NORM, FAIL,
INVALID_REG, MAINTENANCE, NOT_RESPONDING, PERFCTRS, PLANNED, and RESERVED.
By default, any of these states, if idle for \fBSuspendTime\fR, would be
powered down.
This value may be updated with scontrol.
See \fBReconfigFlags=KeepPowerSaveSettings\fR for setting persistence.
.IP

.TP
\fBSuspendProgram\fR
\fBSuspendProgram\fR is the program that will be executed when a node
remains idle for an extended period of time.
This program is expected to place the node into some power save mode.
This can be used to reduce the frequency and voltage of a node or
completely power the node off.
The program executes as \fBSlurmUser\fR.
The argument to the program will be the names of nodes to
be placed into power savings mode (using Slurm's hostlist
expression format).
By default, no program is run.
Programs will be killed if they run longer than the largest configured, global
or partition, \fBResumeTimeout\fR or \fBSuspendTimeout\fR.
.IP

.TP
\fBSuspendRate\fR
The rate at which nodes are placed into power save mode by \fBSuspendProgram\fR.
The value is number of nodes per minute and it can be used to prevent
a large drop in power consumption (e.g. after a large job completes).
A value of zero results in no limits being imposed.
The default value is 60 nodes per minute.
.IP

.TP
\fBSuspendTime\fR
Nodes which remain idle or down for this number of seconds will be placed into
power save mode by \fBSuspendProgram\fR.
Setting \fBSuspendTime\fR to anything but INFINITE (or \-1) will enable power
save mode. INFINITE is the default.
.IP

.TP
\fBSuspendTimeout\fR
Maximum time permitted (in seconds) between when a node suspend request
is issued and when the node is shutdown.
At that time the node must be ready for a resume request to be issued
as needed for new work.
The default value is 30 seconds.
.IP

.TP
\fBSwitchParameters\fR
Optional parameters for the switch plugin.

On HPE Slingshot systems configured with SwitchType=switch/hpe_slingshot,
the following parameters are supported
(separate multiple parameters with a comma):
.IP

.RS
.TP
\fBvnis\fR=<\fImin\fR>-<\fImax\fR>
Range of VNIs to allocate for jobs and applications.
This parameter is required.
.IP

.TP
\fBtcs\fR=<\fIclass1\fR>[:<\fIclass2\fR>]...
Set of traffic classes to configure for applications.
Supported traffic classes are DEDICATED_ACCESS, LOW_LATENCY, BULK_DATA, and
BEST_EFFORT. The traffic classes may also be specified as TC_DEDICATED_ACCESS,
TC_LOW_LATENCY, TC_BULK_DATA, and TC_BEST_EFFORT.
.IP

.TP
\fBsingle_node_vni\fR=<\fIall\fR|\fIuser\fR|\fInone\fR>
If set to 'all', allocate a VNI for all job steps (by default, no VNI will be
allocated for single-node job steps).
If set to 'user', allocate a VNI for single-node job steps using the \fBsrun\fR
\fB\-\-network=single_node_vni\fR option or \fBSLURM_NETWORK=single_node_vni\fR
environment variable.
If set to 'none' (or if \fBsingle_node_vni\fR is not set), do not allocate any
VNI for single-node job steps.
For backwards compatibility, setting \fBsingle_node_vni\fR with no argument is
equivalent to 'all'.
.IP

.TP
\fBjob_vni\fR=<\fIall\fR|\fIuser\fR|\fInone\fR>
If set to 'all', allocate an additional VNI for jobs, shared among all job steps.
If set to 'user', allocate an additional VNI for any job using the \fBsrun\fR
\fB\-\-network=job_vni\fR option or \fBSLURM_NETWORK=job_vni\fR environment
variable.
If set to 'none' (or if \fBjob_vni\fR is not set), do not allocate any
additional VNI for jobs. For backwards compatibility, setting \fBjob_vni\fR with
no argument is equivalent to 'all'.
.IP

.TP
\fBadjust_limits\fR
If set, slurmd will set an upper bound on network resource reservations
by taking the per-NIC maximum resource quantity and subtracting the
reserved or used values (whichever is higher) for any system network services;
this is the default.
.IP

.TP
\fBno_adjust_limits\fR
If set, slurmd will calculate network resource reservations
based only upon the per-resource configuration default and number of tasks
in the application; it will not set an upper bound on those reservation
requests based on resource usage of already-existing system network services.
Setting this will mean more application launches could fail based
on network resource exhaustion, but if the application
absolutely needs a certain amount of resources to function, this option
will ensure that.
.IP

.TP
\fBjlope_url\fR=<\fIurl\fR>
If set, slurmctld will use the configured URL to request Instant On
NIC information for each node in a job step from the HPE jackalope
daemon REST API.
.IP

.TP
\fBjlope_auth\fR=<\fIBASIC\fR|\fIOAUTH\fR>
HPE jackalope daemon REST API authentication type
(BASIC or OAUTH, default OAUTH).
.IP

.TP
\fBjlope_authdir\fR=<\fIdirectory\fR>
Directory containing authentication info files (default /etc/jackaloped
for BASIC authentication, /etc/wlm-client-auth for OAUTH authentication).
.IP

.TP
\fBdef_<rsrc>\fR=<\fIval\fR>
Per-CPU reserved allocation for this resource.
.IP

.TP
\fBres_<rsrc>\fR=<\fIval\fR>
Per-node reserved allocation for this resource.
If set, overrides the per-CPU allocation.
.IP

.TP
\fBmax_<rsrc>\fR=<\fIval\fR>
Maximum per-node application for this resource.
.IP
.RE

The resources that may be configured are:
.IP

.RS
.TP
\fBtxqs\fR
Transmit command queues. The default is 2 per-CPU, maximum 1024 per-node.
.IP

.TP
\fBtgqs\fR
Target command queues. The default is 1 per-CPU, maximum 512 per-node.
.IP

.TP
\fBeqs\fR
Event queues. The default is 2 per-CPU, maximum 2047 per-node.
.IP

.TP
\fBcts\fR
Counters. The default is 1 per-CPU, maximum 2047 per-node.
.IP

.TP
\fBtles\fR
Trigger list entries. The default is 1 per-CPU, maximum 2048 per-node.
.IP

.TP
\fBptes\fR
Portable table entries. The default is 6 per-CPU, maximum 2048 per-node.
.IP

.TP
\fBles\fR
List entries. The default is 16 per-CPU, maximum 16384 per-node.
.IP

.TP
\fBacs\fR
Addressing contexts. The default is 4 per-CPU, maximum 1022 per-node.
.RE
.IP

.TP
\fBSwitchType\fR
Identifies the type of switch or interconnect used for application
communications.
Acceptable values include "switch/hpe_slingshot" for HPE Slingshot systems.
The default value is no special plugin requiring special processing for job
launch or termination (Ethernet, and InfiniBand).
All Slurm daemons, commands and running jobs must be restarted or reconfigured
for a change in \fBSwitchType\fR to take effect.
If running jobs exist at the time \fBslurmctld\fR is restarted with a new
value of \fBSwitchType\fR, records of all jobs in any state may be lost.
.IP

.TP
\fBTaskEpilog\fR
Fully qualified pathname of a program to be executed as the slurm job's
owner after termination of each task.
See \fBTaskProlog\fR for execution order details.
.IP

.TP
\fBTaskPlugin\fR
Identifies the type of task launch plugin, typically used to provide
resource management within a node (e.g. pinning tasks to specific
processors). More than one task plugin can be specified in a comma\-separated
list. The prefix of "task/" is optional. Acceptable values include:
.IP
.RS
.TP 15
\fBtask/affinity\fR
binds processes to specified resources using sched_setaffinity().
This enables the \-\-cpu\-bind and/or \-\-mem\-bind srun options.
.IP

.TP
\fBtask/cgroup\fR
enables process containment to specified resources using Cgroups cpuset
interface. This enables the \-\-cpu\-bind and/or \-\-mem\-bind srun options.
\fBNOTE\fR: see "man cgroup.conf" for configuration details.
.IP

.TP
\fBtask/none\fR
for systems requiring no special handling of user tasks.
Lacks support for the \-\-cpu\-bind and/or \-\-mem\-bind srun options.
The default value is "task/none".
.RE
.IP

.RS
\fBNOTE\fR: It is recommended to stack \fBtask/cgroup,task/affinity\fR together
when configuring TaskPlugin, and setting \fBConstrainCores=yes\fR in
\fBcgroup.conf\fR. This setup uses the task/affinity plugin for setting the
cpu mask for tasks and uses the task/cgroup plugin to fence tasks into the
allocated cpus.
.RE
.IP

.TP
\fBTaskPluginParam\fR
Optional parameters for the task plugin.
Multiple options should be comma separated.
\fBNone\fR, \fBSockets\fR, \fBCores\fR and \fBThreads\fR are mutually
exclusive and treated as a last possible source of \-\-cpu\-bind default. See also
Node and Partition CpuBind options.
.IP
.RS
.TP
\fBCores\fR
Bind tasks to cores by default.
Overrides automatic binding.
.IP

.TP
\fBNone\fR
Perform no task binding by default.
Overrides automatic binding.
.IP

.TP
\fBSockets\fR
Bind to sockets by default.
Overrides automatic binding.
.IP

.TP
\fBThreads\fR
Bind to threads by default.
Overrides automatic binding.
.IP

.TP
\fBSlurmdOffSpec\fR
If specialized cores or CPUs are identified for the node (i.e. the
\fBCoreSpecCount\fR or \fBCpuSpecList\fR are configured for the node),
then Slurm daemons running on the compute node (i.e. slurmd and slurmstepd)
should run outside of those resources (i.e. specialized resources are
completely unavailable to Slurm daemons and jobs spawned by Slurm).
.IP

.TP
\fBVerbose\fR
Verbosely report binding before tasks run by default.
.IP

.TP
\fBAutobind\fR
Set a default binding in the event that "auto binding" doesn't find a match.
Set to Threads, Cores or Sockets (E.g. TaskPluginParam=autobind=threads).
.RE
.IP

.TP
\fBTaskProlog\fR
Fully qualified pathname of a program to be executed as the slurm job's
owner prior to initiation of each task.
Besides the normal environment variables, this has SLURM_TASK_PID
available to identify the process ID of the task being started.
Standard output from this program can be used to control the environment
variables and output for the user program.
.IP
.RS
.TP 20
\fBexport NAME=value\fR
Will set environment variables for the task being spawned.
Everything after the equal sign to the end of the
line will be used as the value for the environment variable.
Exporting of functions is not currently supported.
.IP

.TP
\fBprint ...\fR
Will cause that line (without the leading "print ")
to be printed to the job's standard output.
.IP

.TP
\fBunset NAME\fR
Will clear environment variables for the task being spawned.
.IP

.TP
The order of task prolog/epilog execution is as follows:
.IP

.TP
\fB1. pre_launch_priv()\fR
Function in TaskPlugin
.IP

.TP
\fB1. pre_launch()\fR
Function in TaskPlugin
.IP

.TP
\fB2. TaskProlog\fR
System\-wide per task program defined in slurm.conf
.IP

.TP
\fB3. User prolog\fR
Job\-step\-specific task program defined using
\fBsrun\fR's \fB\-\-task\-prolog\fR option or \fBSLURM_TASK_PROLOG\fR
environment variable
.IP

.TP
\fB4. Task\fR
Execute the job step's task
.IP

.TP
\fB5. User epilog\fR
Job\-step\-specific task program defined using
\fBsrun\fR's \fB\-\-task\-epilog\fR option or \fBSLURM_TASK_EPILOG\fR
environment variable
.IP

.TP
\fB6. TaskEpilog\fR
System\-wide per task program defined in slurm.conf
.IP

.TP
\fB7. post_term()\fR
Function in TaskPlugin
.RE
.IP

.TP
\fBTCPTimeout\fR
Time permitted for TCP connection to be established. Default value is 2 seconds.
.IP

.TP
\fBTmpFS\fR
Fully qualified pathname of the file system available to user jobs for
temporary storage. This parameter is used in establishing a node's \fBTmpDisk\fR
space.
The default value is "/tmp".
.IP

.TP
\fBTopologyParam\fR
Comma\-separated options identifying network topology options.
.IP
.RS
.TP 17
\fBDragonfly\fR
Optimize allocation for Dragonfly network.
Valid when TopologyPlugin=topology/tree.
.IP

.TP
\fBRoutePart\fR
Instead of using the plugin's default route calculation, use partition node
lists to route communications from the controller. Once on the compute node,
communications will be routed using the requested plugin's normal algorithm,
following TreeWidth if applicable. If a node is in multiple partitions,
the first partition seen will be used. The controller will communicate directly
with any nodes that aren't in a partition.
.IP

.TP
\fBSwitchAsNodeRank\fR
Assign the same node rank to all nodes under one leaf switch.
This can be useful if the naming convention for the nodes does not match the
network topology.
.IP

.TP
\fBRouteTree\fR
Use the switch hierarchy defined in a \fItopology.conf\fR file for routing
instead of just scheduling.
Valid when TopologyPlugin=topology/tree.
.IP

.TP
\fBTopoOptional\fR
Only optimize allocation for network topology if the job includes a switch
option. Since optimizing resource allocation for topology involves much higher
system overhead, this option can be used to impose the extra overhead only on
jobs which can take advantage of it. If most job allocations are not optimized
for network topology, they may fragment resources to the point that topology
optimization for other jobs will be difficult to achieve.
\fBNOTE\fR: Jobs may span across nodes without common parent switches with
this enabled.
.RE
.IP

.TP
\fBTopologyPlugin\fR
Identifies the plugin to be used for determining the network topology
and optimizing job allocations to minimize network contention.
See \fBNETWORK TOPOLOGY\fR below for details.
Additional plugins may be provided in the future which gather topology
information directly from the network.
Acceptable values include:
.IP
.RS
.TP 21
\fBtopology/3d_torus\fR
best\-fit logic over three\-dimensional topology
.IP

.TP
\fBtopology/block\fR
used for a block network topology, as described in the \fBtopology.conf\fR(5)
man page
.IP

.TP
\fBtopology/default\fR
default for other systems, best\-fit logic over one\-dimensional topology
.IP

.TP
\fBtopology/tree\fR
used for a hierarchical network with the select/cons_tres plugin,
as described in the \fBtopology.conf\fR(5)
man page
.RE
.IP

.TP
\fBTrackWCKey\fR
Boolean yes or no. Used to set display and track of the Workload
Characterization Key. Must be set to track correct wckey usage.
\fBNOTE\fR: You must also set TrackWCKey in your slurmdbd.conf file to create
historical usage reports.
.IP

.TP
\fBTreeWidth\fR
\fBSlurmd\fR daemons use a virtual tree network for communications.
\fBTreeWidth\fR specifies the width of the tree (i.e. the fanout).
On architectures with a front end node running the slurmd daemon, the value
must always be equal to or greater than the number of front end nodes which
eliminates the need for message forwarding between the slurmd daemons.
On other architectures the default value is 16, meaning each slurmd daemon can
communicate with up to 16 other slurmd daemons. This value balances offloading
slurmctld (max 16 threads running), time of communication, and node fault
tolerance (4368 nodes can be contacted with three message hops). The default
value will work well for most clusters however on bigger systems this value can
be increased to avoid long timeouts and retransmissions in case of unresponsive
nodes. The value may not exceed 65533.
.IP

.TP
\fBUnkillableStepProgram\fR
If the processes in a job step are determined to be unkillable for a period
of time specified by the \fBUnkillableStepTimeout\fR variable, the program
specified by \fBUnkillableStepProgram\fR will be executed.
By default no program is run.

See section \fBUNKILLABLE STEP PROGRAM SCRIPT\fR for more information.
.IP

.TP
\fBUnkillableStepTimeout\fR
The length of time, in seconds, that Slurm will wait before deciding that
processes in a job step are unkillable (after they have been signaled with
SIGKILL) and execute \fBUnkillableStepProgram\fR.
The default timeout value is 60 seconds or five times the value of
MessageTimeout, whichever is greater.
If exceeded, the compute node will be drained to prevent future jobs from being
scheduled on the node.

\fBNOTE\fR: Ensure that UnkillableStepTimeout is at least 5 times larger than
MessageTimeout, otherwise it can lead to unexpected draining of nodes.
.IP

.TP
\fBUsePAM\fR
If set to 1, PAM (Pluggable Authentication Modules for Linux) will be enabled.
PAM is used to establish the upper bounds for resource limits. With PAM support
enabled, local system administrators can dynamically configure system resource
limits. Changing the upper bound of a resource limit will not alter the limits
of running jobs, only jobs started after a change has been made will pick up
the new limits.
The default value is 0 (not to enable PAM support).
Remember that PAM also needs to be configured to support Slurm as a service.
For sites using PAM's directory based configuration option, a configuration
file named \fBslurm\fR should be created. The module\-type, control\-flags, and
module\-path names that should be included in the file are:
.br
auth        required      pam_localuser.so
.br
auth        required      pam_shells.so
.br
account     required      pam_unix.so
.br
account     required      pam_access.so
.br
session     required      pam_unix.so
.br
For sites configuring PAM with a general configuration file, the appropriate
lines (see above), where \fBslurm\fR is the service\-name, should be added.

\fBNOTE\fR: UsePAM option has nothing to do with the
\fBcontribs/pam/pam_slurm\fR and/or \fBcontribs/pam_slurm_adopt\fR modules. So
these two modules can work independently of the value set for UsePAM.
.IP

.TP
\fBVSizeFactor\fR
Memory specifications in job requests apply to real memory size (also known
as resident set size). It is possible to enforce virtual memory limits for
both jobs and job steps by limiting their virtual memory to some percentage
of their real memory allocation. The \fBVSizeFactor\fR parameter specifies
the job's or job step's virtual memory limit as a percentage of its real
memory limit. For example, if a job's real memory limit is 500MB and
VSizeFactor is set to 101 then the job will be killed if its real memory
exceeds 500MB or its virtual memory exceeds 505MB (101 percent of the
real memory limit).
The default value is 0, which disables enforcement of virtual memory limits.
The value may not exceed 65533 percent.

\fBNOTE\fR: This parameter is dependent on \fBOverMemoryKill\fR being
configured in \fBJobAcctGatherParams\fR. It is also possible
to configure the \fBTaskPlugin\fR to use \fBtask/cgroup\fR for memory
enforcement. \fBVSizeFactor\fR will not have an effect on memory enforcement
done through cgroups.
.IP

.TP
\fBWaitTime\fR
Specifies how many seconds the srun command should by default wait after
the first task terminates before terminating all remaining tasks. The
"\-\-wait" option on the srun command line overrides this value.
The default value is 0, which disables this feature.
May not exceed 65533 seconds.
.IP

.TP
\fBX11Parameters\fR
For use with Slurm's built\-in X11 forwarding implementation.
.IP
.RS
.TP 8
\fBhome_xauthority\fR
If set, xauth data on the compute node will be placed in \fB~/.Xauthority\fR
rather than in a temporary file under \fBTmpFS\fR.
.RE
.IP

.SH "NODE CONFIGURATION"
The configuration of nodes (or machines) to be managed by Slurm is
also specified in \fB/etc/slurm.conf\fR.
Changes in node configuration (e.g. adding nodes, changing their
processor count, etc.) require restarting both the slurmctld daemon
and the slurmd daemons.
All slurmd daemons must know each node in the system to forward
messages in support of hierarchical communications.
Only the NodeName must be supplied in the configuration file.
All other node configuration information is optional.
It is advisable to establish baseline node configurations,
especially if the cluster is heterogeneous.
Nodes which register to the system with less than the configured resources
(e.g. too little memory), will be placed in the "DOWN" state to
avoid scheduling jobs on them.
Establishing baseline configurations will also speed Slurm's
scheduling process by permitting it to compare job requirements
against these (relatively few) configuration parameters and
possibly avoid having to check job requirements
against every individual node's configuration.
The resources checked at node registration time are: CPUs,
RealMemory and TmpDisk.
.LP
Default values can be specified with a record in which
\fBNodeName\fR is "DEFAULT".
The default entry values will apply only to lines following it in the
configuration file and the default values can be reset multiple times
in the configuration file with multiple entries where "NodeName=DEFAULT".
Each line where \fBNodeName\fR is "DEFAULT" will replace or add to previous
default values and will not reinitialize the default values.
The "NodeName=" specification must be placed on every line
describing the configuration of nodes.
A single node name can not appear as a NodeName value in more than one line
(duplicate node name records will be ignored).
In fact, it is generally possible and desirable to define the
configurations of all nodes in only a few lines.
This convention permits significant optimization in the scheduling
of larger clusters.
In order to support the concept of jobs requiring consecutive nodes
on some architectures,
node specifications should be place in this file in consecutive order.
No single node name may be listed more than once in the configuration
file.
Use "DownNodes=" to record the state of nodes which are temporarily
in a DOWN, DRAIN or FAILING state without altering permanent
configuration information.
A job step's tasks are allocated to nodes in order the nodes appear
in the configuration file. There is presently no capability within
Slurm to arbitrarily order a job step's tasks.
.LP
Multiple node names may be comma separated (e.g. "alpha,beta,gamma")
and/or a simple node range expression may optionally be used to
specify numeric ranges of nodes to avoid building a configuration
file with large numbers of entries.
The node range expression can contain one pair of square brackets
with a sequence of comma\-separated numbers and/or ranges of numbers
separated by a "\-" (e.g. "linux[0\-64,128]", or "lx[15,18,32\-33]").
Note that the numeric ranges can include one or more leading
zeros to indicate the numeric portion has a fixed number of digits
(e.g. "linux[0000\-1023]").
Multiple numeric ranges can be included in the expression
(e.g. "rack[0\-63]_blade[0\-41]").
If one or more numeric expressions are included, one of them
must be at the end of the name (e.g. "unit[0\-31]rack" is invalid),
but arbitrary names can always be used in a comma\-separated list.
.LP
The node configuration specified the following information:

.TP
\fBNodeName\fR
Name that Slurm uses to refer to a node.
Typically this would be the string that "/bin/hostname \-s" returns.
It may also be the fully qualified domain name as returned by "/bin/hostname \-f"
(e.g. "foo1.bar.com"), or any valid domain name associated with the host
through the host database (/etc/hosts) or DNS, depending on the resolver
settings. Note that if the short form of the hostname is not used, it
may prevent use of hostlist expressions (the numeric portion in brackets
must be at the end of the string).
It may also be an arbitrary string if \fBNodeHostname\fR is specified.
If the \fBNodeName\fR is "DEFAULT", the values specified
with that record will apply to subsequent node specifications
unless explicitly set to other values in that node record or
replaced with a different set of default values.
Each line where \fBNodeName\fR is "DEFAULT" will replace or add to previous
default values and not reinitialize the default values.
For architectures in which the node order is significant,
nodes will be considered consecutive in the order defined.
For example, if the configuration for "NodeName=charlie" immediately
follows the configuration for "NodeName=baker" they will be
considered adjacent in the computer.
\fBNOTE\fR: If the \fBNodeName\fR is "ALL" the process parsing the configuration
will exit immediately as it is an internally reserved word.
.IP

.TP
\fBNodeHostname\fR
Typically this would be the string that "/bin/hostname \-s" returns.
It may also be the fully qualified domain name as returned by "/bin/hostname \-f"
(e.g. "foo1.bar.com"), or any valid domain name associated with the host
through the host database (/etc/hosts) or DNS, depending on the resolver
settings. Note that if the short form of the hostname is not used, it
may prevent use of hostlist expressions (the numeric portion in brackets
must be at the end of the string).
A node range expression can be used to specify a set of nodes.
If an expression is used, the number of nodes identified by
\fBNodeHostname\fR on a line in the configuration file must
be identical to the number of nodes identified by \fBNodeName\fR.
By default, the \fBNodeHostname\fR will be identical in value to
\fBNodeName\fR.
.IP

.TP
\fBNodeAddr\fR
Name that a node should be referred to in establishing
a communications path.
This name will be used as an
argument to the getaddrinfo() function for identification.
If a node range expression is used to designate multiple nodes,
they must exactly match the entries in the \fBNodeName\fR
(e.g. "NodeName=lx[0\-7] NodeAddr=elx[0\-7]").
\fBNodeAddr\fR may also contain IP addresses.
By default, the \fBNodeAddr\fR will be identical in value to
\fBNodeHostname\fR.
.IP

.TP
\fBBcastAddr\fR
Alternate network path to be used for sbcast network traffic to a given node.
This name will be used as an argument to the getaddrinfo() function.
If a node range expression is used to designate multiple nodes,
they must exactly match the entries in the \fBNodeName\fR
(e.g. "NodeName=lx[0\-7] BcastAddr=elx[0\-7]").
\fBBcastAddr\fR may also contain IP addresses.
By default, the \fBBcastAddr\fR is unset, and sbcast traffic will be routed
to the \fBNodeAddr\fR for a given node.
Note: cannot be used with CommunicationParameters=NoInAddrAny.
.IP

.TP
\fBBoards\fR
Number of Baseboards in nodes with a baseboard controller.
Note that when Boards is specified, SocketsPerBoard,
CoresPerSocket, and ThreadsPerCore should be specified.
The default value is 1.
.IP

.TP
\fBCoreSpecCount\fR
Number of cores reserved for system use.
Depending upon the \fBTaskPluginParam\fR option of \fBSlurmdOffSpec\fR,
the Slurm daemon slurmd may either be confined to these
resources (the default) or prevented from using these resources.
Isolation of slurmd from user jobs may improve application performance.
A job can use these cores if AllowSpecResourcesUsage=yes and the user
explicitly requests less than the configured CoreSpecCount.
If this option and \fBCpuSpecList\fR are both designated for a
node, an error is generated. For information on the algorithm used by Slurm
to select the cores refer to the core specialization documentation
( https://slurm.schedmd.com/core_spec.html ).
.IP

.TP
\fBCoresPerSocket\fR
Number of cores in a single physical processor socket (e.g. "2").
The CoresPerSocket value describes physical cores, not the
logical number of processors per socket.
\fBNOTE\fR: If you have multi\-core processors, you will likely
need to specify this parameter in order to optimize scheduling.
The default value is 1.
.IP

.TP
\fBCpuBind\fR
If a job step request does not specify an option to control how tasks are bound
to allocated CPUs (\-\-cpu\-bind) and all nodes allocated to the job have the same
\fBCpuBind\fR option the node \fBCpuBind\fR option will control how tasks are
bound to allocated resources. Supported values for \fBCpuBind\fR are "none",
"socket", "ldom" (NUMA), "core" and "thread".
.IP

.TP
\fBCPUs\fR
Number of logical processors on the node (e.g. "2").
It can be set to the total
number of sockets(supported only by select/linear), cores or threads.
This can be useful when you want to schedule only the cores on a hyper\-threaded
node. If \fBCPUs\fR is omitted, its default will be set equal to the product of
\fBBoards\fR, \fBSockets\fR, \fBCoresPerSocket\fR, and \fBThreadsPerCore\fR.
.IP

.TP
\fBCpuSpecList\fR
A comma\-delimited list of Slurm abstract CPU IDs reserved for system use.
The list will be expanded to include all other CPUs, if any, on the same cores.
Depending upon the \fBTaskPluginParam\fR option of \fBSlurmdOffSpec\fR,
the Slurm daemon slurmd may either be confined to these
resources (the default) or prevented from using these resources.
Isolation of slurmd from user jobs may improve application performance.
A job can use these cores if AllowSpecResourcesUsage=yes and the user
explicitly requests less than the number of CPUs in this list.
If this option and \fBCoreSpecCount\fR are both designated for a node,
an error is generated.
This option has no effect unless cgroup job confinement is also configured
(i.e. the \fItask/cgroup\fR \fBTaskPlugin\fR is enabled and
\fBConstrainCores=yes\fR is set in cgroup.conf).
.IP

.TP
\fBFeatures\fR
A comma\-delimited list of arbitrary strings indicative of some
characteristic associated with the node.
There is no value or count associated with a feature at this time, a node
either has a feature or it does not.
A desired feature may contain a numeric component indicating,
for example, processor speed but this numeric component will be considered to
be part of the feature string. Features are intended to be used to filter nodes
eligible to run jobs via the \fB\-\-constraint\fR argument.
By default a node has no features.
Also see \fBGres\fR for being able to have more control such as types and
count. Using features is faster than scheduling against GRES but is limited to
Boolean operations.
.IP

.TP
\fBGres\fR
A comma\-delimited list of generic resources specifications for a node.
The format is: "<name>[:<type>][:no_consume]:<number>[K|M|G]".
The first field is the resource name, which matches the GresType configuration
parameter name.
The optional type field might be used to identify a model of that generic
resource.
It is forbidden to specify both an untyped GRES and a typed GRES with the same
<name>.
The optional no_consume field allows you to specify that a
generic resource does not have a finite number of that resource that gets
consumed as it is requested. The no_consume field is a GRES specific setting
and applies to the GRES, regardless of the type specified.
It should not be used with GRES that has a dedicated plugin, if you're looking
for a way to overcommit GPUs to multiple processes at the time you may be
interested in using "shard" GRES instead.
The final field must specify a generic resources count.
A suffix of "K", "M", "G", "T" or "P" may be used to multiply the number by
1024, 1048576, 1073741824, etc. respectively.
(e.g."Gres=gpu:tesla:1,gpu:kepler:1,bandwidth:lustre:no_consume:4G").
By default a node has no generic resources and its maximum count is
that of an unsigned 64bit integer.
Also see \fBFeatures\fR for Boolean flags to filter nodes using job constraints.
.IP

.TP
\fBMemSpecLimit\fR
Amount of \fBRealMemory\fR, in megabytes, reserved for system use and not
available for user allocations. Must be less than the amount defined for
\fBRealMemory\fR.
If the task/cgroup plugin is configured and that plugin constrains memory
allocations (i.e. the \fItask/cgroup\fR \fBTaskPlugin\fR is enabled and
\fBConstrainRAMSpace=yes\fR is set in cgroup.conf), then Slurm compute node
daemons (slurmd plus slurmstepd) will be allocated the specified memory limit.
Note that having the Memory set in \fBSelectTypeParameters\fR as any of the
options that has it as a consumable resource is needed for this option to work.
The daemons will not be killed if they exhaust the memory allocation
(i.e. the Out\-Of\-Memory Killer is disabled for the daemon's memory cgroup).
If the task/cgroup plugin is not configured, the specified memory will only be
unavailable for user allocations.
.IP

.TP
\fBPort\fR
The port number that the Slurm compute node daemon, \fBslurmd\fR, listens
to for work on this particular node. By default there is a single port number
for all \fBslurmd\fR daemons on all compute nodes as defined by the
\fBSlurmdPort\fR configuration parameter. Use of this option is not generally
recommended except for development or testing purposes. If multiple
\fBslurmd\fR daemons execute on a node this can specify a range of ports.

\fBNOTE\fR: On Cray systems, Realm\-Specific IP Addressing (RSIP) will
automatically try to interact with anything opened on ports 8192\-60000.
Configure Port to use a port outside of the configured SrunPortRange and
RSIP's port range.
.IP

.TP
\fBProcs\fR
See \fBCPUs\fR.
.IP

.TP
\fBRealMemory\fR
Size of real memory on the node in megabytes (e.g. "2048").
The default value is 1. Lowering RealMemory with the goal of setting
aside some amount for the OS and not available for job allocations
will not work as intended if Memory is not set as a consumable
resource in \fBSelectTypeParameters\fR. So one of the *_Memory
options need to be enabled for that goal to be accomplished.
Also see \fBMemSpecLimit\fR.
.IP

.TP
\fBReason\fR
Identifies the reason for a node being in state "DOWN", "DRAINED"
"DRAINING", "FAIL" or "FAILING".
Use quotes to enclose a reason having more than one word.
.IP

.TP
\fBSockets\fR
Number of physical processor sockets/chips on the node (e.g. "2").
If Sockets is omitted, it will be inferred from
\fBCPUs\fR, \fBCoresPerSocket\fR, and \fBThreadsPerCore\fR.
\fBNOTE\fR: If you have multi\-core processors, you will likely
need to specify these parameters.
Sockets and SocketsPerBoard are mutually exclusive.
If Sockets is specified when Boards is also used,
Sockets is interpreted as SocketsPerBoard rather than total sockets.
The default value is 1.
.IP

.TP
\fBSocketsPerBoard\fR
Number of physical processor sockets/chips on a baseboard.
Sockets and SocketsPerBoard are mutually exclusive.
The default value is 1.
.IP

.TP
\fBState\fR
State of the node with respect to the initiation of user jobs.
Acceptable values are \fICLOUD\fR, \fIDOWN\fR, \fIDRAIN\fR, \fIFAIL\fR,
\fIFAILING\fR, \fIFUTURE\fR and \fIUNKNOWN\fR.
Node states of \fIBUSY\fR and \fIIDLE\fR should not be specified in the node
configuration, but set the node state to \fIUNKNOWN\fR instead.
Setting the node state to \fIUNKNOWN\fR will result in the node state being
set to \fIBUSY\fR, \fIIDLE\fR or other appropriate state based upon recovered
system state information.
The default value is \fIUNKNOWN\fR.
Also see the \fBDownNodes\fR parameter below.
.IP
.RS
.TP 10
\fBCLOUD\fP
Indicates the node exists in the cloud.
Its initial state will be treated as powered down.
The node will be available for use after its state is recovered from Slurm's
state save file or the slurmd daemon starts on the compute node.
.IP

.TP
\fBDOWN\fP
Indicates the node failed and is unavailable to be allocated work.
.IP

.TP
\fBDRAIN\fP
Indicates the node is unavailable to be allocated work.
.IP

.TP
\fBFAIL\fP
Indicates the node is expected to fail soon, has
no jobs allocated to it, and will not be allocated
to any new jobs.
.IP

.TP
\fBFAILING\fP
Indicates the node is expected to fail soon, has
one or more jobs allocated to it, but will not be allocated
to any new jobs.
.IP

.TP
\fBFUTURE\fP
Indicates the node is defined for future use and need not
exist when the Slurm daemons are started. These nodes can be made available
for use simply by updating the node state using the scontrol command rather
than restarting the slurmctld daemon. After these nodes are made available,
change their \fRState\fR in the slurm.conf file. Until these nodes are made
available, they will not be seen using any Slurm commands or nor will
any attempt be made to contact them.
.IP
.RS
.TP
\fBDynamic Future Nodes\fR
A \fBslurmd\fR started with \-F[<feature>] will be associated with a FUTURE
node that matches the same configuration (sockets, cores, threads) as reported
by \fBslurmd\fR \-C. The node's NodeAddr and NodeHostname will automatically be
retrieved from the \fBslurmd\fR and will be cleared when set back to the FUTURE
state. Dynamic FUTURE nodes retain non\-FUTURE state on restart. Use scontrol to
put node back into FUTURE state.
.RE
.IP

.TP
\fBUNKNOWN\fP
Indicates the node's state is undefined but will be established
(set to \fIBUSY\fR or \fIIDLE\fR) when the \fBslurmd\fR daemon on that
node registers. \fIUNKNOWN\fR is the default state.
.RE
.IP

.TP
\fBThreadsPerCore\fR
Number of logical threads in a single physical core (e.g. "2").
Note that the Slurm can allocate resources to jobs down to the
resolution of a core. If your system is configured with more than
one thread per core, execution of a different job on each thread
is not supported unless you configure \fBSelectTypeParameters=CR_CPU\fR
plus \fBCPUs\fR; do not configure \fBSockets\fR, \fBCoresPerSocket\fR or
\fBThreadsPerCore\fR.
A job can execute a one task per thread from within one job step or
execute a distinct job step on each of the threads.
Note also if you are running with more than 1 thread per core and running
the select/cons_tres plugin then you will want to set
the SelectTypeParameters
variable to something other than CR_CPU to avoid unexpected results.
The default value is 1.
.IP

.TP
\fBTmpDisk\fR
Total size of temporary disk storage in \fBTmpFS\fR in megabytes
(e.g. "16384"). \fBTmpFS\fR (for "Temporary File System")
identifies the location which jobs should use for temporary storage.
Note this does not indicate the amount of free
space available to the user on the node, only the total file
system size. The system administration should ensure this file
system is purged as needed so that user jobs have access to
most of this space.
The Prolog and/or Epilog programs (specified in the configuration file)
might be used to ensure the file system is kept clean.
The default value is 0.
.IP

.TP
\fBWeight\fR
The priority of the node for scheduling purposes.
All things being equal, jobs will be allocated the nodes with
the lowest weight which satisfies their requirements.
For example, a heterogeneous collection of nodes might
be placed into a single partition for greater system
utilization, responsiveness and capability. It would be
preferable to allocate smaller memory nodes rather than larger
memory nodes if either will satisfy a job's requirements.
The units of weight are arbitrary, but larger weights
should be assigned to nodes with more processors, memory,
disk space, higher processor speed, etc.
Note that if a job allocation request can not be satisfied
using the nodes with the lowest weight, the set of nodes
with the next lowest weight is added to the set of nodes
under consideration for use (repeat as needed for higher
weight values). If you absolutely want to minimize the number
of higher weight nodes allocated to a job (at a cost of higher
scheduling overhead), give each node a distinct \fBWeight\fR
value and they will be added to the pool of nodes being
considered for scheduling individually.

The default value is 1.

\fBNOTE\fR: Node weights are first considered among currently available
nodes. For example, a POWERED_DOWN node with a lower weight will not be
evaluated before an IDLE node.
.IP

.SH "DOWN NODE CONFIGURATION"
The \fBDownNodes=\fR parameter permits you to mark certain nodes as in a
\fIDOWN\fR, \fIDRAIN\fR, \fIFAIL\fR, \fIFAILING\fR or \fIFUTURE\fR state
without altering the permanent configuration information listed under a
\fBNodeName=\fR specification.

.TP
\fBDownNodes\fR
Any node name, or list of node names, from the \fBNodeName=\fR specifications.
.IP

.TP
\fBReason\fR
Identifies the reason for a node being in state \fIDOWN\fR, \fIDRAIN\fR,
\fIFAIL\fR, \fIFAILING\fR or \fIFUTURE\fR.
\Use quotes to enclose a reason having more than one word.
.IP

.TP
\fBState\fR
State of the node with respect to the initiation of user jobs.
Acceptable values are \fIDOWN\fR, \fIDRAIN\fR, \fIFAIL\fR, \fIFAILING\fR
and \fIFUTURE\fR.
For more information about these states see the descriptions under \fBState\fR
in the \fBNodeName=\fR section above.
The default value is \fIDOWN\fR.
.IP

.SH "FRONTEND NODE CONFIGURATION"
On computers where frontend nodes are used to execute batch scripts rather than
compute nodes, one may configure one or more frontend nodes using the
configuration parameters defined below. These options are very similar to those
used in configuring compute nodes. These options may only be used on systems
configured and built with the appropriate parameters (\-\-enable\-front\-end).
The front end configuration specifies the following information:

.TP
\fBAllowGroups\fR
Comma\-separated list of group names which may execute jobs on this front end
node. By default, all groups may use this front end node.
A user will be permitted to use this front end node if AllowGroups has
\fBat least one\fR group associated with the user.
May not be used with the \fBDenyGroups\fR option.
.IP

.TP
\fBAllowUsers\fR
Comma\-separated list of user names which may execute jobs on this front end
node. By default, all users may use this front end node.
May not be used with the \fBDenyUsers\fR option.
.IP

.TP
\fBDenyGroups\fR
Comma\-separated list of group names which are prevented from executing jobs on
this front end node.
May not be used with the \fBAllowGroups\fR option.
.IP

.TP
\fBDenyUsers\fR
Comma\-separated list of user names which are prevented from executing jobs on
this front end node.
May not be used with the \fBAllowUsers\fR option.
.IP

.TP
\fBFrontendName\fR
Name that Slurm uses to refer to a frontend node.
Typically this would be the string that "/bin/hostname \-s" returns.
It may also be the fully qualified domain name as returned by "/bin/hostname \-f"
(e.g. "foo1.bar.com"), or any valid domain name associated with the host
through the host database (/etc/hosts) or DNS, depending on the resolver
settings. Note that if the short form of the hostname is not used, it
may prevent use of hostlist expressions (the numeric portion in brackets
must be at the end of the string).
If the \fBFrontendName\fR is "DEFAULT", the values specified
with that record will apply to subsequent node specifications
unless explicitly set to other values in that frontend node record or
replaced with a different set of default values.
Each line where \fBFrontendName\fR is "DEFAULT" will replace or add to previous
default values and not reinitialize the default values.
.IP

.TP
\fBFrontendAddr\fR
Name that a frontend node should be referred to in establishing
a communications path. This name will be used as an
argument to the getaddrinfo() function for identification.
As with \fBFrontendName\fR, list the individual node addresses rather than
using a hostlist expression.
The number of \fBFrontendAddr\fR records per line must equal the number of
\fBFrontendName\fR records per line (i.e. you can't map to node names to
one address).
\fBFrontendAddr\fR may also contain IP addresses.
By default, the \fBFrontendAddr\fR will be identical in value to
\fBFrontendName\fR.
.IP

.TP
\fBPort\fR
The port number that the Slurm compute node daemon, \fBslurmd\fR, listens
to for work on this particular frontend node. By default there is a single port
number for all \fBslurmd\fR daemons on all frontend nodes as defined by the
\fBSlurmdPort\fR configuration parameter. Use of this option is not generally
recommended except for development or testing purposes.

\fBNOTE\fR: On Cray systems, Realm\-Specific IP Addressing (RSIP) will
automatically try to interact with anything opened on ports 8192\-60000.
Configure Port to use a port outside of the configured SrunPortRange and
RSIP's port range.
.IP

.TP
\fBReason\fR
Identifies the reason for a frontend node being in state \fIDOWN\fR,
\fIDRAINED\fR, \fIDRAINING\fR, \fIFAIL\fR or \fIFAILING\fR.
Use quotes to enclose a reason having more than one word.
.IP

.TP
\fBState\fR
State of the frontend node with respect to the initiation of user jobs.
Acceptable values are \fIDOWN\fR, \fIDRAIN\fR, \fIFAIL\fR, \fIFAILING\fR
and \fIUNKNOWN\fR.
Node states of \fIBUSY\fR and \fIIDLE\fR should not be specified in the node
configuration, but set the node state to \fIUNKNOWN\fR instead.
Setting the node state to \fIUNKNOWN\fR will result in the node state being
set to \fIBUSY\fR, \fIIDLE\fR or other appropriate state based upon recovered
system state information.
For more information about these states see the descriptions under \fBState\fR
in the \fBNodeName=\fR section above.
The default value is \fIUNKNOWN\fR.
.IP

.LP
As an example, you can do something similar to the following to define four
front end nodes for running slurmd daemons.
.nf
FrontendName=frontend[00\-03] FrontendAddr=efrontend[00\-03] State=UNKNOWN
.fi

.SH "NODESET CONFIGURATION"
The nodeset configuration allows you to define a name for a specific set of
nodes which can be used to simplify the partition configuration section,
especially for heterogenous or condo\-style systems. Each nodeset may be defined
by an explicit list of nodes, and/or by filtering the nodes by a particular
configured feature. If both \fBFeature=\fR and \fBNodes=\fR are used the
nodeset shall be the union of the two subsets.
Note that the nodesets are only used to simplify the partition definitions
at present, and are not usable outside of the partition configuration.

.TP
\fBFeature\fR
All nodes with this single feature will be included as part of this nodeset.
.IP

.TP
\fBNodes\fR
List of nodes in this set.
.IP

.TP
\fBNodeSet\fR
Unique name for a set of nodes. Must not overlap with any NodeName definitions.
.IP

.SH "PARTITION CONFIGURATION"
The partition configuration permits you to establish different job
limits or access controls for various groups (or partitions) of nodes.
Nodes may be in more than one partition, making partitions serve
as general purpose queues.
For example one may put the same set of nodes into two different
partitions, each with different constraints (time limit, job sizes,
groups allowed to use the partition, etc.).
Jobs are allocated resources within a single partition.
Default values can be specified with a record in which
\fBPartitionName\fR is "DEFAULT".
The default entry values will apply only to lines following it in the
configuration file and the default values can be reset multiple times
in the configuration file with multiple entries where "PartitionName=DEFAULT".
The "PartitionName=" specification must be placed on every line
describing the configuration of partitions.
Each line where \fBPartitionName\fR is "DEFAULT" will replace or add to previous
default values and not reinitialize the default values.
A single partition name can not appear as a PartitionName value in more than
one line (duplicate partition name records will be ignored).
If a partition that is in use is deleted from the configuration and slurm
is restarted or reconfigured (scontrol reconfigure), jobs using the partition
are canceled.
\fBNOTE\fR: Put all parameters for each partition on a single line.
Each line of partition configuration information should
represent a different partition.
The partition configuration file contains the following information:

.TP
\fBAllocNodes\fR
Comma\-separated list of nodes from which users can submit jobs in the
partition.
Node names may be specified using the node range expression syntax
described above.
The default value is "ALL".
.IP

.TP
\fBAllowAccounts\fR
Comma\-separated list of accounts which may execute jobs in the partition.
The default value is "ALL". This list is also hierarchical, meaning subaccounts
are included automatically.
\fBNOTE\fR: If AllowAccounts is used then DenyAccounts will not be enforced.
Also refer to DenyAccounts.
.IP

.TP
\fBAllowGroups\fR
Comma\-separated list of group names which may execute jobs in this
partition.
A user will be permitted to submit a job to this partition if
AllowGroups has \fBat least one\fR group associated with the user.
Jobs executed as user root or as user SlurmUser will be allowed to
use any partition, regardless of the value of AllowGroups. In addition, a Slurm
Admin or Operator will be able to view any partition, regardless of the value
of AllowGroups.
If user root attempts to execute a job as another user (e.g. using
srun's \-\-uid option), then the job will be subject to AllowGroups as if it
were submitted by that user.
By default, AllowGroups is unset, meaning all groups are allowed to use this
partition. The special value 'ALL' is equivalent to this.
Users who are not members of the specified group will not see information
about this partition by default. However, this should not be treated as a
security mechanism, since job information will be returned if a user requests
details about the partition or a specific job. See the \fBPrivateData\fR
parameter to restrict access to job information.
\fBNOTE\fR: For performance reasons, Slurm maintains a list of user IDs
allowed to use each partition and this is checked at job submission time.
This list of user IDs is updated when the \fBslurmctld\fR daemon is restarted,
reconfigured (e.g. "scontrol reconfig") or the partition's \fBAllowGroups\fR
value is reset, even if is value is unchanged
(e.g. "scontrol update PartitionName=name AllowGroups=group").
For a user's access to a partition to change, both his group membership must
change and Slurm's internal user ID list must change using one of the methods
described above.
.IP

.TP
\fBAllowQos\fR
Comma\-separated list of Qos which may execute jobs in the partition.
Jobs executed as user root can use any partition without regard to
the value of AllowQos.
The default value is "ALL".
\fBNOTE\fR: If AllowQos is used then DenyQos will not be enforced.
Also refer to DenyQos.
.IP

.TP
\fBAlternate\fR
Partition name of alternate partition to be used if the state of this partition
is "DRAIN" or "INACTIVE."
.IP

.TP
\fBCpuBind\fR
If a job step request does not specify an option to control how tasks are bound
to allocated CPUs (\-\-cpu\-bind) and all nodes allocated to the job do not have
the same \fBCpuBind\fR option the node. Then the partition's \fBCpuBind\fR
option will control how tasks are bound to allocated resources.
Supported values for\fBCpuBind\fR are "none", "socket", "ldom" (NUMA),
"core" and "thread".
.IP

.TP
\fBDefault\fR
If this keyword is set, jobs submitted without a partition
specification will utilize this partition.
Possible values are "YES" and "NO".
The default value is "NO".
.IP

.TP
\fBDefaultTime\fR
Run time limit used for jobs that don't specify a value. If not set
then MaxTime will be used.
Format is the same as for MaxTime.
.IP

.TP
\fBDefCpuPerGPU\fR
Default count of CPUs allocated per allocated GPU. This value is used only if
the job didn't specify \-\-cpus\-per\-task and \-\-cpus\-per\-gpu.
.IP

.TP
\fBDefMemPerCPU\fR
Default real memory size available per allocated CPU in megabytes.
Used to avoid over\-subscribing memory and causing paging.
\fBDefMemPerCPU\fR would generally be used if individual processors
are allocated to jobs (\fBSelectType=select/cons_tres\fR).
If not set, the \fBDefMemPerCPU\fR value for the entire cluster will be used.
Also see \fBDefMemPerGPU\fR, \fBDefMemPerNode\fR and \fBMaxMemPerCPU\fR.
\fBDefMemPerCPU\fR, \fBDefMemPerGPU\fR and \fBDefMemPerNode\fR are mutually
exclusive.
.IP

.TP
\fBDefMemPerGPU\fR
Default real memory size available per allocated GPU in megabytes.
Also see \fBDefMemPerCPU\fR, \fBDefMemPerNode\fR and \fBMaxMemPerCPU\fR.
\fBDefMemPerCPU\fR, \fBDefMemPerGPU\fR and \fBDefMemPerNode\fR are mutually
exclusive.
.IP

.TP
\fBDefMemPerNode\fR
Default real memory size available per allocated node in megabytes.
Used to avoid over\-subscribing memory and causing paging.
\fBDefMemPerNode\fR would generally be used if whole nodes
are allocated to jobs (\fBSelectType=select/linear\fR) and
resources are over\-subscribed (\fBOverSubscribe=yes\fR or
\fBOverSubscribe=force\fR).
If not set, the \fBDefMemPerNode\fR value for the entire cluster will be used.
Also see \fBDefMemPerCPU\fR, \fBDefMemPerGPU\fR and \fBMaxMemPerCPU\fR.
\fBDefMemPerCPU\fR, \fBDefMemPerGPU\fR and \fBDefMemPerNode\fR are mutually
exclusive.
.IP

.TP
\fBDenyAccounts\fR
Comma\-separated list of accounts which may not execute jobs in the partition.
By default, no accounts are denied access. This list is also hierarchical,
meaning subaccounts are included automatically.
\fBNOTE\fR: If AllowAccounts is used then DenyAccounts will not be enforced.
Also refer to AllowAccounts.
.IP

.TP
\fBDenyQos\fR
Comma\-separated list of Qos which may not execute jobs in the partition.
By default, no QOS are denied access
\fBNOTE\fR: If AllowQos is used then DenyQos will not be enforced.
Also refer AllowQos.
.IP

.TP
\fBDisableRootJobs\fR
If set to "YES" then user root will be prevented from running any jobs
on this partition.
The default value will be the value of \fBDisableRootJobs\fR set
outside of a partition specification (which is "NO", allowing user
root to execute jobs).
.IP

.TP
\fBExclusiveUser\fR
If set to "YES" then nodes will be exclusively allocated to users.
Multiple jobs may be run for the same user, but only one user can be active
at a time.
This capability is also available on a per\-job basis by using the
\fB\-\-exclusive=user\fR option.
.IP

.TP
\fBGraceTime\fR
Specifies, in units of seconds, the preemption grace time
to be extended to a job which has been selected for preemption.
The default value is zero, no preemption grace time is allowed on
this partition.
Once a job has been selected for preemption, its end time is set to the current
time plus GraceTime. The job's tasks are immediately sent SIGCONT and SIGTERM
signals in order to provide notification of its imminent termination.
This is followed by the SIGCONT, SIGTERM and SIGKILL signal sequence upon
reaching its new end time. This second set of signals is sent to both the
tasks \fBand\fR the containing batch script, if applicable.
See also the global \fBKillWait\fR configuration parameter.
.br
\fBNOTE\fR: This parameter does not apply to \fBPreemptMode=SUSPEND\fR.
For setting the preemption grace time when using \fBPreemptMode=SUSPEND\fR,
see \fBPreemptParameters=suspend_grace_time\fR.
.IP

.TP
\fBHidden\fR
Specifies if the partition and its jobs are to be hidden by default.
Hidden partitions will by default not be reported by the Slurm APIs or commands.
Possible values are "YES" and "NO".
The default value is "NO".
Note that partitions that a user lacks access to by virtue of the
\fBAllowGroups\fR parameter will also be hidden by default.
.IP

.TP
\fBLLN\fR
Schedule resources to jobs on the least loaded nodes (based upon the number
of idle CPUs). This is generally only recommended for an environment with
serial jobs as idle resources will tend to be highly fragmented, resulting
in parallel jobs being distributed across many nodes.
Note that node \fBWeight\fR takes precedence over how many idle resources are
on each node.
Also see the \fBSelectTypeParameters\fR configuration parameter \fBCR_LLN\fR to
use the least loaded nodes in every partition.
.IP

.TP
\fBMaxCPUsPerNode\fR
Maximum number of CPUs on any node available to all jobs from this partition.
This can be especially useful to schedule GPUs. For example a node can be
associated with two Slurm partitions (e.g. "cpu" and "gpu") and the
partition/queue "cpu" could be limited to only a subset of the node's CPUs,
ensuring that one or more CPUs would be available to jobs in the "gpu"
partition/queue.
Also see \fBMaxCPUsPerSocket\fR.
.IP

.TP
\fBMaxCPUsPerSocket\fR
Maximum number of CPUs on any node available on the all jobs from this
partition. This can be especially useful to schedule GPUs.
Also see \fBMaxCPUsPerNode\fR.
.IP

.TP
\fBMaxMemPerCPU\fR
Maximum real memory size available per allocated CPU in megabytes.
Used to avoid over\-subscribing memory and causing paging.
\fBMaxMemPerCPU\fR would generally be used if individual processors
are allocated to jobs (\fBSelectType=select/cons_tres\fR).
If not set, the \fBMaxMemPerCPU\fR value for the entire cluster will be used.
Also see \fBDefMemPerCPU\fR and \fBMaxMemPerNode\fR.
\fBMaxMemPerCPU\fR and \fBMaxMemPerNode\fR are mutually exclusive.
.IP

.TP
\fBMaxMemPerNode\fR
Maximum real memory size available per allocated node in megabytes.
Used to avoid over\-subscribing memory and causing paging.
\fBMaxMemPerNode\fR would generally be used if whole nodes
are allocated to jobs (\fBSelectType=select/linear\fR) and
resources are over\-subscribed (\fBOverSubscribe=yes\fR or
\fBOverSubscribe=force\fR).
If not set, the \fBMaxMemPerNode\fR value for the entire cluster will be used.
Also see \fBDefMemPerNode\fR and \fBMaxMemPerCPU\fR.
\fBMaxMemPerCPU\fR and \fBMaxMemPerNode\fR are mutually exclusive.
.IP

.TP
\fBMaxNodes\fR
Maximum count of nodes which may be allocated to any single job.
The default value is "UNLIMITED", which is represented internally as \-1.
.IP

.TP
\fBMaxTime\fR
Maximum run time limit for jobs.
Format is minutes, minutes:seconds, hours:minutes:seconds,
days\-hours, days\-hours:minutes, days\-hours:minutes:seconds or
"UNLIMITED".
Time resolution is one minute and second values are rounded up to
the next minute.
The job TimeLimit may be updated by root, SlurmUser or an Operator to a
value higher than the configured MaxTime after job submission.
.IP

.TP
\fBMinNodes\fR
Minimum count of nodes which may be allocated to any single job.
The default value is 0.
.IP

.TP
\fBNodes\fR
Comma\-separated list of nodes or nodesets which are associated with this
partition.
Node names may be specified using the node range expression syntax
described above. A blank list of nodes
(i.e. Nodes="") can be used if one wants a partition to exist,
but have no resources (possibly on a temporary basis).
A value of "ALL" is mapped to all nodes configured in the cluster.
.IP

.TP
\fBOverSubscribe\fR
Controls the ability of the partition to execute more than one job at a
time on each resource (node, socket or core depending upon the value
of \fBSelectTypeParameters\fR).
If resources are to be over\-subscribed, avoiding memory over\-subscription
is very important.
\fBSelectTypeParameters\fR should be configured to treat
memory as a consumable resource and the \fB\-\-mem\fR option
should be used for job allocations.
Sharing of resources is typically useful only when using gang scheduling
(\fBPreemptMode=suspend,gang\fR).
Possible values for \fBOverSubscribe\fR are "EXCLUSIVE", "FORCE", "YES", and "NO".
Note that a value of "YES" or "FORCE" can negatively impact performance
for systems with many thousands of running jobs.
The default value is "NO".
For more information see the following web pages:
.br
.na
\fIhttps://slurm.schedmd.com/cons_tres.html\fR
.br
\fIhttps://slurm.schedmd.com/cons_tres_share.html\fR
.br
\fIhttps://slurm.schedmd.com/gang_scheduling.html\fR
.br
\fIhttps://slurm.schedmd.com/preempt.html\fR
.ad
.IP
.RS
.TP 12
\fBEXCLUSIVE\fR
Allocates entire nodes to jobs even with \fBSelectType=select/cons_tres\fR
configured.
Jobs that run in partitions with \fBOverSubscribe=EXCLUSIVE\fR will have
exclusive access to all allocated nodes.
These jobs are allocated all CPUs and GRES on the nodes, but they are only
allocated as much memory as they ask for. This is by design to support gang
scheduling, because suspended jobs still reside in memory. To request all the
memory on a node, use \fB\-\-mem=0\fR at submit time.
.IP

.TP
\fBFORCE\fR
Makes all resources (except GRES) in the partition available for
oversubscription without any means for users to disable it.
May be followed with a colon and maximum number of jobs in
running or suspended state.
For example \fBOverSubscribe=FORCE:4\fR enables each node, socket or
core to oversubscribe each resource four ways.
Recommended only for systems using \fBPreemptMode=suspend,gang\fR.

\fBNOTE\fR: \fBOverSubscribe=FORCE:1\fR is a special case that is not exactly
equivalent to \fBOverSubscribe=NO\fR. \fBOverSubscribe=FORCE:1\fR disables
the regular oversubscription of resources in the same partition but it will
still allow oversubscription due to preemption or on overlapping partitions
with the same PriorityTier. Setting \fBOverSubscribe=NO\fR
will prevent oversubscription from happening in all cases.

\fBNOTE\fR: If using \fBPreemptType=preempt/qos\fR you can specify a value for
\fBFORCE\fR that is greater than 1. For example, \fBOverSubscribe=FORCE:2\fR
will permit two jobs per resource normally, but a third job can be started
only if done so through preemption based upon QOS.

\fBNOTE\fR: If \fBOverSubscribe\fR is configured to \fBFORCE\fR or \fBYES\fR
in your slurm.conf and the system is not configured to use preemption
(\fBPreemptMode=OFF\fR) accounting can easily grow to values greater than
the actual utilization. It may be common on such systems to get error messages
in the slurmdbd log stating: "We have more allocated time than is possible."
.IP

.TP
\fBYES\fR
Makes all resources (except GRES) in the partition available for sharing upon
request by the job.
Resources will only be over\-subscribed when explicitly requested
by the user using the "\-\-oversubscribe" option on job submission.
May be followed with a colon and maximum number of jobs in
running or suspended state.
For example "OverSubscribe=YES:4" enables each node, socket or
core to execute up to four jobs at once.
Recommended only for systems running with gang scheduling
(\fBPreemptMode=suspend,gang\fR).
.IP

.TP
\fBNO\fR
Selected resources are allocated to a single job. No resource will be
allocated to more than one job.

\fBNOTE\fR: Even if you are using \fBPreemptMode=suspend,gang\fR, setting
\fBOverSubscribe=NO\fR will disable preemption on that partition. Use
\fBOverSubscribe=FORCE:1\fR if you want to disable normal oversubscription
but still allow suspension due to preemption.
.RE
.IP

.TP
\fBOverTimeLimit\fR
Number of minutes by which a job can exceed its time limit before
being canceled.
Normally a job's time limit is treated as a \fIhard\fR limit and the job will be
killed upon reaching that limit.
Configuring \fBOverTimeLimit\fR will result in the job's time limit being
treated like a \fIsoft\fR limit.
Adding the \fBOverTimeLimit\fR value to the \fIsoft\fR time limit provides a
\fIhard\fR time limit, at which point the job is canceled.
This is particularly useful for backfill scheduling, which bases upon
each job's soft time limit.
If not set, the \fBOverTimeLimit\fR value for the entire cluster will be used.
May not exceed 65533 minutes.
A value of "UNLIMITED" is also supported.
.IP

.TP
\fBPartitionName\fR
Name by which the partition may be referenced (e.g. "Interactive").
This name can be specified by users when submitting jobs.
If the \fBPartitionName\fR is "DEFAULT", the values specified
with that record will apply to subsequent partition specifications
unless explicitly set to other values in that partition record or
replaced with a different set of default values.
Each line where \fBPartitionName\fR is "DEFAULT" will replace or add to previous
default values and not reinitialize the default values.
.IP

.TP
\fBPowerDownOnIdle\fR
If set to "YES" and power saving is enabled for the partition, then nodes
allocated from this partition will be requested to power down after being
allocated at least one job.
These nodes will not power down until they transition from COMPLETING to IDLE.
If set to "NO" then power saving will operate as configured for the partition.
The default value is "NO".
See <https://slurm.schedmd.com/power_save.html> and
<https://slurm.schedmd.com/elastic_computing.html> for more details.

\fBNOTE\fR:
The following will cause a transition from COMPLETING to IDLE:
.br
Completing all running jobs without additional jobs being allocated.
.br
ExclusiveUser=YES and after all running jobs complete but before another user's
job is allocated.
.br
OverSubscribe=EXCLUSIVE and after the running job completes but before another
job is allocated.

\fBNOTE\fR:
Nodes are still subject to powering down when being IDLE for \fBSuspendTime\fR
when PowerDownOnIdle is set to NO.</p>

Also see \fBSuspendTime\fR.
.IP

.TP
\fBPreemptMode\fR
Mechanism used to preempt jobs or enable gang scheduling for this
partition when \fBPreemptType=preempt/partition_prio\fR is configured.
This partition\-specific \fBPreemptMode\fR configuration parameter will
override the cluster\-wide \fBPreemptMode\fR for this partition.
It can be set to OFF to disable preemption and gang scheduling for this
partition.
See also \fBPriorityTier\fR and the above description of the cluster\-wide
\fBPreemptMode\fR parameter for further details.
.br
The \fBGANG\fR option is used to enable gang scheduling independent of
whether preemption is enabled (i.e. independent of the \fBPreemptType\fR
setting). It can be specified in addition to a \fBPreemptMode\fR setting with
the two options comma separated (e.g. \fBPreemptMode=SUSPEND,GANG\fR).
.br
See <https://slurm.schedmd.com/preempt.html> and
<https://slurm.schedmd.com/gang_scheduling.html> for more details.

\fBNOTE\fR:
For performance reasons, the backfill scheduler reserves whole nodes for jobs,
not partial nodes. If during backfill scheduling a job preempts one or more
other jobs, the whole nodes for those preempted jobs are reserved for the
preemptor job, even if the preemptor job requested fewer resources than that.
These reserved nodes aren't available to other jobs during that backfill
cycle, even if the other jobs could fit on the nodes. Therefore, jobs may
preempt more resources during a single backfill iteration than they requested.
.br
\fBNOTE\fR:
For heterogeneous job to be considered for preemption all components
must be eligible for preemption. When a heterogeneous job is to be preempted
the first identified component of the job with the highest order PreemptMode
(\fBSUSPEND\fR (highest), \fBREQUEUE\fR, \fBCANCEL\fR (lowest)) will be
used to set the PreemptMode for all components. The \fBGraceTime\fR and user
warning signal for each component of the heterogeneous job remain unique.
Heterogeneous jobs are excluded from GANG scheduling operations.
.IP
.RS
.TP 12
\fBOFF\fR
Is the default value and disables job preemption and gang scheduling.
It is only compatible with \fBPreemptType=preempt/none\fR at a global level.
A common use case for this parameter is to set it on a partition to disable
preemption for that partition.
.IP

.TP
\fBCANCEL\fR
The preempted job will be cancelled.
.IP

.TP
\fBGANG\fR
Enables gang scheduling (time slicing) of jobs in the same partition, and
allows the resuming of suspended jobs.

\fBNOTE\fR:
Gang scheduling is performed independently for each partition, so
if you only want time\-slicing by \fBOverSubscribe\fR, without any preemption,
then configuring partitions with overlapping nodes is not recommended.
On the other hand, if you want to use \fBPreemptType=preempt/partition_prio\fR
to allow jobs from higher PriorityTier partitions to Suspend jobs from lower
PriorityTier partitions you will need overlapping partitions, and
\fBPreemptMode=SUSPEND,GANG\fR to use the Gang scheduler to resume the suspended
jobs(s).
In any case, time\-slicing won't happen between jobs on different partitions.
.br
\fBNOTE\fR:
Heterogeneous jobs are excluded from GANG scheduling operations.
.IP

.TP
\fBREQUEUE\fR
Preempts jobs by requeuing them (if possible) or canceling them.
For jobs to be requeued they must have the \-\-requeue sbatch option set
or the cluster wide JobRequeue parameter in slurm.conf must be set to \fB1\fR.
.IP

.TP
\fBSUSPEND\fR
The preempted jobs will be suspended, and later the Gang scheduler will resume
them. Therefore the \fBSUSPEND\fR preemption mode always needs the \fBGANG\fR
option to be specified at the cluster level. Also, because the suspended jobs
will still use memory on the allocated nodes, Slurm needs to be able to track
memory resources to be able to suspend jobs.

If the preemptees and preemptor are on different partitions then the preempted
jobs will remain suspended until the preemptor ends.
.br
\fBNOTE\fR: Because gang scheduling is performed independently for each
partition, if using \fBPreemptType=preempt/partition_prio\fR then jobs in
higher PriorityTier partitions will suspend jobs in lower PriorityTier
partitions to run on the released resources. Only when the preemptor job ends
will the suspended jobs will be resumed by the Gang scheduler.
.br
\fBNOTE\fR: Suspended jobs will not release GRES. Higher priority jobs will not
be able to preempt to gain access to GRES.
.RE
.IP

.TP
\fBPriorityJobFactor\fR
Partition factor used by priority/multifactor plugin in calculating job priority.
The value may not exceed 65533.
Also see PriorityTier.
.IP

.TP
\fBPriorityTier\fR
Jobs submitted to a partition with a higher \fBPriorityTier\fR value will be
evaluated by the scheduler before pending jobs in a partition with a lower
\fBPriorityTier\fR value. They will also be considered for preemption of running
jobs in partition(s) with lower \fBPriorityTier\fR values if
\fIPreemptType=preempt/partition_prio\fR.
The value may not exceed 65533.
Also see PriorityJobFactor.
.IP

.TP
\fBQOS\fR
Used to extend the limits available to a QOS on a partition. Jobs will not be
associated to this QOS outside of being associated to the partition. They
will still be associated to their requested QOS.
By default, no QOS is used.
Additional details are in the QOS documentation at
<https://slurm.schedmd.com/qos.html>, including special conditions
when a relative QOS is used for this parameter.
\fBNOTE\fR: If a limit is set in both the Partition's QOS and the Job's QOS,
the Partition QOS limit will be honored unless the Job's QOS has the
\fBOverPartQOS\fR flag set, in which case the Job's QOS limit will take
precedence.
.IP

.TP
\fBReqResv\fR
Specifies users of this partition are required to designate a reservation
when submitting a job. This option can be useful in restricting usage
of a partition that may have higher priority or additional resources to be
allowed only within a reservation.
Possible values are "YES" and "NO".
The default value is "NO".
.IP

.TP
\fBResumeTimeout\fR
Maximum time permitted (in seconds) between when a node resume request
is issued and when the node is actually available for use.
Nodes which fail to respond in this time frame will be marked DOWN and
the jobs scheduled on the node requeued.
Nodes which reboot after this time frame will be marked DOWN with a reason of
"Node unexpectedly rebooted."
For nodes that are in multiple partitions with this option set,
the highest time will take effect. If not set on any partition, the node will
use the \fBResumeTimeout\fR value set for the entire cluster.
.IP

.TP
\fBRootOnly\fR
Specifies if only user ID zero (i.e. user \fIroot\fR) may allocate resources
in this partition. User root may allocate resources for any other user,
but the request must be initiated by user root.
This option can be useful for a partition to be managed by some
external entity (e.g. a higher\-level job manager) and prevents
users from directly using those resources.
Possible values are "YES" and "NO".
The default value is "NO".
.IP

.TP
\fBSelectTypeParameters\fR
Partition\-specific resource allocation type.
This option replaces the global \fBSelectTypeParameters\fR value.
Supported values are \fBCR_Core\fR, \fBCR_Core_Memory\fR, \fBCR_Socket\fR and
\fBCR_Socket_Memory\fR.
Use requires the system\-wide \fBSelectTypeParameters\fR value be set to
any of the four supported values previously listed; otherwise, the
partition\-specific value will be ignored.
.IP

.TP
\fBShared\fR
The \fBShared\fR configuration parameter has been replaced by the
\fBOverSubscribe\fR parameter described above.
.IP

.TP
\fBState\fR
State of partition or availability for use. Possible values
are "UP", "DOWN", "DRAIN" and "INACTIVE". The default value is "UP".
See also the related "Alternate" keyword.
.IP
.RS
.TP 10
\fBUP\fP
Designates that new jobs may be queued on the partition, and that
jobs may be allocated nodes and run from the partition.
.IP

.TP
\fBDOWN\fP
Designates that new jobs may be queued on the partition, but
queued jobs may not be allocated nodes and run from the partition. Jobs
already running on the partition continue to run. The jobs
must be explicitly canceled to force their termination.
.IP

.TP
\fBDRAIN\fP
Designates that no new jobs may be queued on the partition (job
submission requests will be denied with an error message), but jobs
already queued on the partition may be allocated nodes and run.
See also the "Alternate" partition specification.
.IP

.TP
\fBINACTIVE\fP
Designates that no new jobs may be queued on the partition,
and jobs already queued may not be allocated nodes and run.
See also the "Alternate" partition specification.
.RE
.IP

.TP
\fBSuspendTime\fR
Nodes which remain idle or down for this number of seconds will be placed into
power save mode by \fBSuspendProgram\fR.
For nodes that are in multiple partitions with this option set,
the highest time will take effect. If not set on any partition, the node will
use the \fBSuspendTime\fR value set for the entire cluster.
Setting \fBSuspendTime\fR to INFINITE will disable suspending of nodes in this
partition.
Setting \fBSuspendTime\fR to anything but INFINITE (or \-1) will enable power
save mode.
.IP

.TP
\fBSuspendTimeout\fR
Maximum time permitted (in seconds) between when a node suspend request
is issued and when the node is shutdown.
At that time the node must be ready for a resume request to be issued
as needed for new work.
For nodes that are in multiple partitions with this option set,
the highest time will take effect. If not set on any partition, the node will
use the \fBSuspendTimeout\fR value set for the entire cluster.
.IP

.TP
\fBTRESBillingWeights\fR
TRESBillingWeights is used to define the billing weights of each tracked TRES
type (see \fBAccountingStorageTRES\fR) that
will be used in calculating the usage of a job. The calculated usage is used
when calculating fairshare and when enforcing the TRES billing limit on jobs.

Billing weights are specified as a comma\-separated list of
\fI<TRES Type>\fR=\fI<TRES Billing Weight>\fR pairs.

Any TRES Type is available for billing. Note that the base unit for memory and
burst buffers is megabytes.

By default the billing of TRES is calculated as the sum of all TRES types
multiplied by their corresponding billing weight.

The weighted amount of a resource can be adjusted by adding a suffix of K,M,G,T
or P after the billing weight. For example, a memory weight of "mem=.25" on a
job allocated 8GB will be billed 2048 (8192MB *.25) units. A memory weight of
"mem=.25G" on the same job will be billed 2 (8192MB * (.25/1024)) units.

Negative values are allowed.

When a job is allocated 1 CPU and 8 GB of memory on a partition configured with
TRESBillingWeights="CPU=1.0,Mem=0.25G,GRES/gpu=2.0", the billable TRES will be:
(1*1.0) + (8*0.25) + (0*2.0) = 3.0.

If PriorityFlags=MAX_TRES is configured, the billable TRES is calculated as the
MAX of individual TRESs on a node (e.g. cpus, mem, gres) plus the sum of all
global TRESs (e.g. licenses). Using the same example above the billable TRES
will be MAX(1*1.0, 8*0.25) + (0*2.0) = 2.0.

If TRESBillingWeights is not defined then the job is billed against the total
number of allocated CPUs.

\fBNOTE\fR: TRESBillingWeights doesn't affect job priority directly as it is
currently not used for the size of the job. If you want TRESs to play a role in
the job's priority then refer to the PriorityWeightTRES option.
.RE
.IP

.SH "PROLOG AND EPILOG SCRIPTS"
There are a variety of prolog and epilog program options that
execute with various permissions and at various times.
The four options most likely to be used are:
\fBProlog\fR and \fBEpilog\fR (executed once on each compute node
for each job) plus \fBPrologSlurmctld\fR and \fBEpilogSlurmctld\fR
(executed once on the \fBControlMachine\fR for each job).

\fBNOTE\fR: Standard output and error messages are normally not preserved.
Explicitly write output and error messages to an appropriate location
if you wish to preserve that information.

\fBNOTE\fR: By default the Prolog script is ONLY run on any individual
node when it first sees a job step from a new allocation. It does not
run the Prolog immediately when an allocation is granted. If no job steps
from an allocation are run on a node, it will never run the Prolog for that
allocation. This Prolog behavior can be changed by the
\fBPrologFlags\fR parameter. The Epilog, on the other hand, always
runs on every node of an allocation when the allocation is released.

If the Epilog fails (returns a non\-zero exit code), this will result in the
node being set to a DRAIN state.
If the EpilogSlurmctld fails (returns a non\-zero exit code), this will only
be logged.
If the Prolog fails (returns a non\-zero exit code), this will result in the
node being set to a DRAIN state and the job being requeued. The job will be
placed in a held state unless \fBnohold_on_prolog_fail\fR is configured in
\fBSchedulerParameters\fR.
If the PrologSlurmctld fails (returns a non\-zero exit code), this will result
in the job being requeued to be executed on another node if possible. Only
batch jobs can be requeued.
Interactive jobs (salloc and srun) will be cancelled if the
PrologSlurmctld fails.
If slurmctld is stopped while either PrologSlurmctld or EpilogSlurmctld is
running, the script will be killed with SIGKILL. The script will restart when
slurmctld restarts.


Information about the job is passed to the script using environment
variables.
Unless otherwise specified, these environment variables are available
in each of the scripts mentioned above (\fBProlog\fR, \fBEpilog\fR,
\fBPrologSlurmctld\fR and \fBEpilogSlurmctld\fR). For a full list of
environment variables that includes those available in the \fBSrunProlog\fR,
\fBSrunEpilog\fR, \fBTaskProlog\fR and \fBTaskEpilog\fR please see the Prolog
and Epilog Guide <https://slurm.schedmd.com/prolog_epilog.html>.

.TP
\fBSLURM_ARRAY_JOB_ID\fR
If this job is part of a job array, this will be set to the job ID.
Otherwise it will not be set.
To reference this specific task of a job array, combine
SLURM_ARRAY_JOB_ID with SLURM_ARRAY_TASK_ID
(e.g. "scontrol update ${SLURM_ARRAY_JOB_ID}_{$SLURM_ARRAY_TASK_ID} ...");
Available in \fBPrologSlurmctld\fR, \fBSrunProlog\fR, \fBTaskProlog\fR,
\fBEpilogSlurmctld\fR, \fBSrunEpilog\fR, and \fBTaskEpilog\fR.
.IP

.TP
\fBSLURM_ARRAY_TASK_ID\fR
If this job is part of a job array, this will be set to the task ID.
Otherwise it will not be set.
To reference this specific task of a job array, combine
SLURM_ARRAY_JOB_ID with SLURM_ARRAY_TASK_ID
(e.g. "scontrol update ${SLURM_ARRAY_JOB_ID}_{$SLURM_ARRAY_TASK_ID} ...");
Available in \fBPrologSlurmctld\fR, \fBSrunProlog\fR, \fBTaskProlog\fR,
\fBEpilogSlurmctld\fR, \fBSrunEpilog\fR, and \fBTaskEpilog\fR.
.IP

.TP
\fBSLURM_ARRAY_TASK_MAX\fR
If this job is part of a job array, this will be set to the maximum
task ID.
Otherwise it will not be set.
Available in \fBPrologSlurmctld\fR, \fBSrunProlog\fR, \fBTaskProlog\fR,
\fBEpilogSlurmctld\fR, \fBSrunEpilog\fR, and \fBTaskEpilog\fR.
.IP

.TP
\fBSLURM_ARRAY_TASK_MIN\fR
If this job is part of a job array, this will be set to the minimum
task ID.
Otherwise it will not be set.
Available in \fBPrologSlurmctld\fR, \fBSrunProlog\fR, \fBTaskProlog\fR,
\fBEpilogSlurmctld\fR, \fBSrunEpilog\fR, and \fBTaskEpilog\fR.
.IP

.TP
\fBSLURM_ARRAY_TASK_STEP\fR
If this job is part of a job array, this will be set to the step
size of task IDs.
Otherwise it will not be set.
Available in \fBPrologSlurmctld\fR, \fBSrunProlog\fR, \fBTaskProlog\fR,
\fBEpilogSlurmctld\fR, \fBSrunEpilog\fR, and \fBTaskEpilog\fR.
.IP

.TP
\fBSLURM_CLUSTER_NAME\fR
Name of the cluster executing the job. Available in \fBProlog\fR,
\fBPrologSlurmctld\fR, \fBEpilog\fR and \fBEpilogSlurmctld\fR.
.IP

.TP
\fBSLURM_CONF\fR
Location of the slurm.conf file.
Available in \fBProlog\fR, \fBSrunProlog\fR, \fBTaskProlog\fR,
\fBEpilog\fR, \fBSrunEpilog\fR, and \fBTaskEpilog\fR.
.IP

.TP
\fBSLURMD_NODENAME\fR
Name of the node running the task. In the case of a parallel job executing
on multiple compute nodes, the various tasks will have this environment
variable set to different values on each compute node.
Available in \fBProlog\fR, \fBSrunProlog\fR, \fBTaskProlog\fR,
\fBEpilog\fR, \fBSrunEpilog\fR, and \fBTaskEpilog\fR.
.IP

.TP
\fBSLURM_JOB_ACCOUNT\fR
Account name used for the job.
.IP

.TP
\fBSLURM_JOB_COMMENT\fR
Comment added to the job.
Available in \fBProlog\fR, \fBPrologSlurmctld\fR, \fBEpilog\fR and
\fBEpilogSlurmctld\fR.
.IP

.TP
\fBSLURM_JOB_CONSTRAINTS\fR
Features required to run the job.
Available in \fBProlog\fR, \fBPrologSlurmctld\fR, \fBEpilog\fR and
\fBEpilogSlurmctld\fR.
.IP

.TP
\fBSLURM_JOB_DERIVED_EC\fR
The highest exit code of all of the job steps.
Available in \fBEpilog\fR and \fBEpilogSlurmctld\fR.
.IP

.TP
\fBSLURM_JOB_END_TIME\fR
The UNIX timestamp for a job's end time.
.IP

.TP
\fBSLURM_JOB_EXIT_CODE\fR
The exit code of the job script (or salloc). The value is the status
as returned by the wait() system call (See wait(2))
Available in \fBEpilog\fR and \fBEpilogSlurmctld\fR.
.IP

.TP
\fBSLURM_JOB_EXIT_CODE2\fR
The exit code of the job script (or salloc). The value has the format
<exit>:<sig>. The first number is the exit code, typically as set by the
exit() function. The second number of the signal that caused the process to
terminate if it was terminated by a signal.
Available in \fBEpilog\fR and \fBEpilogSlurmctld\fR.
.IP

.TP
\fBSLURM_JOB_EXTRA\fR
Extra field added to the job.
Available in \fBProlog\fR, \fBPrologSlurmctld\fR, \fBEpilog\fR and
\fBEpilogSlurmctld\fR.
.IP

.TP
\fBSLURM_JOB_GID\fR
Group ID of the job's owner.
.IP

.TP
\fBSLURM_JOB_GPUS\fR
The GPU IDs of GPUs in the job allocation (if any).
Available in the \fBProlog\fR, \fBSrunProlog\fR, \fBTaskProlog\fR, \fBEpilog\fR,
\fBSrunEpilog\fR, and \fBTaskEpilog\fR.
.IP

.TP
\fBSLURM_JOB_GROUP\fR
Group name of the job's owner.
Available in \fBPrologSlurmctld\fR and \fBEpilogSlurmctld\fR.
.IP

.TP
\fBSLURM_JOB_ID\fR
Job ID.
.IP

.TP
\fBSLURM_JOBID\fR
Job ID.
.IP

.TP
\fBSLURM_JOB_NAME\fR
Name of the job.
Available in \fBPrologSlurmctld\fR, \fBSrunProlog\fR, \fBTaskProlog\fR,
\fBEpilogSlurmctld\fR, \fBSrunEpilog\fR, and \fBTaskEpilog\fR.
.IP

.TP
\fBSLURM_JOB_NODELIST\fR
Nodes assigned to job. A Slurm hostlist expression.
"scontrol show hostnames" can be used to convert this to a
list of individual host names.
.IP

.TP
\fBSLURM_JOB_PARTITION\fR
Partition that job runs in.
.IP

.TP
\fBSLURM_JOB_START_TIME\fR
The UNIX timestamp of a job's start time.
.IP

.TP
\fBSLURM_JOB_UID\fR
User ID of the job's owner.
.IP

.TP
\fBSLURM_JOB_USER\fR
User name of the job's owner.
.IP

.TP
\fBSLURM_SCRIPT_CONTEXT\fR
Identifies which epilog or prolog program is currently running.
.IP

.SH "UNKILLABLE STEP PROGRAM SCRIPT"
This program can be used to take special actions to clean up the unkillable
processes and/or notify system administrators.
The program will be run as \fBSlurmdUser\fR (usually "root") on the compute
node where \fBUnkillableStepTimeout\fR was triggered.

Information about the unkillable job step is passed to the script using
environment variables.

.TP
\fBSLURM_JOB_ID\fR
Job ID.
.IP

.TP
\fBSLURM_STEP_ID\fR
Job Step ID.
.IP

.SH "NETWORK TOPOLOGY"
Slurm is able to optimize job allocations to minimize network contention.
Special Slurm logic is used to optimize allocations on systems with a
three\-dimensional interconnect.
and information about configuring those systems are available on
web pages available here: <https://slurm.schedmd.com/>.
For a hierarchical network, Slurm needs to have detailed information
about how nodes are configured on the network switches.
.LP
Given network topology information, Slurm allocates all of a job's
resources onto a single leaf of the network (if possible) using a best\-fit
algorithm.
Otherwise it will allocate a job's resources onto multiple leaf switches
so as to minimize the use of higher\-level switches.
The \fBTopologyPlugin\fR parameter controls which plugin is used to
collect network topology information.
The only values presently supported are "topology/3d_torus" (default for
Cray XT/XE systems, performs best\-fit logic over three\-dimensional topology),
"topology/default" (default for other systems,
-best\-fit logic over one\-dimensional topology),
"topology/tree" (determine the network topology based
upon information contained in a topology.conf file,
see "man topology.conf" for more information).
Future plugins may gather topology information directly from the network.
The topology information is optional.
If not provided, Slurm will perform a best\-fit algorithm assuming the
nodes are in a one\-dimensional array as configured and the communications
cost is related to the node distance in this array.

.SH "RELOCATING CONTROLLERS"
If the cluster's computers used for the primary or backup controller
will be out of service for an extended period of time, it may be
desirable to relocate them.
In order to do so, follow this procedure:
.LP
1. Stop the Slurm daemons on the old controller and nodes.
.br
2. Modify the slurm.conf file appropriately.
.br
3. Copy the files from the StateSaveLocation to the new controller or ensure
that they are accessible to the new controller via a shared drive.
.br
4. Distribute the updated slurm.conf file to all nodes.
.br
5. Restart the Slurm daemons on the new controller and nodes.
.LP
There should be no loss of any pending jobs. Any running jobs will get the
updated host info and finish normally.
Ensure that any nodes added to the cluster have the current
slurm.conf file installed.
.LP
\fBCAUTION:\fR If two nodes are simultaneously configured as the
primary controller (two nodes on which \fBSlurmctldHost\fR specify
the local host and the \fBslurmctld\fR daemon is executing on each),
system behavior will be destructive.
If a compute node has an incorrect \fBSlurmctldHost\fR
parameter, that node may be rendered
unusable, but no other harm will result.

.SH "EXAMPLE"
.nf
#
# Sample /etc/slurm.conf for dev[0\-25].llnl.gov
# Author: John Doe
# Date: 11/06/2001
#
SlurmctldHost=dev0(12.34.56.78)  # Primary server
SlurmctldHost=dev1(12.34.56.79)  # Backup server
#
AuthType=auth/munge
Epilog=/usr/local/slurm/epilog
Prolog=/usr/local/slurm/prolog
FirstJobId=65536
InactiveLimit=120
JobCompType=jobcomp/filetxt
JobCompLoc=/var/log/slurm/jobcomp
KillWait=30
MaxJobCount=10000
MinJobAge=300
PluginDir=/usr/local/lib:/usr/local/slurm/lib
ReturnToService=0
SchedulerType=sched/backfill
SlurmctldLogFile=/var/log/slurm/slurmctld.log
SlurmdLogFile=/var/log/slurm/slurmd.log
SlurmctldPort=7002
SlurmdPort=7003
SlurmdSpoolDir=/var/spool/slurmd.spool
StateSaveLocation=/var/spool/slurm.state
TmpFS=/tmp
WaitTime=30
#
# Node Configurations
#
NodeName=DEFAULT CPUs=2 RealMemory=2000 TmpDisk=64000
NodeName=DEFAULT State=UNKNOWN
NodeName=dev[0\-25] NodeAddr=edev[0\-25] Weight=16
# Update records for specific DOWN nodes
DownNodes=dev20 State=DOWN Reason="power,ETA=Dec25"
#
# Partition Configurations
#
PartitionName=DEFAULT MaxTime=30 MaxNodes=10 State=UP
PartitionName=debug Nodes=dev[0\-8,18\-25] Default=YES
PartitionName=batch Nodes=dev[9\-17]  MinNodes=4
PartitionName=long Nodes=dev[9\-17] MaxTime=120 AllowGroups=admin
.fi

.SH "INCLUDE MODIFIERS"
The "include" key word can be used with modifiers within the specified
pathname. These modifiers would be replaced with cluster name or other
information depending on which modifier is specified. If the included file
is not an absolute path name (i.e. it does not start with a slash), it will
searched for in the same directory as the slurm.conf file.

.TP
\fB%c\fR
Cluster name specified in the slurm.conf will be used.
.IP

.LP
\fBEXAMPLE\fR
.nf
ClusterName=linux
include /home/slurm/etc/%c_config
# Above line interpreted as
# "include /home/slurm/etc/linux_config"
.fi

.SH "FILE AND DIRECTORY PERMISSIONS"
There are three classes of files:
Files used by \fBslurmctld\fR must be accessible by user \fBSlurmUser\fR
and accessible by the primary and backup control machines.
Files used by \fBslurmd\fR must be accessible by user root and
accessible from every compute node.
A few files need to be accessible by normal users on all login and
compute nodes.
While many files and directories are listed below, most of them will
not be used with most configurations.

.TP
\fBEpilog\fR
Must be executable by user root.
It is recommended that the file be readable by all users.
The file must exist on every compute node.
.IP

.TP
\fBEpilogSlurmctld\fR
Must be executable by user \fBSlurmUser\fR.
It is recommended that the file be readable by all users.
The file must be accessible by the primary and backup control machines.
.IP

.TP
\fBHealthCheckProgram\fR
Must be executable by user root.
It is recommended that the file be readable by all users.
The file must exist on every compute node.
.IP

.TP
\fBJobCompLoc\fR
If this specifies a file, it must be writable by user \fBSlurmUser\fR.
The file must be accessible by the primary and backup control machines.
.IP

.TP
\fBMailProg\fR
Must be executable by user \fBSlurmUser\fR.
Must not be writable by regular users.
The file must be accessible by the primary and backup control machines.
.IP

.TP
\fBProlog\fR
Must be executable by user root.
It is recommended that the file be readable by all users.
The file must exist on every compute node.
.IP

.TP
\fBPrologSlurmctld\fR
Must be executable by user \fBSlurmUser\fR.
It is recommended that the file be readable by all users.
The file must be accessible by the primary and backup control machines.
.IP

.TP
\fBResumeProgram\fR
Must be executable by user \fBSlurmUser\fR.
The file must be accessible by the primary and backup control machines.
.IP

.TP
\fBslurm.conf\fR
Readable to all users on all nodes.
Must not be writable by regular users.
.IP

.TP
\fBSlurmctldLogFile\fR
Must be writable by user \fBSlurmUser\fR.
The file must be accessible by the primary and backup control machines.
.IP

.TP
\fBSlurmctldPidFile\fR
Must be writable by user root.
Preferably writable and removable by \fBSlurmUser\fR.
The file must be accessible by the primary and backup control machines.
.IP

.TP
\fBSlurmdLogFile\fR
Must be writable by user root.
A distinct file must exist on each compute node.
.IP

.TP
\fBSlurmdPidFile\fR
Must be writable by user root.
A distinct file must exist on each compute node.
.IP

.TP
\fBSlurmdSpoolDir\fR
Must be writable by user root. Permissions must be set to 755 so that
job scripts can be executed from this directory.
A distinct file must exist on each compute node.
.IP

.TP
\fBSrunEpilog\fR
Must be executable by all users.
The file must exist on every login and compute node.
.IP

.TP
\fBSrunProlog\fR
Must be executable by all users.
The file must exist on every login and compute node.
.IP

.TP
\fBStateSaveLocation\fR
Must be writable by user \fBSlurmUser\fR.
The file must be accessible by the primary and backup control machines.
.IP

.TP
\fBSuspendProgram\fR
Must be executable by user \fBSlurmUser\fR.
The file must be accessible by the primary and backup control machines.
.IP

.TP
\fBTaskEpilog\fR
Must be executable by all users.
The file must exist on every compute node.
.IP

.TP
\fBTaskProlog\fR
Must be executable by all users.
The file must exist on every compute node.
.IP

.TP
\fBUnkillableStepProgram\fR
Must be executable by user \fBSlurmdUser\fR.
The file must be accessible by the primary and backup control machines.
.IP

.SH "LOGGING"
.LP
Note that while Slurm daemons create log files and other files as needed,
it treats the lack of parent directories as a fatal error.
This prevents the daemons from running if critical file systems are
not mounted and will minimize the risk of cold\-starting (starting
without preserving jobs).
.LP
Log files and job accounting files
may need to be created/owned by the "SlurmUser" uid to be successfully
accessed. Use the "chown" and "chmod" commands to set the ownership
and permissions appropriately.
See the section \fBFILE AND DIRECTORY PERMISSIONS\fR for information
about the various files and directories used by Slurm.
.LP
It is recommended that the logrotate utility be used to ensure that
various log files do not become too large.
This also applies to text files used for accounting,
process tracking, and the slurmdbd log if they are used.
.LP
Here is a sample logrotate configuration. Make appropriate site modifications
and save as /etc/logrotate.d/slurm on all nodes.
See the \fBlogrotate\fR man page for more details.
.LP
.nf
##
# Slurm Logrotate Configuration
##
/var/log/slurm/*.log {
	compress
	missingok
	nocopytruncate
	nodelaycompress
	nomail
	notifempty
	noolddir
	rotate 5
	sharedscripts
	size=5M
	create 640 slurm root
	postrotate
		pkill \-x \-\-signal SIGUSR2 slurmctld
		pkill \-x \-\-signal SIGUSR2 slurmd
		pkill \-x \-\-signal SIGUSR2 slurmdbd
		exit 0
	endscript
}
.fi

.SH "COPYING"
Copyright (C) 2002\-2007 The Regents of the University of California.
Produced at Lawrence Livermore National Laboratory (cf, DISCLAIMER).
.br
Copyright (C) 2008\-2010 Lawrence Livermore National Security.
.br
Copyright (C) 2010\-2022 SchedMD LLC.
.LP
This file is part of Slurm, a resource management program.
For details, see <https://slurm.schedmd.com/>.
.LP
Slurm is free software; you can redistribute it and/or modify it under
the terms of the GNU General Public License as published by the Free
Software Foundation; either version 2 of the License, or (at your option)
any later version.
.LP
Slurm is distributed in the hope that it will be useful, but WITHOUT ANY
WARRANTY; without even the implied warranty of MERCHANTABILITY or FITNESS
FOR A PARTICULAR PURPOSE. See the GNU General Public License for more
details.

.SH "FILES"
/etc/slurm.conf

.SH "SEE ALSO"
.LP
\fBcgroup.conf\fR(5), \fBgetaddrinfo\fR(3),
\fBgetrlimit\fR(2), \fBgres.conf\fR(5), \fBgroup\fR(5), \fBhostname\fR(1),
\fBscontrol\fR(1), \fBslurmctld\fR(8), \fBslurmd\fR(8),
\fBslurmdbd\fR(8), \fBslurmdbd.conf\fR(5), \fBsrun\fR(1),
\fBspank\fR(8), \fBsyslog\fR(3), \fBtopology.conf\fR(5)<|MERGE_RESOLUTION|>--- conflicted
+++ resolved
@@ -688,14 +688,6 @@
 credential replay attacks. This option should only be enabled once all Slurm
 daemons have been upgraded to 20.11.9/21.08.8 or newer, and all jobs that were
 started before the upgrade have been completed.
-<<<<<<< HEAD
-=======
-.TP
-\fBCheckGhalQuiesce\fR
-Used specifically on a Cray using an Aries Ghal interconnect. This will check
-to see if the system is quiescing when sending a message, and if so, we wait
-until it is done before sending.
->>>>>>> de960c44
 .IP
 
 .TP
@@ -4416,26 +4408,8 @@
 prevents memory over subscription with job preemption or gang scheduling.
 By default \fBSelectType=select/linear\fR allocates whole nodes to jobs without
 considering their memory consumption.
-<<<<<<< HEAD
 By default \fBSelectType=select/cons_tres\fR uses \fBCR_Core_Memory\fR, which
 allocates Core to jobs while considering their memory consumption.
-=======
-By default \fBSelectType=select/cons_tres\fR, and
-\fBSelectType=select/cray_aries\fR use
-\fBCR_Core_Memory\fR, which allocates Core
-to jobs with considering their memory consumption.
-
-The following options are supported for \fBSelectType=select/cray_aries\fR:
-.IP
-.RS
-.TP
-\fBOTHER_CONS_TRES\fR
-Layer the select/cons_tres plugin under the select/cray_aries plugin, the default is
-to layer on select/linear. This also allows all the options available for
-\fBSelectType=select/cons_tres\fR.
-.IP
-.RE
->>>>>>> de960c44
 
 The following options are supported by the \fBSelectType=select/cons_tres\fR
 plugin:
