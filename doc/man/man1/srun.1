<<<<<<< HEAD
.TH srun "1" "Slurm Commands" "March 2018" "Slurm Commands"
=======
.TH srun "1" "Slurm Commands" "April 2018" "Slurm Commands"
>>>>>>> 29a90698

.SH "NAME"
srun \- Run parallel jobs

.SH "SYNOPSIS"
\fBsrun\fR [\fIOPTIONS(0)\fR...] \fR[ : \fR[\fIOPTIONS(n)\fR...]\fR] \fIexecutable(0) \fR[\fIargs(0)\fR...]

Option(s) define multiple jobs in a co-scheduled heterogeneous job.
For more details about heterogeneous jobs see the document
.br
https://slurm.schedmd.com/heterogeneous_jobs.html

.SH "DESCRIPTION"
Run a parallel job on cluster managed by Slurm.  If necessary, srun will
first create a resource allocation in which to run the parallel job.

The following document describes the influence of various options on the
allocation of cpus to jobs and tasks.
.br
https://slurm.schedmd.com/cpu_management.html

.SH "OPTIONS"
.LP

.TP
\fB\-\-accel\-bind\fR=<\fIoptions\fR>
Control how tasks are bound to generic resources of type gpu, mic and nic.
Multiple options may be specified. Supported options include:
.RS
.TP
\fBg\fR
Bind each task to GPUs which are closest to the allocated CPUs.
.TP
\fBm\fR
Bind each task to MICs which are closest to the allocated CPUs.
.TP
\fBn\fR
Bind each task to NICs which are closest to the allocated CPUs.
.TP
\fBv\fR
Verbose mode. Log how tasks are bound to GPU and NIC devices.
.TP
This option applies to job allocations.
.RE

.TP
\fB\-A\fR, \fB\-\-account\fR=<\fIaccount\fR>
Charge resources used by this job to specified account.
The \fIaccount\fR is an arbitrary string. The account name may
be changed after job submission using the \fBscontrol\fR
command. This option applies to job allocations.

.TP
\fB\-\-acctg\-freq\fR
Define the job accounting and profiling sampling intervals.
This can be used to override the \fIJobAcctGatherFrequency\fR parameter in Slurm's
configuration file, \fIslurm.conf\fR.
The supported format is follows:
.RS
.TP 12
\fB\-\-acctg\-freq=\fR\fI<datatype>\fR\fB=\fR\fI<interval>\fR
where \fI<datatype>\fR=\fI<interval>\fR specifies the task sampling
interval for the jobacct_gather plugin or a
sampling interval for a profiling type by the
acct_gather_profile plugin. Multiple,
comma-separated \fI<datatype>\fR=\fI<interval>\fR intervals
may be specified. Supported datatypes are as follows:
.RS
.TP
\fBtask=\fI<interval>\fR
where \fI<interval>\fR is the task sampling interval in seconds
for the jobacct_gather plugins and for task
profiling by the acct_gather_profile plugin.
NOTE: This frequency is used to monitor memory usage. If memory limits
are enforced the highest frequency a user can request is what is configured in
the slurm.conf file.  They can not turn it off (=0) either.
.TP
\fBenergy=\fI<interval>\fR
where \fI<interval>\fR is the sampling interval in seconds
for energy profiling using the acct_gather_energy plugin
.TP
\fBnetwork=\fI<interval>\fR
where \fI<interval>\fR is the sampling interval in seconds
for infiniband profiling using the acct_gather_infiniband
plugin.
.TP
\fBfilesystem=\fI<interval>\fR
where \fI<interval>\fR is the sampling interval in seconds
for filesystem profiling using the acct_gather_filesystem
plugin.
.TP
.RE
.RE
.br
The default value for the task sampling interval
is 30. The default value for all other intervals is 0.
An interval of 0 disables sampling of the specified type.
If the task sampling interval is 0, accounting
information is collected only at job termination (reducing Slurm
interference with the job).
.br
.br
Smaller (non\-zero) values have a greater impact upon job performance,
but a value of 30 seconds is not likely to be noticeable for
applications having less than 10,000 tasks. This option applies job allocations.
.RE

.TP
\fB\-B\fR \fB\-\-extra\-node\-info\fR=<\fIsockets\fR[:\fIcores\fR[:\fIthreads\fR]]>
Restrict node selection to nodes with at least the specified number of
sockets, cores per socket and/or threads per core.
NOTE: These options do not specify the resource allocation size.
Each value specified is considered a minimum.
An asterisk (*) can be used as a placeholder indicating that all available
resources of that type are to be utilized. Values can also be specified as
min-max. The individual levels can also be specified in separate options if
desired:
.nf
    \fB\-\-sockets\-per\-node\fR=<\fIsockets\fR>
    \fB\-\-cores\-per\-socket\fR=<\fIcores\fR>
    \fB\-\-threads\-per\-core\fR=<\fIthreads\fR>
.fi
If task/affinity plugin is enabled, then specifying an allocation in this
manner also sets a default \fB\-\-cpu\-bind\fR option of \fIthreads\fR
if the \fB\-B\fR option specifies a thread count, otherwise an option of
\fIcores\fR if a core count is specified, otherwise an option of \fIsockets\fR.
If SelectType is configured to select/cons_res, it must have a parameter of
CR_Core, CR_Core_Memory, CR_Socket, or CR_Socket_Memory for this option
to be honored.
This option is not supported on BlueGene systems (select/bluegene plugin
is configured).
If not specified, the scontrol show job will display 'ReqS:C:T=*:*:*'. This
option applies to job allocations.

.TP
\fB\-\-bb\fR=<\fIspec\fR>
Burst buffer specification. The form of the specification is system dependent.
Also see \fB\-\-bbf\fR. This option applies to job allocations.

.TP
\fB\-\-bbf\fR=<\fIfile_name\fR>
Path of file containing burst buffer specification.
The form of the specification is system dependent.
Also see \fB\-\-bb\fR. This option applies to job allocations.

.TP
\fB\-\-bcast\fR[=<\fIdest_path\fR>]
Copy executable file to allocated compute nodes.
If a file name is specified, copy the executable to the specified destination
file path. If no path is specified, copy the file to a file named
"slurm_bcast_<job_id>.<step_id>" in the current working.
For example, "srun \-\-bcast=/tmp/mine \-N3 a.out" will copy the file "a.out"
from your current directory to the file "/tmp/mine" on each of the three
allocated compute nodes and execute that file. This option applies to step
allocations.

.TP
\fB\-\-begin\fR=<\fItime\fR>
Defer initiation of this job until the specified time.
It accepts times of the form \fIHH:MM:SS\fR to run a job at
a specific time of day (seconds are optional).
(If that time is already past, the next day is assumed.)
You may also specify \fImidnight\fR, \fInoon\fR, \fIfika\fR (3 PM) or
\fIteatime\fR (4 PM) and you can have a time\-of\-day suffixed
with \fIAM\fR or \fIPM\fR for running in the morning or the evening.
You can also say what day the job will be run, by specifying
a date of the form \fIMMDDYY\fR or \fIMM/DD/YY\fR
\fIYYYY\-MM\-DD\fR. Combine date and time using the following
format \fIYYYY\-MM\-DD[THH:MM[:SS]]\fR. You can also
give times like \fInow + count time\-units\fR, where the time\-units
can be \fIseconds\fR (default), \fIminutes\fR, \fIhours\fR,
\fIdays\fR, or \fIweeks\fR and you can tell Slurm to run
the job today with the keyword \fItoday\fR and to run the
job tomorrow with the keyword \fItomorrow\fR.
The value may be changed after job submission using the
\fBscontrol\fR command.
For example:
.nf
   \-\-begin=16:00
   \-\-begin=now+1hour
   \-\-begin=now+60           (seconds by default)
   \-\-begin=2010\-01\-20T12:34:00
.fi

.RS
.PP
Notes on date/time specifications:
 \- Although the 'seconds' field of the HH:MM:SS time specification is
allowed by the code, note that the poll time of the Slurm scheduler
is not precise enough to guarantee dispatch of the job on the exact
second.  The job will be eligible to start on the next poll
following the specified time. The exact poll interval depends on the
Slurm scheduler (e.g., 60 seconds with the default sched/builtin).
 \- If no time (HH:MM:SS) is specified, the default is (00:00:00).
 \- If a date is specified without a year (e.g., MM/DD) then the current
year is assumed, unless the combination of MM/DD and HH:MM:SS has
already passed for that year, in which case the next year is used.
.br
This option applies to job allocations.
.RE

.TP
\fB\-\-checkpoint\fR=<\fItime\fR>
Specifies the interval between creating checkpoints of the job step.
By default, the job step will have no checkpoints created.
Acceptable time formats include "minutes", "minutes:seconds",
"hours:minutes:seconds", "days\-hours", "days\-hours:minutes" and
"days\-hours:minutes:seconds". This option applies to job and step allocations.

.TP
\fB\-\-checkpoint\-dir\fR=<\fIdirectory\fR>
Specifies the directory into which the job or job step's checkpoint should
be written (used by the checkpoint/blcr and checkpoint/xlch plugins only).
The default value is the current working directory.
Checkpoint files will be of the form "<job_id>.ckpt" for jobs
and "<job_id>.<step_id>.ckpt" for job steps. This option applies to job and
step allocations.

.TP
\fB\-\-cluster\-constraint\fR=<\fIlist\fR>
Specifies features that a federated cluster must have to have a sibling job
submitted to it. Slurm will attempt to submit a sibling job to a cluster if it
has at least one of the specified features.

.TP
\fB\-\-comment\fR=<\fIstring\fR>
An arbitrary comment. This option applies to job allocations.

.TP
\fB\-\-compress\fR[=\fItype\fR]
Compress file before sending it to compute hosts.
The optional argument specifies the data compression library to be used.
Supported values are "lz4" (default) and "zlib".
Some compression libraries may be unavailable on some systems.
For use with the \fB\-\-bcast\fR option. This option applies to step
allocations.

.TP
\fB\-C\fR, \fB\-\-constraint\fR=<\fIlist\fR>
Nodes can have \fBfeatures\fR assigned to them by the Slurm administrator.
Users can specify which of these \fBfeatures\fR are required by their job
using the constraint option.
Only nodes having features matching the job constraints will be used to
satisfy the request.
Multiple constraints may be specified with AND, OR, matching OR,
resource counts, etc. (some operators are not supported on all system types).
Supported \fbconstraint\fR options include:
.PD 1
.RS
.TP
\fBSingle Name\fR
Only nodes which have the specified feature will be used.
For example, \fB\-\-constraint="intel"\fR
.TP
\fBNode Count\fR
A request can specify the number of nodes needed with some feature
by appending an asterisk and count after the feature name.
For example "\fB\-\-nodes=16 \-\-constraint=graphics*4 ..."\fR
indicates that the job requires 16 nodes and that at least four of those
nodes must have the feature "graphics."
.TP
\fBAND\fR
If only nodes with all of specified features will be used.
The ampersand is used for an AND operator.
For example, \fB\-\-constraint="intel&gpu"\fR
.TP
\fBOR\fR
If only nodes with at least one of specified features will be used.
The vertical bar is used for an OR operator.
For example, \fB\-\-constraint="intel|amd"\fR
.TP
\fBMatching OR\fR
If only one of a set of possible options should be used for all allocated
nodes, then use the OR operator and enclose the options within square brackets.
For example: "\fB\-\-constraint=[rack1|rack2|rack3|rack4]"\fR might
be used to specify that all nodes must be allocated on a single rack of
the cluster, but any of those four racks can be used.
.TP
\fBMultiple Counts\fR
Specific counts of multiple resources may be specified by using the AND
operator and enclosing the options within square brackets.
For example: "\fB\-\-constraint=[rack1*2&rack2*4]"\fR might
be used to specify that two nodes must be allocated from nodes with the feature
of "rack1" and four nodes must be allocated from nodes with the feature
"rack2".
.TP
\fBParenthesis\fR
Parenthesis can be used to group like node features together. For example
"\fB\-\-constraint=[(knl&snc4&flat)*4&haswell*1]"\fR might be used to specify
that four nodes with the features "knl", "snc4" and "flat" plus one node with
the feature "haswell" are required. All options within parenthesis should be
grouped with AND (e.g. "&") operands.
.RE

\fBWARNING\fR: When srun is executed from within salloc or sbatch,
the constraint value can only contain a single feature name. None of the
other operators are currently supported for job steps.
.br
This option applies to job and step allocations.

.TP
\fB\-\-contiguous\fR
If set, then the allocated nodes must form a contiguous set.
Not honored with the \fBtopology/tree\fR or \fBtopology/3d_torus\fR
plugins, both of which can modify the node ordering. This option applies to job
allocations.

.TP
\fB\-\-cores\-per\-socket\fR=<\fIcores\fR>
Restrict node selection to nodes with at least the specified number of
cores per socket.  See additional information under \fB\-B\fR option
above when task/affinity plugin is enabled. This option applies to job
allocations.

.TP
\fB\-\-cpu\-bind\fR=[{\fIquiet,verbose\fR},]\fItype\fR
Bind tasks to CPUs.
Used only when the task/affinity or task/cgroup plugin is enabled.
NOTE: To have Slurm always report on the selected CPU binding for all
commands executed in a shell, you can enable verbose mode by setting
the SLURM_CPU_BIND environment variable value to "verbose".

The following informational environment variables are set when \fB\-\-cpu\-bind\fR
is in use:
.nf
	SLURM_CPU_BIND_VERBOSE
	SLURM_CPU_BIND_TYPE
	SLURM_CPU_BIND_LIST
.fi

See the \fBENVIRONMENT VARIABLES\fR section for a more detailed description
of the individual SLURM_CPU_BIND variables. These variable are available
only if the task/affinity plugin is configured.

When using \fB\-\-cpus\-per\-task\fR to run multithreaded tasks, be aware that
CPU binding is inherited from the parent of the process.  This means that
the multithreaded task should either specify or clear the CPU binding
itself to avoid having all threads of the multithreaded task use the same
mask/CPU as the parent.  Alternatively, fat masks (masks which specify more
than one allowed CPU) could be used for the tasks in order to provide
multiple CPUs for the multithreaded tasks.

By default, a job step has access to every CPU allocated to the job.
To ensure that distinct CPUs are allocated to each job step, use the
\fB\-\-exclusive\fR option.

Note that a job step can be allocated different numbers of CPUs on each node
or be allocated CPUs not starting at location zero. Therefore one of the
options which automatically generate the task binding is recommended.
Explicitly specified masks or bindings are only honored when the job step
has been allocated every available CPU on the node.

Binding a task to a NUMA locality domain means to bind the task to the set of
CPUs that belong to the NUMA locality domain or "NUMA node".
If NUMA locality domain options are used on systems with no NUMA support, then
each socket is considered a locality domain.

If the -\-cpu\-bind option is not used, the default binding mode will depend
upon Slurm's configuration and the step's resource allocation.
If all allocated nodes have the same configured CpuBind mode, that will be used.
Otherwise if the job's Partition has a configured CpuBind mode, that will be used.
Otherwise if Slurm has a configured TaskPluginParam value, that mode will be used.
Otherwise automatic binding will be performed as described below.

.PD
.RS
.TP
\fBAuto Binding\fR
Applies only when task/affinity is enabled. If the job step allocation includes an
allocation with a number of
sockets, cores, or threads equal to the number of tasks times cpus\-per\-task,
then the tasks will by default be bound to the appropriate resources (auto
binding). Disable this mode of operation by explicitly setting
"-\-cpu\-bind=none". Use TaskPluginParam=autobind=[threads|cores|sockets] to set
a default cpu binding in case "auto binding" doesn't find a match.
.RE
.RS

Supported options include:
.PD 1
.RS
.TP
.B q[uiet]
Quietly bind before task runs (default)
.TP
.B v[erbose]
Verbosely report binding before task runs
.TP
.B no[ne]
Do not bind tasks to CPUs (default unless auto binding is applied)
.TP
.B rank
Automatically bind by task rank.
The lowest numbered task on each node is bound to socket (or core or thread) zero, etc.
Not supported unless the entire node is allocated to the job.
.TP
.B map_cpu:<list>
Bind by setting CPU masks on tasks (or ranks) as specified where <list> is
<cpu_id_for_task_0>,<cpu_id_for_task_1>,...
CPU IDs are interpreted as decimal values unless they are preceded
with '0x' in which case they interpreted as hexadecimal values.
If the number of tasks (or ranks) exceeds the number of elements in this list,
elements in the list will be reused as needed starting from the beginning of
the list.
To simplify support for large task counts, the lists may follow a map with an
asterisk and repetition count
For example "map_cpu:0x0f*4,0xf0*4".
Not supported unless the entire node is allocated to the job.
.TP
.B mask_cpu:<list>
Bind by setting CPU masks on tasks (or ranks) as specified where <list> is
<cpu_mask_for_task_0>,<cpu_mask_for_task_1>,...
The mapping is specified for a node and identical mapping is applied to the
tasks on every node (i.e. the lowest task ID on each node is mapped to the
first mask specified in the list, etc.).
CPU masks are \fBalways\fR interpreted as hexadecimal values but can be
preceded with an optional '0x'. Not supported unless the entire node is
allocated to the job.
To simplify support for large task counts, the lists may follow a map with an
asterisk and repetition count
For example "mask_cpu:0x0f*4,0xf0*4".
Not supported unless the entire node is allocated to the job.
.TP
.B rank_ldom
Bind to a NUMA locality domain by rank. Not supported unless the entire
node is allocated to the job.
.TP
.B map_ldom:<list>
Bind by mapping NUMA locality domain IDs to tasks as specified where
<list> is <ldom1>,<ldom2>,...<ldomN>.
The locality domain IDs are interpreted as decimal values unless they are
preceded with '0x' in which case they are interpreted as hexadecimal values.
Not supported unless the entire node is allocated to the job.
.TP
.B mask_ldom:<list>
Bind by setting NUMA locality domain masks on tasks as specified
where <list> is <mask1>,<mask2>,...<maskN>.
NUMA locality domain masks are \fBalways\fR interpreted as hexadecimal
values but can be preceded with an optional '0x'.
Not supported unless the entire node is allocated to the job.
.TP
.B sockets
Automatically generate masks binding tasks to sockets.
Only the CPUs on the socket which have been allocated to the job will be used.
If the number of tasks differs from the number of allocated sockets
this can result in sub\-optimal binding.
.TP
.B cores
Automatically generate masks binding tasks to cores.
If the number of tasks differs from the number of allocated cores
this can result in sub\-optimal binding.
.TP
.B threads
Automatically generate masks binding tasks to threads.
If the number of tasks differs from the number of allocated threads
this can result in sub\-optimal binding.
.TP
.B ldoms
Automatically generate masks binding tasks to NUMA locality domains.
If the number of tasks differs from the number of allocated locality domains
this can result in sub\-optimal binding.
.TP
.B boards
Automatically generate masks binding tasks to boards.
If the number of tasks differs from the number of allocated boards
this can result in sub\-optimal binding. This option is supported by the
task/cgroup plugin only.
.TP
.B help
Show help message for cpu\-bind
.RE
.TP
This option applies to job and step allocations.
.RE

.TP
\fB\-\-cpu\-freq\fR =<\fIp1\fR[\-\fIp2\fR[:\fIp3\fR]]>

Request that the job step initiated by this srun command be run at some
requested frequency if possible, on the CPUs selected for the step on
the compute node(s).

\fBp1\fR can be  [#### | low | medium | high | highm1] which will set the
frequency scaling_speed to the corresponding value, and set the frequency
scaling_governor to UserSpace. See below for definition of the values.

\fBp1\fR can be [Conservative | OnDemand | Performance | PowerSave] which
will set the scaling_governor to the corresponding value. The governor has to be
in the list set by the slurm.conf option CpuFreqGovernors.

When \fBp2\fR is present, p1 will be the minimum scaling frequency and
p2 will be the maximum scaling frequency.

\fBp2\fR can be  [#### | medium | high | highm1] p2 must be greater than p1.

\fBp3\fR can be [Conservative | OnDemand | Performance | PowerSave | UserSpace]
which will set the governor to the corresponding value.

If \fBp3\fR is UserSpace, the frequency scaling_speed will be set by a power
or energy aware scheduling strategy to a value between p1 and p2 that lets the
job run within the site's power goal. The job may be delayed if p1 is higher
than a frequency that allows the job to run within the goal.

If the current frequency is < min, it will be set to min. Likewise,
if the current frequency is > max, it will be set to max.

Acceptable values at present include:
.RS
.TP 14
\fB####\fR
frequency in kilohertz
.TP
\fBLow\fR
the lowest available frequency
.TP
\fBHigh\fR
the highest available frequency
.TP
\fBHighM1\fR
(high minus one) will select the next highest available frequency
.TP
\fBMedium\fR
attempts to set a frequency in the middle of the available range
.TP
\fBConservative\fR
attempts to use the Conservative CPU governor
.TP
\fBOnDemand\fR
attempts to use the OnDemand CPU governor (the default value)
.TP
\fBPerformance\fR
attempts to use the Performance CPU governor
.TP
\fBPowerSave\fR
attempts to use the PowerSave CPU governor
.TP
\fBUserSpace\fR
attempts to use the UserSpace CPU governor
.TP
.RE

The following informational environment variable is set in the job
step when \fB\-\-cpu\-freq\fR option is requested.
.nf
        SLURM_CPU_FREQ_REQ
.fi

This environment variable can also be used to supply the value for the
CPU frequency request if it is set when the 'srun' command is issued.
The \fB\-\-cpu\-freq\fR on the command line will override the
environment variable value.  The form on the environment variable is
the same as the command line.
See the \fBENVIRONMENT VARIABLES\fR
section for a description of the SLURM_CPU_FREQ_REQ variable.

\fBNOTE\fR: This parameter is treated as a request, not a requirement.
If the job step's node does not support setting the CPU frequency, or
the requested value is outside the bounds of the legal frequencies, an
error is logged, but the job step is allowed to continue.

\fBNOTE\fR: Setting the frequency for just the CPUs of the job step
implies that the tasks are confined to those CPUs.  If task
confinement (i.e., TaskPlugin=task/affinity or
TaskPlugin=task/cgroup with the "ConstrainCores" option) is not
configured, this parameter is ignored.

\fBNOTE\fR: When the step completes, the frequency and governor of each
selected CPU is reset to the previous values.

\fBNOTE\fR: When submitting jobs with  the \fB\-\-cpu\-freq\fR option
with linuxproc as the ProctrackType can cause jobs to run too quickly before
Accounting is able to poll for job information. As a result not all of
accounting information will be present.

This option applies to job and step allocations.
.RE

.\ .TP
.\ \fB\-\-cpus\-per\-gpu\fR=<\fIncpus\fR>
.\ Advise Slurm that ensuing job steps will require \fIncpus\fR processors per
.\ allocated GPU.
.\ Requires the \fB\-\-gpus\fR option.
.\ Not compatible with the \fB\-\-cpus\-per\-task\fR option.
.\ 
.TP
\fB\-c\fR, \fB\-\-cpus\-per\-task\fR=<\fIncpus\fR>
Request that \fIncpus\fR be allocated \fBper process\fR. This may be
useful if the job is multithreaded and requires more than one CPU
per task for optimal performance. The default is one CPU per process.
If \fB\-c\fR is specified without \fB\-n\fR, as many
tasks will be allocated per node as possible while satisfying
the \fB\-c\fR restriction. For instance on a cluster with 8 CPUs
per node, a job request for 4 nodes and 3 CPUs per task may be
allocated 3 or 6 CPUs per node (1 or 2 tasks per node) depending
upon resource consumption by other jobs. Such a job may be
unable to execute more than a total of 4 tasks.
This option may also be useful to spawn tasks without allocating
resources to the job step from the job's allocation when running
multiple job steps with the \fB\-\-exclusive\fR option.

\fBWARNING\fR: There are configurations and options interpreted differently by
job and job step requests which can result in inconsistencies for this option.
For example \fIsrun \-c2 \-\-threads\-per\-core=1 prog\fR may allocate two
cores for the job, but if each of those cores contains two threads, the job
allocation will include four CPUs. The job step allocation will then launch two
threads per CPU for a total of two tasks.

\fBWARNING\fR: When srun is executed from within salloc or sbatch,
there are configurations and options which can result in inconsistent
allocations when \-c has a value greater than \-c on salloc or sbatch.

This option applies to job allocations.

.TP
\fB\-\-deadline\fR=<\fIOPT\fR>
remove the job if no ending is possible before
this deadline (start > (deadline \- time[\-min])).
Default is no deadline.  Valid time formats are:
.br
HH:MM[:SS] [AM|PM]
.br
MMDD[YY] or MM/DD[/YY] or MM.DD[.YY]
.br
MM/DD[/YY]\-HH:MM[:SS]
.br
YYYY\-MM\-DD[THH:MM[:SS]]]

This option applies only to job allocations.

.TP
\fB\-\-delay\-boot\fR=<\fIminutes\fR>
Do not reboot nodes in order to satisfied this job's feature specification if
the job has been eligible to run for less than this time period.
If the job has waited for less than the specified period, it will use only
nodes which already have the specified features.
The argument is in units of minutes.
A default value may be set by a system administrator using the \fBdelay_boot\fR
option of the \fBSchedulerParameters\fR configuration parameter in the
slurm.conf file, otherwise the default value is zero (no delay).

This option applies only to job allocations.

.TP
\fB\-d\fR, \fB\-\-dependency\fR=<\fIdependency_list\fR>
Defer the start of this job until the specified dependencies have been
satisfied completed. This option does not apply to job steps (executions of
srun within an existing salloc or sbatch allocation) only to job allocations.
<\fIdependency_list\fR> is of the form
<\fItype:job_id[:job_id][,type:job_id[:job_id]]\fR> or
<\fItype:job_id[:job_id][?type:job_id[:job_id]]\fR>.
All dependencies must be satisfied if the "," separator is used.
Any dependency may be satisfied if the "?" separator is used.
Many jobs can share the same dependency and these jobs may even belong to
different  users. The  value may be changed after job submission using the
scontrol command.
Once a job dependency fails due to the termination state of a preceding job,
the dependent job will never be run, even if the preceding job is requeued and
has a different termination state in a subsequent execution. This option applies
to job allocations.
.PD
.RS
.TP
\fBafter:job_id[:jobid...]\fR
This job can begin execution after the specified jobs have begun
execution.
.TP
\fBafterany:job_id[:jobid...]\fR
This job can begin execution after the specified jobs have terminated.
.TP
\fBaftercorr:job_id[:jobid...]\fR
A task of this job array can begin execution after the corresponding task ID
in the specified job has completed successfully (ran to completion with an
exit code of zero).
.TP
\fBafternotok:job_id[:jobid...]\fR
This job can begin execution after the specified jobs have terminated
in some failed state (non-zero exit code, node failure, timed out, etc).
.TP
\fBafterok:job_id[:jobid...]\fR
This job can begin execution after the specified jobs have successfully
executed (ran to completion with an exit code of zero).
.TP
\fBexpand:job_id\fR
Resources allocated to this job should be used to expand the specified job.
The job to expand must share the same QOS (Quality of Service) and partition.
Gang scheduling of resources in the partition is also not supported.
.TP
\fBsingleton\fR
This job can begin execution after any previously launched jobs
sharing the same job name and user have terminated.
.RE

.TP
\fB\-D\fR, \fB\-\-chdir\fR=<\fIpath\fR>
Have the remote processes do a chdir to \fIpath\fR before beginning
execution. The default is to chdir to the current working directory
of the \fBsrun\fR process. The path can be specified as full path or
relative path to the directory where the command is executed. This
option applies to job allocations.

.TP
\fB\-e\fR, \fB\-\-error\fR=<\fIfilename pattern\fR>
Specify how stderr is to be redirected. By default in interactive mode,
.B srun
redirects stderr to the same file as stdout, if one is specified. The
\fB\-\-error\fR option is provided to allow stdout and stderr to be
redirected to different locations.
See \fBIO Redirection\fR below for more options.
If the specified file already exists, it will be overwritten. This option
applies to job and step allocations.

.TP
\fB\-E\fR, \fB\-\-preserve-env\fR
Pass the current values of environment variables SLURM_JOB_NODES and
SLURM_NTASKS through to the \fIexecutable\fR, rather than computing them
from commandline parameters. This option applies to job allocations.

.TP
\fB\-\-epilog\fR=<\fIexecutable\fR>
\fBsrun\fR will run \fIexecutable\fR just after the job step completes.
The command line arguments for \fIexecutable\fR will be the command
and arguments of the job step.  If \fIexecutable\fR is "none", then
no srun epilog will be run. This parameter overrides the SrunEpilog
parameter in slurm.conf. This parameter is completely independent from
the Epilog parameter in slurm.conf. This option applies to job allocations.


.TP
\fB\-\-exclusive[=user|mcs]\fR
This option applies to job and job step allocations, and has two slightly
different meanings for each one.
When used to initiate a job, the job allocation cannot share nodes with
other running jobs  (or just other users with the "=user" option or "=mcs" option).
The default shared/exclusive behavior depends on system configuration and the
partition's \fBOverSubscribe\fR option takes precedence over the job's option.

This option can also be used when initiating more than one job step within
an existing resource allocation, where you want separate processors to
be dedicated to each job step. If sufficient processors are not
available to initiate the job step, it will be deferred. This can
be thought of as providing a mechanism for resource management to the job
within it's allocation.

The exclusive allocation of CPUs only applies to job steps explicitly invoked
with the \fB\-\-exclusive\fR option.
For example, a job might be allocated one node with four CPUs and a remote
shell invoked on the allocated node. If that shell is not invoked with the
\fB\-\-exclusive\fR option, then it may create a job step with four tasks
using the \fB\-\-exclusive\fR option and not conflict with the remote shell's
resource allocation.
Use the \fB\-\-exclusive\fR option to invoke every job step to ensure distinct
resources for each step.

Note that all CPUs allocated to a job are available
to each job step unless the \fB\-\-exclusive\fR option is used plus
task affinity is configured. Since resource management is provided by
processor, the \fB\-\-ntasks\fR option must be specified, but the
following options should NOT be specified
\fB\-\-relative\fR, \fB\-\-distribution\fR=\fIarbitrary\fR.
See \fBEXAMPLE\fR below.

.TP
\fB\-\-export\fR=<\fIenvironment variables [ALL] | NONE\fR>
Identify which environment variables are propagated to the launched application,
by default all are propagated.
Multiple environment variable names should be comma separated.
Environment variable names may be specified to propagate the current
value (e.g. "\-\-export=EDITOR") or specific values
may be exported (e.g. "\-\-export=EDITOR=/bin/emacs").  In these two examples
the environment propagated will only contain the variable "EDITOR"
and nothing else.
If one desires to add to the environment instead of replacing it have the
argument include \fIALL\fR (e.g. "\-\-export=EDITOR,ALL").  This will propagate
"EDITOR" along with the current environment.
If one desires no environment variables be propagated use the argument
\fINONE\fR.
Regardless of this setting, the appropriate "SLURM_*" task environment variables
are always exported to the environment.

.TP
\fB\-\-gid\fR=<\fIgroup\fR>
If \fBsrun\fR is run as root, and the \fB\-\-gid\fR option is used,
submit the job with \fIgroup\fR's group access permissions.  \fIgroup\fR
may be the group name or the numerical group ID. This option applies to
job allocations.

.\ .TP
.\ \fB\-G\fR, \fB\-\-gpus\fR=[<\fitype\fR>:]<\fInumber\fR>
.\ Specify the total number of GPUs required for the job.
.\ An optional GPU type specification can be supplied.
.\ For example "\-\-gpus=volta:3".
.\ See also the \fB\-\-gpus\-per\-node\fR, \fB\-\-gpus\-per\-socket\fR and
.\ \fB\-\-gpus\-per\-task\fR options.
.\ 
.\ .TP
.\ \fB\-\-gpu\-bind\fR=<\fItype\fR>
.\ Bind tasks to specific GPUs.
.\ By default every spawned task can access every GPU allocated to the job.
.\ 
.\ Supported \fItype\fR options:
.\ .RS
.\ .TP 10
.\ \fBclosest\fR
.\ Bind each task to the GPU(s) which are closest.
.\ In a NUMA environment, each task may be bound to more than one GPU (i.e.
.\ all GPUs in that NUMA environment).
.\ .TP
.\ \fBmap_gpu:<list>\fR
.\ Bind by setting GPU masks on tasks (or ranks) as specified where <list> is
.\ <gpu_id_for_task_0>,<gpu_id_for_task_1>,... GPU IDs are interpreted as decimal
.\ values unless they are preceded with '0x' in which case they interpreted as
.\ hexadecimal values. If the number of tasks (or ranks) exceeds the number of
.\ elements in this list, elements in the list will be reused as needed starting
.\ from the beginning of the list. To simplify support for large task counts,
.\ the lists may follow a map with an asterisk and repetition count.
.\ For example "map_cpu:0*4,1*4".
.\ Not supported unless the entire node is allocated to the job.
.\ .TP
.\ \fBmask_gpu:<list>\fR
.\ Bind by setting GPU masks on tasks (or ranks) as specified where <list> is
.\ <gpu_mask_for_task_0>,<gpu_mask_for_task_1>,... The mapping is specified for
.\ a node and identical mapping is applied to the tasks on every node (i.e. the
.\ lowest task ID on each node is mapped to the first mask specified in the list,
.\ etc.). GPU masks are always interpreted as hexadecimal values but can be
.\ preceded with an optional '0x'. Not supported unless the entire node is
.\ allocated to the job. To simplify support for large task counts, the lists
.\ may follow a map with an asterisk and repetition count.
.\ For example "mask_gpu:0x0f*4,0xf0*4".
.\ Not supported unless the entire node is allocated to the job.
.\ .RE
.\ 
.\ .TP
.\ \fB\-\-gpu\-freq\fR=[<\fItype\fR]=\fIvalue\fR>[,<\fItype\fR=\fIvalue\fR>]
.\ Request that GPUs allocated to the job are configured with specific voltage
.\ and/or frequency values.
.\ This option can be used to independently configure the GPU and its memory
.\ frequencies.
.\ In some cases, system power caps may override the requested values.
.\ The field \fItype\fR can be "memory" or "voltage".
.\ If \fItype\fR is not specified. the GPU frequency is implied.
.\ The \fIvalue\fR field can either be "low", "medium", "high", "highm1" or
.\ a numeric value (megahertz or volts).
.\ If the specified numeric value is not possible, a value as close as
.\ possible will be used. See below for definition of the values.
.\ Examples of use include "\-\-gpu\-freq\fR=medium,memory=high,voltage=high" and
.\ \-\-gpu\-freq\fR=450".
.\ 
.\ Supported \fIvalue\fR definitions:
.\ .RS
.\ .TP 10
.\ \fBlow\fR
.\ the lowest available frequency or voltage
.\ .TP
.\ \fBmedium\fR
.\ attempts to set a frequency  or voltage in the middle of the available range
.\ .TP
.\ \fBhigh\fR
.\ the highest available frequency or voltage
.\ .TP
.\ \fBhighm1\fR
.\ (high minus one) will select the next highest available frequency or voltage
.\ .RE
.\ 
.\ .TP
.\ \fB\-\-gpus\-per\-node\fR=[<\fitype\fR>:]<\fInumber\fR>
.\ Specify the number of GPUs required for the job on each node included in
.\ the job's resource allocation.
.\ An optional GPU type specification can be supplied.
.\ For example "\-\-gpus\-per\-node=volta:3".
.\ See also the \fB\-\-gpus\fR, \fB\-\-gpus\-per\-socket\fR and
.\ \fB\-\-gpus\-per\-task\fR options.
.\ 
.\ .TP
.\ \fB\-\-gpus\-per\-socket\fR=[<\fitype\fR>:]<\fInumber\fR>
.\ Specify the number of GPUs required for the job on each socket included in
.\ the job's resource allocation.
.\ An optional GPU type specification can be supplied.
.\ For example "\-\-gpus\-per\-socket=volta:3".
.\ See also the \fB\-\-gpus\fR, \fB\-\-gpus\-per\-node\fR and
.\ \fB\-\-gpus\-per\-task\fR options.
.\ 
.\ .TP
.\ \fB\-\-gpus\-per\-task\fR=[<\fitype\fR>:]<\fInumber\fR>
.\ Specify the number of GPUs required for the job on each task to be spawned
.\ in the job's resource allocation.
.\ An optional GPU type specification can be supplied.
.\ This option requires the specification of a task count.
.\ For example "\-\-gpus\-per\-task=volta:1".
.\ See also the \fB\-\-gpus\fR, \fB\-\-gpus\-per\-socket\fR and
.\ \fB\-\-gpus\-per\-node\fR options.
.\ 
.TP
\fB\-\-gres\fR=<\fIlist\fR>
Specifies a comma delimited list of generic consumable resources.
The format of each entry on the list is "name[[:type]:count]".
The name is that of the consumable resource.
The count is the number of those resources with a default value of 1.
The specified resources will be allocated to the job on each node.
The available generic consumable resources is configurable by the system
administrator.
A list of available generic consumable resources will be printed and the
command will exit if the option argument is "help".
Examples of use include "\-\-gres=gpu:2,mic=1", "\-\-gres=gpu:kepler:2", and
"\-\-gres=help".
NOTE: This option applies to job and step allocations. By default, a job step
is allocated all of the generic resources that have allocated to the job.
To change the behavior so that each job step is allocated no generic resources,
explicitly set the value of \-\-gres to specify zero counts for each generic
resource OR set "\-\-gres=none" OR set the SLURM_STEP_GRES environment variable
to "none".

.TP
\fB\-\-gres\-flags\fR=enforce\-binding
If set, the only CPUs available to the job will be those bound to the selected
GRES (i.e. the CPUs identified in the gres.conf file will be strictly enforced
rather than advisory). This option may result in delayed initiation of a job.
For example a job requiring two GPUs and one CPU will be delayed until both
GPUs on a single socket are available rather than using GPUs bound to separate
sockets, however the application performance may be improved due to improved
communication speed.
Requires the node to be configured with more than one socket and resource
filtering will be performed on a per\-socket basis.
This option applies to job allocations.

.TP
\fB\-H, \-\-hold\fR
Specify the job is to be submitted in a held state (priority of zero).
A held job can now be released using scontrol to reset its priority
(e.g. "\fIscontrol release <job_id>\fR"). This option applies to job
allocations.

.TP
\fB\-h\fR, \fB\-\-help\fR
Display help information and exit.

.TP
\fB\-\-hint\fR=<\fItype\fR>
Bind tasks according to application hints.
.RS
.TP
.B compute_bound
Select settings for compute bound applications:
use all cores in each socket, one thread per core.
.TP
.B memory_bound
Select settings for memory bound applications:
use only one core in each socket, one thread per core.
.TP
.B [no]multithread
[don't] use extra threads with in-core multi-threading
which can benefit communication intensive applications.
Only supported with the task/affinity plugin.
.TP
.B help
show this help message
.TP
This option applies to job allocations.
.RE

.TP
\fB\-I\fR, \fB\-\-immediate\fR[=<\fIseconds\fR>]
exit if resources are not available within the
time period specified.
If no argument is given, resources must be available immediately
for the request to succeed.
By default, \fB\-\-immediate\fR is off, and the command
will block until resources become available. Since this option's
argument is optional, for proper parsing the single letter option
must be followed immediately with the value and not include a
space between them. For example "\-I60" and not "\-I 60". This option applies
to job and step allocations.

.TP
\fB\-i\fR, \fB\-\-input\fR=<\fImode\fR>
Specify how stdin is to redirected. By default,
.B srun
redirects stdin from the terminal all tasks. See \fBIO Redirection\fR
below for more options.
For OS X, the poll() function does not support stdin, so input from
a terminal is not possible. This option applies to job and step allocations.

.TP
\fB\-J\fR, \fB\-\-job\-name\fR=<\fIjobname\fR>
Specify a name for the job. The specified name will appear along with
the job id number when querying running jobs on the system. The default
is the supplied \fBexecutable\fR program's name. NOTE: This information
may be written to the slurm_jobacct.log file. This file is space delimited
so if a space is used in the \fIjobname\fR name it will cause problems in
properly displaying the contents of the slurm_jobacct.log file when the
\fBsacct\fR command is used. This option applies to job and step allocations.

.TP
\fB\-\-jobid\fR=<\fIjobid\fR>
Initiate a job step under an already allocated job with job id \fIid\fR.
Using this option will cause \fBsrun\fR to behave exactly as if the
SLURM_JOB_ID environment variable was set. This option applies to job and step
allocations.
NOTE: For job allocations, this is only valid for users root and SlurmUser.

.TP
\fB\-K\fR, \fB\-\-kill\-on\-bad\-exit\fR[=0|1]
Controls whether or not to terminate a step if any task exits with a non\-zero
exit code. If this option is not specified, the default action will be based
upon the Slurm configuration parameter of \fBKillOnBadExit\fR. If this option
is specified, it will take precedence over \fBKillOnBadExit\fR. An option
argument of zero will not terminate the job. A non\-zero argument or no
argument will terminate the job.
Note: This option takes precedence over the \fB\-W\fR, \fB\-\-wait\fR option
to terminate the job immediately if a task exits with a non\-zero exit code.
Since this option's argument is optional, for proper parsing the
single letter option must be followed immediately with the value and
not include a space between them. For example "\-K1" and not "\-K 1".

.TP
\fB\-k\fR, \fB\-\-no\-kill\fR
Do not automatically terminate a job if one of the nodes it has been
allocated fails. This option applies to job and step allocations.
The job will assume all responsibilities for fault\-tolerance.
Tasks launch using this option will not be considered terminated
(e.g. \fB\-K\fR, \fB\-\-kill\-on\-bad\-exit\fR and
\fB\-W\fR, \fB\-\-wait\fR options will have no effect upon the job step).
The active job step (MPI job) will likely suffer a fatal error,
but subsequent job steps may be run if this option is specified.
The default action is to terminate the job upon node failure.

.TP
\fB\-\-launch-cmd\fR
Print external launch command instead of running job normally through
Slurm. This option is only valid if using something other than the
\fIlaunch/slurm\fR plugin. This option applies to step allocations.

.TP
\fB\-\-launcher\-opts\fR=<\fIoptions\fR>
Options for the external launcher if using something other than the
\fIlaunch/slurm\fR plugin. This option applies to step allocations.

.TP
\fB\-l\fR, \fB\-\-label\fR
Prepend task number to lines of stdout/err.
The \fB\-\-label\fR option will prepend lines of output with the remote
task id. This option applies to step allocations.

.TP
\fB\-L\fR, \fB\-\-licenses\fR=<\fBlicense\fR>
Specification of licenses (or other resources available on all
nodes of the cluster) which must be allocated to this job.
License names can be followed by a colon and count
(the default count is one).
Multiple license names should be comma separated (e.g.
"\-\-licenses=foo:4,bar"). This option applies to job allocations.

.TP
\fB\-M\fR, \fB\-\-clusters\fR=<\fIstring\fR>
Clusters to issue commands to.  Multiple cluster names may be comma separated.
The job will be submitted to the one cluster providing the earliest expected
job initiation time. The default value is the current cluster. A value of
\(aq\fIall\fR' will query to run on all clusters.  Note the
\fB\-\-export\fR option to control environment variables exported
between clusters.
This option applies only to job allocations.
Note that the SlurmDBD must be up for this option to work properly.

.TP
.na
\fB\-m\fR, \fB\-\-distribution\fR=
\fI*\fR|\fIblock\fR|\fIcyclic\fR|\fIarbitrary\fR|\fIplane=<options>
\fR[:\fI*\fR|\fIblock\fR|\fIcyclic\fR|\fIfcyclic\fR[:\fI*\fR|\fIblock\fR|
\fIcyclic\fR|\fIfcyclic\fR]][,\fIPack\fR|\fINoPack\fR]
.ad

Specify alternate distribution methods for remote processes.
This option controls the distribution of tasks to the nodes on which
resources have been allocated, and the distribution of those resources
to tasks for binding (task affinity). The first distribution
method (before the first ":") controls the distribution of tasks to nodes. 
The second distribution method (after the first ":")
controls the distribution of allocated CPUs across sockets for binding
to tasks. The third distribution method (after the second ":") controls
the distribution of allocated CPUs across cores for binding to tasks.
The second and third distributions apply only if task affinity is enabled.
The third distribution is supported only if the task/cgroup plugin is
configured. The default value for each distribution type is specified by *.

Note that with select/cons_res, the number of CPUs allocated on each
socket and node may be different. Refer to
https://slurm.schedmd.com/mc_support.html
for more information on resource allocation, distribution of tasks to
nodes, and binding of tasks to CPUs.
.RS
First distribution method (distribution of tasks across nodes):

.TP
.B *
Use the default method for distributing tasks to nodes (block).
.TP
.B block
The block distribution method will distribute tasks to a node such
that consecutive tasks share a node. For example, consider an
allocation of three nodes each with two cpus. A four\-task block
distribution request will distribute those tasks to the nodes with
tasks one and two on the first node, task three on the second node,
and task four on the third node.  Block distribution is the default
behavior if the number of tasks exceeds the number of allocated nodes.
.TP
.B cyclic
The cyclic distribution method will distribute tasks to a node such
that consecutive tasks are distributed over consecutive nodes (in a
round\-robin fashion). For example, consider an allocation of three
nodes each with two cpus. A four\-task cyclic distribution request
will distribute those tasks to the nodes with tasks one and four on
the first node, task two on the second node, and task three on the
third node.
Note that when SelectType is select/cons_res, the same number of CPUs
may not be allocated on each node. Task distribution will be
round\-robin among all the nodes with CPUs yet to be assigned to tasks.
Cyclic distribution is the default behavior if the number
of tasks is no larger than the number of allocated nodes.
.TP
.B plane
The tasks are distributed in blocks of a specified size.  The options
include a number representing the size of the task block.  This is
followed by an optional specification of the task distribution scheme
within a block of tasks and between the blocks of tasks.  The number of tasks
distributed to each node is the same as for cyclic distribution, but the
taskids assigned to each node depend on the plane size. For more
details (including examples and diagrams), please see
.br
https://slurm.schedmd.com/mc_support.html
.br
and
.br
https://slurm.schedmd.com/dist_plane.html
.TP
.B arbitrary
The arbitrary method of distribution will allocate processes in\-order
as listed in file designated by the environment variable
SLURM_HOSTFILE.  If this variable is listed it will over ride any
other method specified.  If not set the method will default to block.
Inside the hostfile must contain at minimum the number of hosts
requested and be one per line or comma separated.  If specifying a
task count (\fB\-n\fR, \fB\-\-ntasks\fR=<\fInumber\fR>), your tasks
will be laid out on the nodes in the order of the file.
.br
\fBNOTE:\fR The arbitrary distribution option on a job allocation only
controls the nodes to be allocated to the job and not the allocation of
CPUs on those nodes. This option is meant primarily to control a job step's
task layout in an existing job allocation for the srun command.
.br
\fBNOTE:\fR If number of tasks is given and a list of requested nodes is also
given the number of nodes used from that list will be reduced to match that of
the number of tasks if the number of nodes in the list is greater than the
number of tasks.

.TP
Second distribution method (distribution of CPUs across sockets for binding):

.TP
.B *
Use the default method for distributing CPUs across sockets (cyclic).
.TP
.B block
The block distribution method will distribute allocated CPUs 
consecutively from the same socket for binding to tasks, before using
the next consecutive socket.
.TP
.B cyclic
The cyclic distribution method will distribute allocated CPUs for
binding to a given task consecutively from the same socket, and
from the next consecutive socket for the next task, in a 
round\-robin fashion across sockets. 
.TP
.B fcyclic
The fcyclic distribution method will distribute allocated CPUs 
for binding to tasks from consecutive sockets in a
round\-robin fashion across the sockets.

.TP
Third distribution method (distribution of CPUs across cores for binding):

.TP
.B *
Use the default method for distributing CPUs across cores
(inherited from second distribution method).
.TP
.B block
The block distribution method will distribute allocated CPUs 
consecutively from the same core for binding to tasks, before using
the next consecutive core.
.TP
.B cyclic
The cyclic distribution method will distribute allocated CPUs for
binding to a given task consecutively from the same core, and
from the next consecutive core for the next task, in a 
round\-robin fashion across cores. 
.TP
.B fcyclic
The fcyclic distribution method will distribute allocated CPUs 
for binding to tasks from consecutive cores in a
round\-robin fashion across the cores.


.TP
Optional control for task distribution over nodes:

.TP
.B Pack
Rather than evenly distributing a job step's tasks evenly across it's allocated
nodes, pack them as tightly as possible on the nodes.
.TP
.B NoPack
Rather than packing a job step's tasks as tightly as possible on the nodes,
distribute them evenly.
This user option will supersede the SelectTypeParameters CR_Pack_Nodes
configuration parameter.
.TP
This option applies to job and step allocations.
.RE

.TP
\fB\-\-mail\-type\fR=<\fItype\fR>
Notify user by email when certain event types occur.
Valid \fItype\fR values are NONE, BEGIN, END, FAIL, REQUEUE, ALL (equivalent to
BEGIN, END, FAIL, REQUEUE, and STAGE_OUT), STAGE_OUT (burst buffer stage out
and teardown completed), TIME_LIMIT, TIME_LIMIT_90 (reached 90 percent of time limit),
TIME_LIMIT_80 (reached 80 percent of time limit), and TIME_LIMIT_50
(reached 50 percent of time limit).
Multiple \fItype\fR values may be specified in a comma separated list.
The user to be notified is indicated with \fB\-\-mail\-user\fR. This option
applies to job allocations.

.TP
\fB\-\-mail\-user\fR=<\fIuser\fR>
User to receive email notification of state changes as defined by
\fB\-\-mail\-type\fR.
The default value is the submitting user. This option applies to job
allocations.

.TP
\fB\-\-mcs\-label\fR=<\fImcs\fR>
Used only when the mcs/group plugin is enabled.
This parameter is a group among the groups of the user.
Default value is calculated by the Plugin mcs if it's enabled. This option
applies to job allocations.

.TP
\fB\-\-mem\fR=<\fIsize[units]\fR>
Specify the real memory required per node.
Default units are megabytes unless the SchedulerParameters configuration
parameter includes the "default_gbytes" option for gigabytes.
Different units can be specified using the suffix [K|M|G|T].
Default value is \fBDefMemPerNode\fR and the maximum value is
\fBMaxMemPerNode\fR. If configured, both of parameters can be
seen using the \fBscontrol show config\fR command.
This parameter would generally be used if whole nodes
are allocated to jobs (\fBSelectType=select/linear\fR).
Specifying a memory limit of zero for a job step will restrict the job step
to the amount of memory allocated to the job, but not remove any of the job's
memory allocation from being available to other job steps.
Also see \fB\-\-mem\-per\-cpu\fR.
\fB\-\-mem\fR and \fB\-\-mem\-per\-cpu\fR are mutually exclusive.
.\ FIXME: REMOVE TWO LINES ABOVE
.\ Also see fB\-\-mem\-per\-cpu\fR and fB\-\-mem\-per\-gpu\fR.
.\ The \fB\-\-mem\fR, \fB\-\-mem\-per\-cpu\fR and fB\-\-mem\-per\-gpu\fR
.\ options are mutually exclusive.

NOTE: A memory size specification of zero is treated as a special case and
grants the job access to all of the memory on each node.
If the job is allocated multiple nodes in a heterogeneous cluster, the memory
limit on each node will be that of the node in the allocation with the smallest
memory size (same limit will apply to every node in the job's allocation).

NOTE: Enforcement of memory limits currently relies upon the task/cgroup plugin
or enabling of accounting, which samples memory use on a periodic basis (data
need not be stored, just collected). In both cases memory use is based upon
the job's Resident Set Size (RSS). A task may exceed the memory limit until
the next periodic accounting sample.

This option applies to job and step allocations.

.TP
\fB\-\-mem\-per\-cpu\fR=<\fIsize[units]\fR>
Minimum memory required per allocated CPU.
Default units are megabytes unless the SchedulerParameters configuration
parameter includes the "default_gbytes" option for gigabytes.
Different units can be specified using the suffix [K|M|G|T].
Default value is \fBDefMemPerCPU\fR and the maximum value is \fBMaxMemPerCPU\fR
(see exception below). If configured, both of parameters can be
seen using the \fBscontrol show config\fR command.
Note that if the job's \fB\-\-mem\-per\-cpu\fR value exceeds the configured
\fBMaxMemPerCPU\fR, then the user's limit will be treated as a memory limit
per task; \fB\-\-mem\-per\-cpu\fR will be reduced to a value no larger than
\fBMaxMemPerCPU\fR; \fB\-\-cpus\-per\-task\fR will be set and the value of
\fB\-\-cpus\-per\-task\fR multiplied by the new \fB\-\-mem\-per\-cpu\fR
value will equal the original \fB\-\-mem\-per\-cpu\fR value specified by
the user.
This parameter would generally be used if individual processors
are allocated to jobs (\fBSelectType=select/cons_res\fR).
If resources are allocated by the core, socket or whole nodes; the number
of CPUs allocated to a job may be higher than the task count and the value
of \fB\-\-mem\-per\-cpu\fR should be adjusted accordingly.
Specifying a memory limit of zero for a job step will restrict the job step
to the amount of memory allocated to the job, but not remove any of the job's
memory allocation from being available to other job steps.
Also see \fB\-\-mem\fR.
\fB\-\-mem\fR and \fB\-\-mem\-per\-cpu\fR are mutually exclusive. This option
applies to job and step allocations.
.\ FIXME: REMOVE TWO LINES ABOVE
.\ Also see \fB\-\-mem\fR and fB\-\-mem\-per\-gpu\fR.
.\ The \fB\-\-mem\fR, \fB\-\-mem\-per\-cpu\fR and fB\-\-mem\-per\-gpu\fR
.\ options are mutually exclusive.

.\ .TP
.\ \fB\-\-mem\-per\-gpu\fR=<\fIsize[units]\fR>
.\ Minimum memory required per allocated GPU.
.\ Default units are megabytes unless the SchedulerParameters configuration
.\ parameter includes the "default_gbytes" option for gigabytes.
.\ Different units can be specified using the suffix [K|M|G|T].
.\ Default value is \fBDefMemPerGPU\fR and is available on both a global and
.\ per partition basis.
.\ If configured, the parameters can be seen using the \fBscontrol show config\fR
.\ and \fBscontrol show partition\fR commands.
.\ Also see \fB\-\-mem\fR.
.\ The \fB\-\-mem\fR, \fB\-\-mem\-per\-cpu\fR and fB\-\-mem\-per\-gpu\fR
.\ options are mutually exclusive.
.\ 
.TP
\fB\-\-mem\-bind\fR=[{\fIquiet,verbose\fR},]\fItype\fR
Bind tasks to memory. Used only when the task/affinity plugin is enabled
and the NUMA memory functions are available.
\fBNote that the resolution of CPU and memory binding
may differ on some architectures.\fR For example, CPU binding may be performed
at the level of the cores within a processor while memory binding will
be performed at the level of nodes, where the definition of "nodes"
may differ from system to system.
By default no memory binding is performed; any task using any CPU can use
any memory. This option is typically used to ensure that each task is bound to
the memory closest to it's assigned CPU. \fBThe use of any type other than
"none" or "local" is not recommended.\fR
If you want greater control, try running a simple test code with the
options "\-\-cpu\-bind=verbose,none \-\-mem\-bind=verbose,none" to determine
the specific configuration.

NOTE: To have Slurm always report on the selected memory binding for
all commands executed in a shell, you can enable verbose mode by
setting the SLURM_MEM_BIND environment variable value to "verbose".

The following informational environment variables are set when
\fB\-\-mem\-bind\fR is in use:

.nf
	SLURM_MEM_BIND_LIST
	SLURM_MEM_BIND_PREFER
	SLURM_MEM_BIND_SORT
	SLURM_MEM_BIND_TYPE
	SLURM_MEM_BIND_VERBOSE
.fi

See the \fBENVIRONMENT VARIABLES\fR section for a more detailed description
of the individual SLURM_MEM_BIND* variables.

Supported options include:
.RS
.TP
.B help
show this help message
.TP
.B local
Use memory local to the processor in use
.TP
.B map_mem:<list>
Bind by setting memory masks on tasks (or ranks) as specified where <list> is
<numa_id_for_task_0>,<numa_id_for_task_1>,...
The mapping is specified for a node and identical mapping is applied to the
tasks on every node (i.e. the lowest task ID on each node is mapped to the
first ID specified in the list, etc.).
NUMA IDs are interpreted as decimal values unless they are preceded
with '0x' in which case they interpreted as hexadecimal values.
If the number of tasks (or ranks) exceeds the number of elements in this list,
elements in the list will be reused as needed starting from the beginning of
the list.
To simplify support for large task counts, the lists may follow a map with an
asterisk and repetition count
For example "map_mem:0x0f*4,0xf0*4".
Not supported unless the entire node is allocated to the job.
.TP
.B mask_mem:<list>
Bind by setting memory masks on tasks (or ranks) as specified where <list> is
<numa_mask_for_task_0>,<numa_mask_for_task_1>,...
The mapping is specified for a node and identical mapping is applied to the
tasks on every node (i.e. the lowest task ID on each node is mapped to the
first mask specified in the list, etc.).
NUMA masks are \fBalways\fR interpreted as hexadecimal values.
Note that masks must be preceded with a '0x' if they don't begin
with [0-9] so they are seen as numerical values.
If the number of tasks (or ranks) exceeds the number of elements in this list,
elements in the list will be reused as needed starting from the beginning of
the list.
To simplify support for large task counts, the lists may follow a mask with an
asterisk and repetition count
For example "mask_mem:0*4,1*4".
Not supported unless the entire node is allocated to the job.
.TP
.B no[ne]
don't bind tasks to memory (default)
.TP
.B nosort
avoid sorting free cache pages (default, LaunchParameters configuration
parameter can override this default)
.TP
.B p[refer]
Prefer use of first specified NUMA node, but permit
 use of other available NUMA nodes.
.TP
.B q[uiet]
quietly bind before task runs (default)
.TP
.B rank
bind by task rank (not recommended)
.TP
.B sort
sort free cache pages (run zonesort on Intel KNL nodes)
.TP
.B v[erbose]
verbosely report binding before task runs
.TP
This option applies to job and step allocations.
.RE

.TP
\fB\-\-mincpus\fR=<\fIn\fR>
Specify a minimum number of logical cpus/processors per node. This option
applies to job allocations.

.TP
\fB\-\-msg\-timeout\fR=<\fIseconds\fR>
Modify the job launch message timeout.
The default value is \fBMessageTimeout\fR in the Slurm configuration file slurm.conf.
Changes to this are typically not recommended, but could be useful to diagnose problems.
This option applies to job allocations.

.TP
\fB\-\-mpi\fR=<\fImpi_type\fR>
Identify the type of MPI to be used. May result in unique initiation
procedures.
.RS
.TP
.B list
Lists available mpi types to choose from.
.TP
.B openmpi
For use with OpenMPI.
.TP
.B pmi2
To enable PMI2 support. The PMI2 support in Slurm works only if the MPI
implementation supports it, in other words if the MPI has the PMI2
interface implemented. The \-\-mpi=pmi2 will load the library
lib/slurm/mpi_pmi2.so which provides the server side functionality but
the client side must implement PMI2_Init() and the other interface calls.
.TP
.B pmix
To enable PMIx support (http://pmix.github.io/master). The PMIx support
in Slurm can be used to launch parallel applications (e.g. MPI) if it
supports PMIx, PMI2 or PMI1. Slurm must be configured with pmix support
by passing "--with-pmix=<PMIx installation path>" option to its 
"./configure" script.

At the time of writing PMIx is supported in Open MPI starting from version 2.0.
PMIx also supports backward compatibility with PMI1 and PMI2 and can be 
used if MPI was configured with PMI2/PMI1 support pointing to the PMIx library
("libpmix").
If MPI supports PMI1/PMI2 but doesn't provide the way to point to a specific 
implementation, a hack'ish solution leveraging LD_PRELOAD can be used to 
force "libpmix" usage.

.TP
.B none
No special MPI processing. This is the default and works with
many other versions of MPI.
.TP
This option applies to step allocations.
.RE

.TP
\fB\-\-multi\-prog\fR
Run a job with different programs and different arguments for
each task. In this case, the executable program specified is
actually a configuration file specifying the executable and
arguments for each task. See \fBMULTIPLE PROGRAM CONFIGURATION\fR
below for details on the configuration file contents. This option applies to
step allocations.

.TP
\fB\-N\fR, \fB\-\-nodes\fR=<\fIminnodes\fR[\-\fImaxnodes\fR]>
Request that a minimum of \fIminnodes\fR nodes be allocated to this job.
A maximum node count may also be specified with \fImaxnodes\fR.
If only one number is specified, this is used as both the minimum and
maximum node count.
The partition's node limits supersede those of the job.
If a job's node limits are outside of the range permitted for its
associated partition, the job will be left in a PENDING state.
This permits possible execution at a later time, when the partition
limit is changed.
If a job node limit exceeds the number of nodes configured in the
partition, the job will be rejected.
Note that the environment
variable \fBSLURM_JOB_NUM_NODES\fR (and \fBSLURM_NNODES\fR for backwards compatibility)
will be set to the count of nodes actually
allocated to the job. See the \fBENVIRONMENT VARIABLES\fR section
for more information.  If \fB\-N\fR is not specified, the default
behavior is to allocate enough nodes to satisfy the requirements of
the \fB\-n\fR and \fB\-c\fR options.
The job will be allocated as many nodes as possible within the range specified
and without delaying the initiation of the job.
If number of tasks is given and a number of requested nodes is also given the
number of nodes used from that request will be reduced to match that of the
number of tasks if the number of nodes in the request is greater than the number
of tasks.
The node count specification may include a numeric value followed by a suffix
of "k" (multiplies numeric value by 1,024) or "m" (multiplies numeric value by
1,048,576). This option applies to job and step allocations.

.TP
\fB\-n\fR, \fB\-\-ntasks\fR=<\fInumber\fR>
Specify the number of tasks to run. Request that \fBsrun\fR
allocate resources for \fIntasks\fR tasks.
The default is one task per node, but note
that the \fB\-\-cpus\-per\-task\fR option will change this default. This option
applies to job and step allocations.

.TP
\fB\-\-network\fR=<\fItype\fR>
Specify information pertaining to the switch or network.
The interpretation of \fItype\fR is system dependent.
This option is supported when running Slurm on a Cray natively.  It is
used to request using Network Performance Counters.
Only one value per request is valid.
All options are case in\-sensitive.
In this configuration supported values include:
.RS
.TP 6
\fBsystem\fR
Use the system\-wide network performance counters. Only nodes requested
will be marked in use for the job allocation.  If the job does not
fill up the entire system the rest of the nodes are not
able to be used by other jobs using NPC, if idle their state will appear as
PerfCnts.  These nodes are still available for other jobs not using NPC.
.TP
\fBblade\fR
Use the blade network performance counters. Only nodes requested
will be marked in use for the job allocation.  If the job does not
fill up the entire blade(s) allocated to the job those blade(s) are not
able to be used by other jobs using NPC, if idle their state will appear as
PerfCnts.  These nodes are still available for other jobs not using NPC.
.TP
.RE

.br
.br
In all cases the job or step allocation request \fBmust specify the
\-\-exclusive option\fR.  Otherwise the request will be denied.

.br
.br
Also with any of these options steps are not allowed to share blades,
so resources would remain idle inside an allocation if the step
running on a blade does not take up all the nodes on the blade.

.br
.br
The \fBnetwork\fR option is also supported on systems with IBM's Parallel Environment (PE).
See IBM's LoadLeveler job command keyword documentation about the keyword
"network" for more information.
Multiple values may be specified in a comma separated list.
All options are case in\-sensitive.
Supported values include:
.RS
.TP 12
\fBBULK_XFER\fR[=<\fIresources\fR>]
Enable bulk transfer of data using Remote Direct-Memory Access (RDMA).
The optional \fIresources\fR specification is a numeric value which can have
a suffix of "k", "K", "m", "M", "g" or "G" for kilobytes, megabytes or
gigabytes.
NOTE: The \fIresources\fR specification is not supported by the underlying
IBM infrastructure as of Parallel Environment version 2.2 and no value should
be specified at this time.
The devices allocated to a job must all be of the same type.
The default value depends upon depends upon what hardware is available and in
order of preferences is IPONLY (which is not considered in User Space mode),
HFI, IB, HPCE, and KMUX.
.TP
\fBCAU\fR=<\fIcount\fR>
Number of Collective Acceleration Units (CAU) required.
Applies only to IBM Power7-IH processors.
Default value is zero.
Independent CAU will be allocated for each programming interface (MPI, LAPI, etc.)
.TP
\fBDEVNAME\fR=<\fIname\fR>
Specify the device name to use for communications (e.g. "eth0" or "mlx4_0").
.TP
\fBDEVTYPE\fR=<\fItype\fR>
Specify the device type to use for communications.
The supported values of \fItype\fR are:
"IB" (InfiniBand), "HFI" (P7 Host Fabric Interface),
"IPONLY" (IP-Only interfaces), "HPCE" (HPC Ethernet), and
"KMUX" (Kernel Emulation of HPCE).
The devices allocated to a job must all be of the same type.
The default value depends upon depends upon what hardware is available and in
order of preferences is IPONLY (which is not considered in User Space mode),
HFI, IB, HPCE, and KMUX.
.TP
\fBIMMED\fR =<\fIcount\fR>
Number of immediate send slots per window required.
Applies only to IBM Power7-IH processors.
Default value is zero.
.TP
\fBINSTANCES\fR =<\fIcount\fR>
Specify number of network connections for each task on each network connection.
The default instance count is 1.
.TP
\fBIPV4\fR
Use Internet Protocol (IP) version 4 communications (default).
.TP
\fBIPV6\fR
Use Internet Protocol (IP) version 6 communications.
.TP
\fBLAPI\fR
Use the LAPI programming interface.
.TP
\fBMPI\fR
Use the MPI programming interface.
MPI is the default interface.
.TP
\fBPAMI\fR
Use the PAMI programming interface.
.TP
\fBSHMEM\fR
Use the OpenSHMEM programming interface.
.TP
\fBSN_ALL\fR
Use all available switch networks (default).
.TP
\fBSN_SINGLE\fR
Use one available switch network.
.TP
\fBUPC\fR
Use the UPC programming interface.
.TP
\fBUS\fR
Use User Space communications.
.TP

Some examples of network specifications:
.TP
\fBInstances=2,US,MPI,SN_ALL\fR
Create two user space connections for MPI communications on every switch
network for each task.
.TP
\fBUS,MPI,Instances=3,Devtype=IB\fR
Create three user space connections for MPI communications on every InfiniBand
network for each task.
.TP
\fBIPV4,LAPI,SN_Single\fR
Create a IP version 4 connection for LAPI communications on one switch network
for each task.
.TP
\fBInstances=2,US,LAPI,MPI\fR
Create two user space connections each for LAPI and MPI communications on every
switch network for each task. Note that SN_ALL is the default option so every
switch network is used. Also note that Instances=2 specifies that two
connections are established for each protocol (LAPI and MPI) and each task.
If there are two networks and four tasks on the node then a total
of 32 connections are established (2 instances x 2 protocols x 2 networks x
4 tasks).
.TP
This option applies to job and step allocations.
.RE

.TP
\fB\-\-nice\fR[=\fIadjustment\fR]
Run the job with an adjusted scheduling priority within Slurm. With no
adjustment value the scheduling priority is decreased by 100. A negative nice
value increases the priority, otherwise decreases it. The adjustment range is
+/\- 2147483645. Only privileged users can specify a negative adjustment.

.TP
\fB\-\-ntasks\-per\-core\fR=<\fIntasks\fR>
Request the maximum \fIntasks\fR be invoked on each core.
This option applies to the job allocation, but not to step allocations.
Meant to be used with the \fB\-\-ntasks\fR option.
Related to \fB\-\-ntasks\-per\-node\fR except at the core level
instead of the node level.  Masks will automatically be generated
to bind the tasks to specific core unless \fB\-\-cpu\-bind=none\fR
is specified.
NOTE: This option is not supported unless \fISelectType=cons_res\fR is
configured (either directly or indirectly on Cray systems)
along with the node's core count.

.TP
\fB\-\-ntasks\-per\-node\fR=<\fIntasks\fR>
Request that \fIntasks\fR be invoked on each node.
If used with the \fB\-\-ntasks\fR option, the \fB\-\-ntasks\fR option will take
precedence and the \fB\-\-ntasks\-per\-node\fR will be treated as a
\fImaximum\fR count of tasks per node.
Meant to be used with the \fB\-\-nodes\fR option.
This is related to \fB\-\-cpus\-per\-task\fR=\fIncpus\fR,
but does not require knowledge of the actual number of cpus on
each node.  In some cases, it is more convenient to be able to
request that no more than a specific number of tasks be invoked
on each node.  Examples of this include submitting
a hybrid MPI/OpenMP app where only one MPI "task/rank" should be
assigned to each node while allowing the OpenMP portion to utilize
all of the parallelism present in the node, or submitting a single
setup/cleanup/monitoring job to each node of a pre\-existing
allocation as one step in a larger job script. This option applies to job
allocations.

.TP
\fB\-\-ntasks\-per\-socket\fR=<\fIntasks\fR>
Request the maximum \fIntasks\fR be invoked on each socket.
This option applies to the job allocation, but not to step allocations.
Meant to be used with the \fB\-\-ntasks\fR option.
Related to \fB\-\-ntasks\-per\-node\fR except at the socket level
instead of the node level.  Masks will automatically be generated
to bind the tasks to specific sockets unless \fB\-\-cpu\-bind=none\fR
is specified.
NOTE: This option is not supported unless \fISelectType=cons_res\fR is
configured (either directly or indirectly on Cray systems)
along with the node's socket count.

.TP
\fB\-O\fR, \fB\-\-overcommit\fR
Overcommit resources. This option applies to job and step allocations.
When applied to job allocation, only one CPU is allocated to the job per node
and options used to specify the number of tasks per node, socket, core, etc.
are ignored.
When applied to job step allocations (the \fBsrun\fR command when executed
within an existing job allocation), this option can be used to launch more than
one task per CPU.
Normally, \fBsrun\fR will not allocate more than one process per CPU.
By specifying \fB\-\-overcommit\fR you are explicitly allowing more than one
process per CPU. However no more than \fBMAX_TASKS_PER_NODE\fR tasks are
permitted to execute per node.  NOTE: \fBMAX_TASKS_PER_NODE\fR is
defined in the file \fIslurm.h\fR and is not a variable, it is set at
Slurm build time.

.TP
\fB\-o\fR, \fB\-\-output\fR=<\fIfilename pattern\fR>
Specify the "\fIfilename pattern\fR" for stdout redirection. By default in
interactive mode,
.B srun
collects stdout from all tasks and sends this output via TCP/IP to
the attached terminal. With \fB\-\-output\fR stdout may be redirected
to a file, to one file per task, or to /dev/null. See section
\fBIO Redirection\fR below for the various forms of \fIfilename pattern\fR.
If the specified file already exists, it will be overwritten.
.br

If \fB\-\-error\fR is not also specified on the command line, both
stdout and stderr will directed to the file specified by \fB\-\-output\fR. This
option applies to job and step allocations.

.TP
\fB\-\-open\-mode\fR=<\fIappend|truncate\fR>
Open the output and error files using append or truncate mode as specified.
For heterogeneous job steps the default value is "append". 
Otherwise the default value is specified by the system configuration parameter
\fIJobFileAppend\fR. This option applies to job and step allocations.

.TP
\fB\-\-pack\-group\fR=<\fIexpr\fR>
Identify each job in a heterogeneous job allocation for which a step is
to be created. Applies only to srun commands issued inside a salloc allocation
or sbatch script.
\fR<\fIexpr\fR> is a set of integers corresponding to one or more options
indexes on the salloc or sbatch command line.
Examples: "\-\-pack\-group=2", "\-\-pack\-group=0,4", "\-\-pack\-group=1,3\-5".
The default value is \-\-pack\-group=0.

.TP
\fB\-p\fR, \fB\-\-partition\fR=<\fIpartition_names\fR>
Request a specific partition for the resource allocation.  If not specified,
the default behavior is to allow the slurm controller to select the default
partition as designated by the system administrator. If the job can use more
than one partition, specify their names in a comma separate list and the one
offering earliest initiation will be used with no regard given to the partition
name ordering (although higher priority partitions will be considered first).
When the job is initiated, the name of the partition used will be placed first
in the job record partition string. This option applies to job allocations.

.TP
\fB\-\-power\fR=<\fIflags\fR>
Comma separated list of power management plugin options.
Currently available flags include:
level (all nodes allocated to the job should have identical power caps,
may be disabled by the Slurm configuration option PowerParameters=job_no_level).
This option applies to job allocations.

.TP
\fB\-\-priority\fR=<\fIvalue\fR>
Request a specific job priority.
May be subject to configuration specific constraints.
\fIvalue\fR should either be a numeric value or "TOP" (for highest possible value).
Only Slurm operators and administrators can set the priority of a job.
This option applies to job allocations only.

.TP
\fB\-\-profile\fR=<all|none|[energy[,|task[,|filesystem[,|network]]]]>
enables detailed data collection by the acct_gather_profile plugin.
Detailed data are typically time-series that are stored in an HDF5 file for
the job or an InfluxDB database depending on the configured plugin.

.RS
.TP 10
\fBAll\fR
All data types are collected. (Cannot be combined with other values.)

.TP
\fBNone\fR
No data types are collected. This is the default.
 (Cannot be combined with other values.)

.TP
\fBEnergy\fR
Energy data is collected.

.TP
\fBTask\fR
Task (I/O, Memory, ...) data is collected.

.TP
\fBFilesystem\fR
Filesystem data is collected.

.TP
\fBNetwork\fR
Network (InfiniBand) data is collected.

.TP
This option applies to job and step allocations.
.RE

.TP
\fB\-\-prolog\fR=<\fIexecutable\fR>
\fBsrun\fR will run \fIexecutable\fR just before launching the job step.
The command line arguments for \fIexecutable\fR will be the command
and arguments of the job step.  If \fIexecutable\fR is "none", then
no srun prolog will be run. This parameter overrides the SrunProlog
parameter in slurm.conf. This parameter is completely independent from
the Prolog parameter in slurm.conf. This option applies to job allocations.

.TP
\fB\-\-propagate\fR[=\fIrlimits\fR]
Allows users to specify which of the modifiable (soft) resource limits
to propagate to the compute nodes and apply to their jobs.  If
\fIrlimits\fR is not specified, then all resource limits will be
propagated.
The following rlimit names are supported by Slurm (although some
options may not be supported on some systems):
.RS
.TP 10
\fBALL\fR
All limits listed below
.TP
\fBAS\fR
The maximum address space for a process
.TP
\fBCORE\fR
The maximum size of core file
.TP
\fBCPU\fR
The maximum amount of CPU time
.TP
\fBDATA\fR
The maximum size of a process's data segment
.TP
\fBFSIZE\fR
The maximum size of files created. Note that if the user sets FSIZE to less
than the current size of the slurmd.log, job launches will fail with
a 'File size limit exceeded' error.
.TP
\fBMEMLOCK\fR
The maximum size that may be locked into memory
.TP
\fBNOFILE\fR
The maximum number of open files
.TP
\fBNPROC\fR
The maximum number of processes available
.TP
\fBRSS\fR
The maximum resident set size
.TP
\fBSTACK\fR
The maximum stack size
.TP
This option applies to job allocations.
.RE

.TP
\fB\-\-pty\fR
Execute task zero in pseudo terminal mode.
Implicitly sets \fB\-\-unbuffered\fR.
Implicitly sets \fB\-\-error\fR and \fB\-\-output\fR to /dev/null
for all tasks except task zero, which may cause those tasks to
exit immediately (e.g. shells will typically exit immediately
in that situation).
This option applies to step allocations.

.TP
\fB\-q\fR, \fB\-\-qos\fR=<\fIqos\fR>
Request a quality of service for the job.  QOS values can be defined
for each user/cluster/account association in the Slurm database.
Users will be limited to their association's defined set of qos's when
the Slurm configuration parameter, AccountingStorageEnforce, includes
"qos" in it's definition. This option applies to job allocations.

.TP
\fB\-Q\fR, \fB\-\-quiet\fR
Suppress informational messages from srun. Errors will still be displayed. This
option applies to job and step allocations.

.TP
\fB\-\-quit\-on\-interrupt\fR
Quit immediately on single SIGINT (Ctrl\-C). Use of this option
disables the status feature normally available when \fBsrun\fR receives
a single Ctrl\-C and causes \fBsrun\fR to instead immediately terminate the
running job. This option applies to step allocations.

.TP
\fB\-r\fR, \fB\-\-relative\fR=<\fIn\fR>
Run a job step relative to node \fIn\fR of the current allocation.
This option may be used to spread several job steps out among the
nodes of the current job. If \fB\-r\fR is used, the current job
step will begin at node \fIn\fR of the allocated nodelist, where
the first node is considered node 0.  The \fB\-r\fR option is not
permitted with \fB\-w\fR or \fB\-x\fR option and will result in a
fatal error when not running within a prior allocation (i.e. when
SLURM_JOB_ID is not set). The default for \fIn\fR is 0. If the
value of \fB\-\-nodes\fR exceeds the number of nodes identified
with the \fB\-\-relative\fR option, a warning message will be
printed and the \fB\-\-relative\fR option will take precedence. This option
applies to step allocations.

.TP
\fB\-\-reboot\fR
Force the allocated nodes to reboot before starting the job.
This is only supported with some system configurations and will otherwise be
silently ignored. This option applies to job allocations.

.TP
\fB\-\-resv\-ports\fR[=\fIcount\fR]
Reserve communication ports for this job. Users can specify the number
of port they want to reserve. The parameter MpiParams=ports=12000-12999
must be specified in \fIslurm.conf\fR. If not specified and Slurm's OpenMPI
plugin is used, then by default the number of reserved equal to the highest
number of tasks on any node in the job step allocation.
If the number of reserved ports is zero then no ports is reserved.
Used for OpenMPI. This option applies to job and step allocations.

.TP
\fB\-\-reservation\fR=<\fIname\fR>
Allocate resources for the job from the named reservation. This option applies
to job allocations.

.TP
\fB\-\-restart\-dir\fR=<\fIdirectory\fR>
Specifies the directory from which the job or job step's checkpoint should
be read (used by the checkpoint/blcrm and checkpoint/xlch plugins only). This
option applies to job allocations.

\fB\-\-share\fR
The \fB\-\-share\fR option has been replaced by the \fB\-\-oversubscribe\fR
option described below.

.TP
\fB\-s\fR, \fB\-\-oversubscribe\fR
The job allocation can over\-subscribe resources with other running jobs.
The resources to be over\-subscribed can be nodes, sockets, cores, and/or
hyperthreads depending upon configuration.
The default over\-subscribe behavior depends on system configuration and the
partition's \fBOverSubscribe\fR option takes precedence over the job's option.
This option may result in the allocation being granted sooner than if the
\-\-oversubscribe option was not set and allow higher system utilization, but
application performance will likely suffer due to competition for resources.
Also see the \-\-exclusive option. This option applies to step allocations.

.TP
\fB\-S\fR, \fB\-\-core\-spec\fR=<\fInum\fR>
Count of specialized cores per node reserved by the job for system operations
and not used by the application. The application will not use these cores,
but will be charged for their allocation.
Default value is dependent upon the node's configured CoreSpecCount value.
If a value of zero is designated and the Slurm configuration option
AllowSpecResourcesUsage is enabled, the job will be allowed to override
CoreSpecCount and use the specialized resources on nodes it is allocated.
This option can not be used with the \fB\-\-thread\-spec\fR option. This option
applies to job allocations.

.TP
\fB\-\-signal\fR=<\fIsig_num\fR>[@<\fIsig_time\fR>]
When a job is within \fIsig_time\fR seconds of its end time,
send it the signal \fIsig_num\fR.
Due to the resolution of event handling by Slurm, the signal may
be sent up to 60 seconds earlier than specified.
\fIsig_num\fR may either be a signal number or name (e.g. "10" or "USR1").
\fIsig_time\fR must have an integer value between 0 and 65535.
By default, no signal is sent before the job's end time.
If a \fIsig_num\fR is specified without any \fIsig_time\fR,
the default time will be 60 seconds. This option applies to job allocations.

.TP
\fB\-\-slurmd\-debug\fR=<\fIlevel\fR>
Specify a debug level for slurmd(8). The \fIlevel\fR may be specified either
an integer value between 0 [quiet, only errors are displayed] and 4 [verbose
operation] or the \fISlurmdDebug\fR tags.
.RS
.TP 10
\fBquiet\fR
Log nothing
.TP
\fBfatal\fR
Log only fatal errors
.TP
\fBerror\fR
Log only errors
.TP
\fBinfo\fR
Log errors and general informational messages
.TP
\fBverbose\fR
Log errors and verbose informational messages
.TP
.RE

The slurmd debug information is copied onto the stderr of
the job. By default only errors are displayed. This option applies to job and
step allocations.

.TP
\fB\-\-sockets\-per\-node\fR=<\fIsockets\fR>
Restrict node selection to nodes with at least the specified number of
sockets.  See additional information under \fB\-B\fR option above when
task/affinity plugin is enabled. This option applies to job allocations.

.TP
\fB\-\-spread\-job\fR
Spread the job allocation over as many nodes as possible and attempt to
evenly distribute tasks across the allocated nodes.
This option disables the topology/tree plugin.
This option applies to job allocations.

.TP
\fB\-\-switches\fR=<\fIcount\fR>[@<\fImax\-time\fR>]
When a tree topology is used, this defines the maximum count of switches
desired for the job allocation and optionally the maximum time to wait
for that number of switches. If Slurm finds an allocation containing more
switches than the count specified, the job remains pending until it either finds
an allocation with desired switch count or the time limit expires.
It there is no switch count limit, there is no delay in starting the job.
Acceptable time formats include "minutes", "minutes:seconds",
"hours:minutes:seconds", "days\-hours", "days\-hours:minutes" and
"days\-hours:minutes:seconds".
The job's maximum time delay may be limited by the system administrator using
the \fBSchedulerParameters\fR configuration parameter with the
\fBmax_switch_wait\fR parameter option.
On a dragonfly network the only switch count supported is 1 since communication
performance will be highest when a job is allocate resources on one leaf switch
or more than 2 leaf switches.
The default max\-time is the max_switch_wait SchedulerParameters. This option
applies to job allocations.

.TP
\fB\-T\fR, \fB\-\-threads\fR=<\fInthreads\fR>
Allows limiting the number of concurrent threads used to
send the job request from the srun process to the slurmd
processes on the allocated nodes. Default is to use one
thread per allocated node up to a maximum of 60 concurrent
threads. Specifying this option limits the number of
concurrent threads to \fInthreads\fR (less than or equal to 60).
This should only be used to set a low thread count for testing on
very small memory computers. This option applies to job allocations.

.TP
\fB\-t\fR, \fB\-\-time\fR=<\fItime\fR>
Set a limit on the total run time of the job allocation.  If the
requested time limit exceeds the partition's time limit, the job will
be left in a PENDING state (possibly indefinitely).  The default time
limit is the partition's default time limit.  When the time limit is reached,
each task in each job step is sent SIGTERM followed by SIGKILL.  The
interval between signals is specified by the Slurm configuration
parameter \fBKillWait\fR.  The \fBOverTimeLimit\fR configuration parameter may
permit the job to run longer than scheduled.  Time resolution is one minute
and second values are rounded up to the next minute.

A time limit of zero requests that no time limit be imposed.  Acceptable time
formats include "minutes", "minutes:seconds", "hours:minutes:seconds",
"days\-hours", "days\-hours:minutes" and "days\-hours:minutes:seconds". This
option applies to job and step allocations.

.TP
\fB\-\-task\-epilog\fR=<\fIexecutable\fR>
The \fBslurmstepd\fR daemon will run \fIexecutable\fR just after each task
terminates. This will be executed before any TaskEpilog parameter in
slurm.conf is executed. This is meant to be a very short\-lived
program. If it fails to terminate within a few seconds, it will be
killed along with any descendant processes. This option applies to step
allocations.

.TP
\fB\-\-task\-prolog\fR=<\fIexecutable\fR>
The \fBslurmstepd\fR daemon will run \fIexecutable\fR just before launching
each task. This will be executed after any TaskProlog parameter
in slurm.conf is executed.
Besides the normal environment variables, this has SLURM_TASK_PID
available to identify the process ID of the task being started.
Standard output from this program of the form
"export NAME=value" will be used to set environment variables
for the task being spawned. This option applies to step allocations.

.TP
\fB\-\-test\-only\fR
Returns an estimate of when a job would be scheduled to run given the
current job queue and all the other \fBsrun\fR arguments specifying
the job.  This limits \fBsrun's\fR behavior to just return
information; no job is actually submitted.
EXCEPTION: On Bluegene/Q systems on when running within an existing job
allocation, this disables the use of "runjob" to launch tasks. The program
will be executed directly by the slurmd daemon. This option applies to job
allocations.

.TP
\fB\-\-thread\-spec\fR=<\fInum\fR>
Count of specialized threads per node reserved by the job for system operations
and not used by the application. The application will not use these threads,
but will be charged for their allocation.
This option can not be used with the \fB\-\-core\-spec\fR option. This option
applies to job allocations.

.TP
\fB\-\-threads\-per\-core\fR=<\fIthreads\fR>
Restrict node selection to nodes with at least the specified number of
threads per core.  NOTE: "Threads" refers to the number of processing units on
each core rather than the number of application tasks to be launched per core.
See additional information under \fB\-B\fR option above when task/affinity
plugin is enabled. This option applies to job allocations.

.TP
\fB\-\-time\-min\fR=<\fItime\fR>
Set a minimum time limit on the job allocation.
If specified, the job may have it's \fB\-\-time\fR limit lowered to a value
no lower than \fB\-\-time\-min\fR if doing so permits the job to begin
execution earlier than otherwise possible.
The job's time limit will not be changed after the job is allocated resources.
This is performed by a backfill scheduling algorithm to allocate resources
otherwise reserved for higher priority jobs.
Acceptable time formats include "minutes", "minutes:seconds",
"hours:minutes:seconds", "days\-hours", "days\-hours:minutes" and
"days\-hours:minutes:seconds". This option applies to job allocations.

.TP
\fB\-\-tmp\fR=<\fIsize[units]\fR>
Specify a minimum amount of temporary disk space per node.
Default units are megabytes unless the SchedulerParameters configuration
parameter includes the "default_gbytes" option for gigabytes.
Different units can be specified using the suffix [K|M|G|T].
This option applies to job allocations.

.TP
\fB\-u\fR, \fB\-\-unbuffered\fR
By default the connection between slurmstepd and the user launched application
is over a pipe. The stdio output written by the application is buffered
by the glibc until it is flushed or the output is set as unbuffered.
See setbuf(3). If this option is specified the tasks are executed with
a pseudo terminal so that the application output is unbuffered. This option
applies to step allocations.
.TP
\fB\-\-usage\fR
Display brief help message and exit.

.TP
\fB\-\-uid\fR=<\fIuser\fR>
Attempt to submit and/or run a job as \fIuser\fR instead of the
invoking user id. The invoking user's credentials will be used
to check access permissions for the target partition. User root
may use this option to run jobs as a normal user in a RootOnly
partition for example. If run as root, \fBsrun\fR will drop
its permissions to the uid specified after node allocation is
successful. \fIuser\fR may be the user name or numerical user ID. This option
applies to job and step allocations.

.TP
\fB\-\-use-min-nodes\fR
If a range of node counts is given, prefer the smaller count.

.TP
\fB\-V\fR, \fB\-\-version\fR
Display version information and exit.

.TP
\fB\-v\fR, \fB\-\-verbose\fR
Increase the verbosity of srun's informational messages.  Multiple
\fB\-v\fR's will further increase srun's verbosity.  By default only
errors will be displayed. This option applies to job and step allocations.

.TP
\fB\-W\fR, \fB\-\-wait\fR=<\fIseconds\fR>
Specify how long to wait after the first task terminates before terminating
all remaining tasks. A value of 0 indicates an unlimited wait (a warning will
be issued after 60 seconds). The default value is set by the WaitTime
parameter in the slurm configuration file (see \fBslurm.conf(5)\fR). This
option can be useful to ensure that a job is terminated in a timely fashion
in the event that one or more tasks terminate prematurely.
Note: The \fB\-K\fR, \fB\-\-kill\-on\-bad\-exit\fR option takes precedence
over \fB\-W\fR, \fB\-\-wait\fR to terminate the job immediately if a task
exits with a non\-zero exit code. This option applies to job allocations.

.TP
\fB\-w\fR, \fB\-\-nodelist\fR=<\fIhost1,host2,...\fR or \fIfilename\fR>
Request a specific list of hosts.
The job will contain \fIall\fR of these hosts and possibly additional hosts
as needed to satisfy resource requirements.
The list may be specified as a comma\-separated list of hosts, a range of hosts
(host[1\-5,7,...] for example), or a filename.
The host list will be assumed to be a filename if it contains a "/" character.
If you specify a minimum node or processor count larger than can be satisfied
by the supplied host list, additional resources will be allocated on other
nodes as needed.
Rather than repeating a host name multiple times, an asterisk and
a repetition count may be appended to a host name. For example
"host1,host1" and "host1*2" are equivalent. If number of tasks is given and a
list of requested nodes is also given the number of nodes used from that list
will be reduced to match that of the number of tasks if the number of nodes in
the list is greater than the number of tasks. This option applies to job and
step allocations.

.TP
\fB\-\-wckey\fR=<\fIwckey\fR>
Specify wckey to be used with job.  If TrackWCKey=no (default) in the
slurm.conf this value is ignored. This option applies to job allocations.

.TP
\fB\-X\fR, \fB\-\-disable\-status\fR
Disable the display of task status when srun receives a single SIGINT
(Ctrl\-C). Instead immediately forward the SIGINT to the running job.
Without this option a second Ctrl\-C in one second is required to forcibly
terminate the job and \fBsrun\fR will immediately exit. May also be
set via the environment variable SLURM_DISABLE_STATUS. This option applies to
job allocations.

.TP
\fB\-x\fR, \fB\-\-exclude\fR=<\fIhost1,host2,...\fR or \fIfilename\fR>
Request that a specific list of hosts not be included in the resources
allocated to this job. The host list will be assumed to be a filename
if it contains a "/"character. This option applies to job allocations.

.TP
\fB\-Z\fR, \fB\-\-no\-allocate\fR
Run the specified tasks on a set of nodes without creating a Slurm
"job" in the Slurm queue structure, bypassing the normal resource
allocation step.  The list of nodes must be specified with the
\fB\-w\fR, \fB\-\-nodelist\fR option.  This is a privileged option
only available for the users "SlurmUser" and "root". This option applies to job
allocations.

.PP
The following options support Blue Gene systems, but may be
applicable to other systems as well.

.TP
\fB\-\-blrts\-image\fR=<\fIpath\fR>
Path to blrts image for bluegene block.  BGL only.
Default from \fIblugene.conf\fR if not set. This option applies to job
allocations.

.TP
\fB\-\-cnload\-image\fR=<\fIpath\fR>
Path to compute node image for bluegene block.  BGP only.
Default from \fIblugene.conf\fR if not set. This option applies to job
allocations.

.TP
\fB\-\-conn\-type\fR=<\fItype\fR>
Require the block connection type to be of a certain type.
On Blue Gene the acceptable of \fItype\fR are MESH, TORUS and NAV.
If NAV, or if not set, then Slurm will try to fit a what the
DefaultConnType is set to in the bluegene.conf if that isn't set the
default is TORUS.
You should not normally set this option.
If running on a BGP system and wanting to run in HTC mode (only for 1
midplane and below).  You can use HTC_S for SMP, HTC_D for Dual, HTC_V
for virtual node mode, and HTC_L for Linux mode.
For systems that allow a different connection type per dimension you
can supply a comma separated list of connection types may be specified, one for
each dimension (i.e. M,T,T,T will give you a torus connection is all
dimensions expect the first). This option applies to job allocations.

.TP
\fB\-g\fR, \fB\-\-geometry\fR=<\fIXxYxZ\fR> | <\fIAxXxYxZ\fR>
Specify the geometry requirements for the job. On BlueGene/L and BlueGene/P
systems there are three numbers giving dimensions in the X, Y and Z directions,
while on BlueGene/Q systems there are four numbers giving dimensions in the
A, X, Y and Z directions and can not be used to allocate sub-blocks.
For example "\-\-geometry=1x2x3x4", specifies a block of nodes having
1 x 2 x 3 x 4 = 24 nodes (actually midplanes on BlueGene). This option applies
to job allocations.

.TP
\fB\-\-ioload\-image\fR=<\fIpath\fR>
Path to io image for bluegene block.  BGP only.
Default from \fIblugene.conf\fR if not set. This option applies to job
allocations.

.TP
\fB\-\-linux\-image\fR=<\fIpath\fR>
Path to linux image for bluegene block.  BGL only.
Default from \fIblugene.conf\fR if not set. This option applies to job
allocations.

.TP
\fB\-\-mloader\-image\fR=<\fIpath\fR>
Path to mloader image for bluegene block.
Default from \fIblugene.conf\fR if not set. This option applies to job
allocations.

.TP
\fB\-R\fR, \fB\-\-no\-rotate\fR
Disables rotation of the job's requested geometry in order to fit an
appropriate block.
By default the specified geometry can rotate in three dimensions.
This option applies to job allocations.

.TP
\fB\-\-ramdisk\-image\fR=<\fIpath\fR>
Path to ramdisk image for bluegene block.  BGL only.
Default from \fIblugene.conf\fR if not set. This option applies to job
allocations.

.PP
.B srun
will submit the job request to the slurm job controller, then initiate all
processes on the remote nodes. If the request cannot be met immediately,
.B srun
will block until the resources are free to run the job. If the
\fB\-I\fR (\fB\-\-immediate\fR) option is specified
.B srun
will terminate if resources are not immediately available.
.PP
When initiating remote processes
.B srun
will propagate the current working directory, unless
\fB\-\-chdir\fR=<\fIpath\fR> is specified, in which case \fIpath\fR will
become the working directory for the remote processes.
.PP
The \fB\-n\fB, \fB\-c\fR, and \fB\-N\fR options control how CPUs  and
nodes will be allocated to the job. When specifying only the number
of processes to run with \fB\-n\fR, a default of one CPU per process
is allocated. By specifying the number of CPUs required per task (\fB\-c\fR),
more than one CPU may be allocated per process. If the number of nodes
is specified with \fB\-N\fR,
.B srun
will attempt to allocate \fIat least\fR the number of nodes specified.
.PP
Combinations of the above three options may be used to change how
processes are distributed across nodes and cpus. For instance, by specifying
both the number of processes and number of nodes on which to run, the
number of processes per node is implied. However, if the number of CPUs
per process is more important then number of processes (\fB\-n\fR) and the
number of CPUs per process (\fB\-c\fR) should be specified.
.PP
.B srun
will refuse to  allocate more than one process per CPU unless
\fB\-\-overcommit\fR (\fB\-O\fR) is also specified.
.PP
.B srun
will attempt to meet the above specifications "at a minimum." That is,
if 16 nodes are requested for 32 processes, and some nodes do not have
2 CPUs, the allocation of nodes will be increased in order to meet the
demand for CPUs. In other words, a \fIminimum\fR of 16 nodes are being
requested. However, if 16 nodes are requested for 15 processes,
.B srun
will consider this an error, as 15 processes cannot run across 16 nodes.

.PP
.B "IO Redirection"
.PP
By default, stdout and stderr will be redirected from all tasks to the
stdout and stderr of \fBsrun\fR, and stdin will be redirected from the
standard input of \fBsrun\fR to all remote tasks.
If stdin is only to be read by a subset of the spawned tasks, specifying a
file to read from rather than forwarding stdin from the \fBsrun\fR command may
be preferable as it avoids moving and storing data that will never be read.
.PP
For OS X, the poll() function does not support stdin, so input from
a terminal is not possible.
.PP
For BGQ srun only supports stdin to 1 task running on the system.  By
default it is taskid 0 but can be changed with the \-i<taskid> as
described below, or \-\-launcher\-opts="\-\-stdinrank=<taskid>".
.PP
This behavior may be changed with the
\fB\-\-output\fR, \fB\-\-error\fR, and \fB\-\-input\fR
(\fB\-o\fR, \fB\-e\fR, \fB\-i\fR) options. Valid format specifications
for these options are
.TP 10
\fBall\fR
stdout stderr is redirected from all tasks to srun.
stdin is broadcast to all remote tasks.
(This is the default behavior)
.TP
\fBnone\fR
stdout and stderr is not received from any task.
stdin is not sent to any task (stdin is closed).
.TP
\fBtaskid\fR
stdout and/or stderr are redirected from only the task with relative
id equal to \fItaskid\fR, where 0 <= \fItaskid\fR <= \fIntasks\fR,
where \fIntasks\fR is the total number of tasks in the current job step.
stdin is redirected from the stdin of \fBsrun\fR to this same task.
This file will be written on the node executing the task.
.TP
\fBfilename\fR
\fBsrun\fR will redirect stdout and/or stderr to the named file from
all tasks.
stdin will be redirected from the named file and broadcast to all
tasks in the job.  \fIfilename\fR refers to a path on the host
that runs \fBsrun\fR.  Depending on the cluster's file system layout,
this may result in the output appearing in different places depending
on whether the job is run in batch mode.
.TP
\fBfilename pattern\fR
\fBsrun\fR allows for a filename pattern to be used to generate the
named IO file
described above. The following list of format specifiers may be
used in the format string to generate a filename that will be
unique to a given jobid, stepid, node, or task. In each case,
the appropriate number of files are opened and associated with
the corresponding tasks. Note that any format string containing
%t, %n, and/or %N will be written on the node executing the task
rather than the node where \fBsrun\fR executes, these format specifiers
are not supported on a BGQ system.
.RS 10
.TP
\fB\\\\\fR
Do not process any of the replacement symbols.
.TP
\fB%%\fR
The character "%".
.TP
\fB%A\fR
Job array's master job allocation number.
.TP
\fB%a\fR
Job array ID (index) number.
.TP
\fB%J\fR
jobid.stepid of the running job. (e.g. "128.0")
.TP
\fB%j\fR
jobid of the running job.
.TP
\fB%s\fR
stepid of the running job.
.TP
\fB%N\fR
short hostname. This will create a separate IO file per node.
.TP
\fB%n\fR
Node identifier relative to current job (e.g. "0" is the first node of
the running job) This will create a separate IO file per node.
.TP
\fB%t\fR
task identifier (rank) relative to current job. This will create a
separate IO file per task.
.TP
\fB%u\fR
User name.
.TP
\fB%x\fR
Job name.
.PP
A number placed between the percent character and format specifier may be
used to zero\-pad the result in the IO filename. This number is ignored if
the format specifier corresponds to  non\-numeric data (%N for example).

Some examples of how the format string may be used for a 4 task job step
with a Job ID of 128 and step id of 0 are included below:
.TP 15
job%J.out
job128.0.out
.TP
job%4j.out
job0128.out
.TP
job%j\-%2t.out
job128\-00.out, job128\-01.out, ...
.PP
.RS -10
.PP

.SH "INPUT ENVIRONMENT VARIABLES"
.PP
Some srun options may be set via environment variables.
These environment variables, along with their corresponding options,
are listed below.
Note: Command line options will always override these settings.
.TP 22
\fBPMI_FANOUT\fR
This is used exclusively with PMI (MPICH2 and MVAPICH2) and
controls the fanout of data communications. The srun command
sends messages to application programs (via the PMI library)
and those applications may be called upon to forward that
data to up to this number of additional tasks. Higher values
offload work from the srun command to the applications and
likely increase the vulnerability to failures.
The default value is 32.
.TP
\fBPMI_FANOUT_OFF_HOST\fR
This is used exclusively with PMI (MPICH2 and MVAPICH2) and
controls the fanout of data communications.  The srun command
sends messages to application programs (via the PMI library)
and those applications may be called upon to forward that
data to additional tasks. By default, srun sends one message
per host and one task on that host forwards the data to other
tasks on that host up to \fBPMI_FANOUT\fR.
If \fBPMI_FANOUT_OFF_HOST\fR is defined, the user task
may be required to forward the data to tasks on other hosts.
Setting \fBPMI_FANOUT_OFF_HOST\fR may increase performance.
Since more work is performed by the PMI library loaded by
the user application, failures also can be more common and
more difficult to diagnose.
.TP
\fBPMI_TIME\fR
This is used exclusively with PMI (MPICH2 and MVAPICH2) and
controls how much the communications from the tasks to the
srun are spread out in time in order to avoid overwhelming the
srun command with work. The default value is 500 (microseconds)
per task. On relatively slow processors or systems with very
large processor counts (and large PMI data sets), higher values
may be required.
.TP
\fBSLURM_CONF\fR
The location of the Slurm configuration file.
.TP
\fBSLURM_ACCOUNT\fR
Same as \fB\-A, \-\-account\fR
.TP
\fBSLURM_ACCTG_FREQ\fR
Same as \fB\-\-acctg\-freq\fR
.TP
\fBSLURM_BCAST\fR
Same as \fB\-\-bcast\fR
.TP
\fBSLURM_BLRTS_IMAGE\fR
Same as \fB\-\-blrts\-image\fR
.TP
\fBSLURM_BURST_BUFFER\fR
Same as \fB\-\-bb\fR
.TP
\fBSLURM_CHECKPOINT\fR
Same as \fB\-\-checkpoint\fR
.TP
\fBSLURM_CHECKPOINT_DIR\fR
Same as \fB\-\-checkpoint\-dir\fR
.TP
\fBSLURM_CNLOAD_IMAGE\fR
Same as \fB\-\-cnload\-image\fR
.TP
\fBSLURM_COMPRESS\fR
Same as \fB\-\-compress\fR
.TP
\fBSLURM_CONN_TYPE\fR
Same as \fB\-\-conn\-type\fR
.TP
\fBSLURM_CONSTRAINT\fR
Same as \fB\-C\fR, \fB\-\-constraint\fR
.TP
\fBSLURM_CORE_SPEC\fR
Same as \fB\-\-core\-spec\fR
.TP
\fBSLURM_CPU_BIND\fR
Same as \fB\-\-cpu\-bind\fR
.TP
\fBSLURM_CPU_FREQ_REQ\fR
Same as \fB\-\-cpu\-freq\fR.
.\ .TP
.\ \fBSLURM_CPUS_PER_GPU\fR
.\ Same as \fB\-\-cpus\-per\-gpu\fR
.TP
\fBSLURM_CPUS_PER_TASK\fR
Same as \fB\-c, \-\-cpus\-per\-task\fR
.TP
\fBSLURM_DEBUG\fR
Same as \fB\-v, \-\-verbose\fR
.TP
\fBSLURM_DELAY_BOOT\fR
Same as \fB\-\-delay\-boot\fR
.TP
\fBfBSLURMD_DEBUG\fR
Same as \fB\-d, \-\-slurmd\-debug\fR
.TP
\fBSLURM_DEPENDENCY\fR
\fB\-P, \-\-dependency\fR=<\fIjobid\fR>
.TP
\fBSLURM_DISABLE_STATUS\fR
Same as \fB\-X, \-\-disable\-status\fR
.TP
\fBSLURM_DIST_PLANESIZE\fR
Same as \fB\-m plane\fR
.TP
\fBSLURM_DISTRIBUTION\fR
Same as \fB\-m, \-\-distribution\fR
.TP
\fBSLURM_EPILOG\fR
Same as \fB\-\-epilog\fR
.TP
\fBSLURM_EXCLUSIVE\fR
Same as \fB\-\-exclusive\fR
.TP
\fBSLURM_EXIT_ERROR\fR
Specifies the exit code generated when a Slurm error occurs
(e.g. invalid options).
This can be used by a script to distinguish application exit codes from
various Slurm error conditions.
Also see \fBSLURM_EXIT_IMMEDIATE\fR.
.TP
\fBSLURM_EXIT_IMMEDIATE\fR
Specifies the exit code generated when the \fB\-\-immediate\fR option
is used and resources are not currently available.
This can be used by a script to distinguish application exit codes from
various Slurm error conditions.
Also see \fBSLURM_EXIT_ERROR\fR.
.TP
\fBSLURM_GEOMETRY\fR
Same as \fB\-g, \-\-geometry\fR
.\ .TP
.\ \fBSLURM_GPUS\fR
.\ Same as \fB\-G, \-\-gpus\fR
.\ .TP
.\ \fBSLURM_GPU_BIND\fR
.\ Same as \fB\-\-gpu\-bind\fR
.\ .TP
.\ \fBSLURM_GPU_FREQ\fR
.\ Same as \fB\-\-gpu\-freq\fR
.\ .TP
.\ \fBSLURM_GPUS_PER_NODE\fR
.\ Same as \fB\-\-gpus\-per\-node\fR
.\ .TP
.\ \fBSLURM_GPUS_PER_TASK\fR
.\ Same as \fB\-\-gpus\-per\-task\fR
.TP
\fBSLURM_GRES_FLAGS\fR
Same as \-\-gres\-flags\fR
.TP
\fBSLURM_HINT\fR
Same as \fB\-\-hint\fR
.TP
\fBSLURM_GRES\fR
Same as \fB\-\-gres\fR. Also see \fBSLURM_STEP_GRES\fR
.TP
\fBSLURM_IMMEDIATE\fR
Same as \fB\-I, \-\-immediate\fR
.TP
\fBSLURM_IOLOAD_IMAGE\fR
Same as \fB\-\-ioload\-image\fR
.TP
\fBSLURM_JOB_ID\fR (and \fBSLURM_JOBID\fR for backwards compatibility)
Same as \fB\-\-jobid\fR
.TP
\fBSLURM_JOB_NAME\fR
Same as \fB\-J, \-\-job\-name\fR except within an existing
allocation, in which case it is ignored to avoid using the batch job's name
as the name of each job step.
.TP
\fBSLURM_JOB_NUM_NODES\fR (and \fBSLURM_NNODES\fR for backwards compatibility)
Same as \fB\-N, \-\-nodes\fR
Total number of nodes in the job’s resource allocation.
.TP
\fBSLURM_KILL_BAD_EXIT\fR
Same as \fB\-K, \-\-kill\-on\-bad\-exit\fR
.TP
\fBSLURM_LABELIO\fR
Same as \fB\-l, \-\-label\fR
.TP
\fBSLURM_LINUX_IMAGE\fR
Same as \fB\-\-linux\-image\fR
.TP
\fBSLURM_MEM_BIND\fR
Same as \fB\-\-mem\-bind\fR
.TP
\fBSLURM_MEM_PER_CPU\fR
Same as \fB\-\-mem\-per\-cpu\fR
.\ .TP
.\ \fBSLURM_MEM_PER_GPU\fR
.\ Same as \fB\-\-mem\-per\-gpu\fR
.TP
\fBSLURM_MEM_PER_NODE\fR
Same as \fB\-\-mem\fR
.TP
\fBSLURM_MLOADER_IMAGE\fR
Same as \fB\-\-mloader\-image\fR
.TP
\fBSLURM_MPI_TYPE\fR
Same as \fB\-\-mpi\fR
.TP
\fBSLURM_NETWORK\fR
Same as \fB\-\-network\fR
.TP
\fBSLURM_NO_ROTATE\fR
Same as \fB\-R, \-\-no\-rotate\fR
.TP
\fBSLURM_NTASKS\fR (and \fBSLURM_NPROCS\fR for backwards compatibility)
Same as \fB\-n, \-\-ntasks\fR
.TP
\fBSLURM_NTASKS_PER_CORE\fR
Same as \fB\-\-ntasks\-per\-core\fR
.TP
\fBSLURM_NTASKS_PER_NODE\fR
Same as \fB\-\-ntasks\-per\-node\fR
.TP
\fBSLURM_NTASKS_PER_SOCKET\fR
Same as \fB\-\-ntasks\-per\-socket\fR
.TP
\fBSLURM_OPEN_MODE\fR
Same as \fB\-\-open\-mode\fR
.TP
\fBSLURM_OVERCOMMIT\fR
Same as \fB\-O, \-\-overcommit\fR
.TP
\fBSLURM_PARTITION\fR
Same as \fB\-p, \-\-partition\fR
.TP
\fBSLURM_PMI_KVS_NO_DUP_KEYS\fR
If set, then PMI key\-pairs will contain no duplicate keys. MPI can use
this variable to inform the PMI library that it will not use duplicate
keys so PMI can skip the check for duplicate keys.
This is the case for MPICH2 and reduces overhead in testing for duplicates
for improved performance
.TP
\fBSLURM_POWER\fR
Same as \fB\-\-power\fR
.TP
\fBSLURM_PROFILE\fR
Same as \fB\-\-profile\fR
.TP
\fBSLURM_PROLOG\fR
Same as \fB\-\-prolog\fR
.TP
\fBSLURM_QOS\fR
Same as \fB\-\-qos\fR
.TP
\fBSLURM_RAMDISK_IMAGE\fR
Same as \fB\-\-ramdisk\-image\fR
.TP
\fBSLURM_REMOTE_CWD\fR
Same as \fB\-D, \-\-chdir=\fR
.TP
\fBSLURM_REQ_SWITCH\fR
When a tree topology is used, this defines the maximum count of switches
desired for the job allocation and optionally the maximum time to wait
for that number of switches. See \fB\-\-switches\fR
.TP
\fBSLURM_RESERVATION\fR
Same as \fB\-\-reservation\fR
.TP
\fBSLURM_RESTART_DIR\fR
Same as \fB\-\-restart\-dir\fR
.TP
\fBSLURM_RESV_PORTS\fR
Same as \fB\-\-resv\-ports\fR
.TP
\fBSLURM_SIGNAL\fR
Same as \fB\-\-signal\fR
.TP
\fBSLURM_STDERRMODE\fR
Same as \fB\-e, \-\-error\fR
.TP
\fBSLURM_STDINMODE\fR
Same as \fB\-i, \-\-input\fR
.TP
\fBSLURM_SPREAD_JOB\fR
Same as \fB\-\-spread\-job\fR
.TP
\fBSLURM_SRUN_REDUCE_TASK_EXIT_MSG\fR
if set and non-zero, successive task exit messages with the same exit code will
be printed only once.
.TP
\fBSLURM_STEP_GRES\fR
Same as \fB\-\-gres\fR (only applies to job steps, not to job allocations).
Also see \fBSLURM_GRES\fR
.TP
\fBSLURM_STEP_KILLED_MSG_NODE_ID\fR=ID
If set, only the specified node will log when the job or step are killed
by a signal.
.TP
\fBSLURM_STDOUTMODE\fR
Same as \fB\-o, \-\-output\fR
.TP
\fBSLURM_TASK_EPILOG\fR
Same as \fB\-\-task\-epilog\fR
.TP
\fBSLURM_TASK_PROLOG\fR
Same as \fB\-\-task\-prolog
.TP
\fBSLURM_TEST_EXEC\fR
if defined, then verify existence of the executable program on the local
computer before attempting to launch it on compute nodes.
.TP
\fBSLURM_THREAD_SPEC\fR
Same as \fB\-\-thread\-spec\fR
.TP
\fBSLURM_THREADS\fR
Same as \fB\-T, \-\-threads\fR
.TP
\fBSLURM_TIMELIMIT\fR
Same as \fB\-t, \-\-time\fR
.TP
\fBSLURM_UNBUFFEREDIO\fR
Same as \fB\-u, \-\-unbuffered\fR
.TP
\fBSLURM_USE_MIN_NODES\fR
Same as \fB\-\-use\-min\-nodes\fR
.TP
\fBSLURM_WAIT\fR
Same as \fB\-W, \-\-wait\fR
.TP
\fBSLURM_WAIT4SWITCH\fR
Max time waiting for requested switches. See \fB\-\-switches\fR
.TP
\fBSLURM_WCKEY\fR
Same as \fB\-W, \-\-wckey\fR
.TP
\fBSLURM_WORKING_DIR\fR
\fB\-D, \-\-chdir\fR


.SH "OUTPUT ENVIRONMENT VARIABLES"
.PP
srun will set some environment variables in the environment
of the executing tasks on the remote compute nodes.
These environment variables are:

.TP 22
\fBSLURM_*_PACK_GROUP_#\fR
For a heterogenous job allocation, the environment variables are set separately
for each component.
.TP
\fBSLURM_CHECKPOINT_IMAGE_DIR\fR
Directory into which checkpoint images should be written
if specified on the execute line.
.TP
\fBSLURM_CLUSTER_NAME\fR
Name of the cluster on which the job is executing.
.TP
\fBSLURM_CPU_BIND_VERBOSE\fR
\-\-cpu\-bind verbosity (quiet,verbose).
.TP
\fBSLURM_CPU_BIND_TYPE\fR
\-\-cpu\-bind type (none,rank,map_cpu:,mask_cpu:).
.TP
\fBSLURM_CPU_BIND_LIST\fR
\-\-cpu\-bind map or mask list (list of Slurm CPU IDs or masks for this node,
CPU_ID = Board_ID x threads_per_board +
Socket_ID x threads_per_socket +
Core_ID x threads_per_core + Thread_ID).

.TP
\fBSLURM_CPU_FREQ_REQ\fR
Contains the value requested for cpu frequency on the srun command as
a numerical frequency in kilohertz, or a coded value for a request of
\fIlow\fR, \fImedium\fR,\fIhighm1\fR or \fIhigh\fR for the frequency.
See the description of the \fB\-\-cpu\-freq\fR option or the
\fBSLURM_CPU_FREQ_REQ\fR input environment variable.
.TP
\fBSLURM_CPUS_ON_NODE\fR
Count of processors available to the job on this node.
Note the select/linear plugin allocates entire nodes to
jobs, so the value indicates the total count of CPUs on the node.
For the select/cons_res plugin, this number indicates the number of cores
on this node allocated to the job.
.\ .TP
.\ \fBSLURM_CPUS_PER_GPU\fR
.\ Number of CPUs requested per allocated GPU.
.\ Only set if the \fB\-\-cpus\-per\-gpu\fR option is specified.
.TP
\fBSLURM_CPUS_PER_TASK\fR
Number of cpus requested per task.
Only set if the \fB\-\-cpus\-per\-task\fR option is specified.
.TP
\fBSLURM_DISTRIBUTION\fR
Distribution type for the allocated jobs. Set the distribution
with \-m, \-\-distribution.
.\ .TP
.\ \fBSLURM_GPUS\fR
.\ Number of GPUs requested.
.\ Only set if the \fB\-G, \-\-gpus\fR option is specified.
.\ .TP
.\ \fBSLURM_GPU_BIND\fR
.\ Requested binding of tasks to GPU.
.\ Only set if the \fB\-\-gpu\-bind\fR option is specified.
.\ .TP
.\ \fBSLURM_GPU_FREQ\fR
.\ Requested GPU frequency and voltage.
.\ Only set if the \fB\-\-gpu\-freq\fR option is specified.
.\ .TP
.\ \fBSLURM_GPUS_PER_NODE\fR
.\ Requested GPU count per allocated node.
.\ Only set if the \fB\-\-gpus\-per\-node\fR option is specified.
.\ .TP
.\ \fBSLURM_GPUS_PER_SOCKET\fR
.\ Requested GPU count per allocated socket.
.\ Only set if the \fB\-\-gpus\-per\-socket\fR option is specified.
.\ .TP
.\ \fBSLURM_GPUS_PER_TASK\fR
.\ Requested GPU count per allocated task.
.\ Only set if the \fB\-\-gpus\-per\-task\fR option is specified.
.TP
\fBSLURM_GTIDS\fR
Global task IDs running on this node.
Zero origin and comma separated.
.TP
\fBSLURM_JOB_ACCOUNT\fR
Account name associated of the job allocation.
.TP
\fBSLURM_JOB_CPUS_PER_NODE\fR
Number of CPUS per node.
.TP
\fBSLURM_JOB_DEPENDENCY\fR
Set to value of the \-\-dependency option.
.TP
\fBSLURM_JOB_ID\fR (and \fBSLURM_JOBID\fR for backwards compatibility)
Job id of the executing job.

.TP
\fBSLURM_JOB_NAME\fR
Set to the value of the \-\-job\-name option or the command name when srun
is used to create a new job allocation. Not set when srun is used only to
create a job step (i.e. within an existing job allocation).

.TP
\fBSLURM_JOB_PARTITION\fR
Name of the partition in which the job is running.

.TP
\fBSLURM_JOB_QOS\fR
Quality Of Service (QOS) of the job allocation.
.TP
\fBSLURM_JOB_RESERVATION\fR
Advanced reservation containing the job allocation, if any.

.TP
\fBSLURM_LAUNCH_NODE_IPADDR\fR
IP address of the node from which the task launch was
initiated (where the srun command ran from).
.TP
\fBSLURM_LOCALID\fR
Node local task ID for the process within a job.

.TP
\fBSLURM_MEM_BIND_LIST\fR
\-\-mem\-bind map or mask list (<list of IDs or masks for this node>).
.TP
\fBSLURM_MEM_BIND_PREFER\fR
\-\-mem\-bind prefer (prefer).
.TP
\fBSLURM_MEM_BIND_SORT\fR
Sort free cache pages (run zonesort on Intel KNL nodes).
.TP
\fBSLURM_MEM_BIND_TYPE\fR
\-\-mem\-bind type (none,rank,map_mem:,mask_mem:).
.TP
\fBSLURM_MEM_BIND_VERBOSE\fR
\-\-mem\-bind verbosity (quiet,verbose).
.\ .TP
.\ \fBSLURM_MEM_PER_GPU\fR
.\ Requested memory per allocated GPU.
.\ Only set if the \fB\-\-mem\-per\-gpu\fR option is specified.
.TP
\fBSLURM_JOB_NODES\fR
Total number of nodes in the job's resource allocation.
.TP
\fBSLURM_NODE_ALIASES\fR
Sets of node name, communication address and hostname for nodes allocated to
the job from the cloud. Each element in the set if colon separated and each
set is comma separated. For example:
.na
SLURM_NODE_ALIASES\:=\:ec0:1.2.3.4:foo,ec1:1.2.3.5:bar
.ad
.TP
\fBSLURM_NODEID\fR
The relative node ID of the current node.
.TP
\fBSLURM_JOB_NODELIST\fR
List of nodes allocated to the job.
.TP
\fBSLURM_NTASKS\fR (and \fBSLURM_NPROCS\fR for backwards compatibility)
Total number of processes in the current job.
.TP
\fBSLURM_PACK_SIZE\fR
Set to count of components in heterogeneous job.
.TP
\fBSLURM_PRIO_PROCESS\fR
The scheduling priority (nice value) at the time of job submission.
This value is propagated to the spawned processes.
.TP
\fBSLURM_PROCID\fR
The MPI rank (or relative process ID) of the current process.
.TP
\fBSLURM_SRUN_COMM_HOST\fR
IP address of srun communication host.
.TP
\fBSLURM_SRUN_COMM_PORT\fR
srun communication port.
.TP
\fBSLURM_STEP_LAUNCHER_PORT\fR
Step launcher port.
.TP
\fBSLURM_STEP_NODELIST\fR
List of nodes allocated to the step.
.TP
\fBSLURM_STEP_NUM_NODES\fR
Number of nodes allocated to the step.
.TP
\fBSLURM_STEP_NUM_TASKS\fR
Number of processes in the step.
.TP
\fBSLURM_STEP_TASKS_PER_NODE\fR
Number of processes per node within the step.
.TP
\fBSLURM_STEP_ID\fR (and \fBSLURM_STEPID\fR for backwards compatibility)
The step ID of the current job.
.TP
\fBSLURM_SUBMIT_DIR\fR
The directory from which \fBsrun\fR was invoked.
.TP
\fBSLURM_SUBMIT_HOST\fR
The hostname of the computer from which \fBsalloc\fR was invoked.
.TP
\fBSLURM_TASK_PID\fR
The process ID of the task being started.
.TP
\fBSLURM_TASKS_PER_NODE\fR
Number of tasks to be initiated on each node. Values are
comma separated and in the same order as SLURM_JOB_NODELIST.
If two or more consecutive nodes are to have the same task
count, that count is followed by "(x#)" where "#" is the
repetition count. For example, "SLURM_TASKS_PER_NODE=2(x3),1"
indicates that the first three nodes will each execute three
tasks and the fourth node will execute one task.

.TP
\fBSLURM_TOPOLOGY_ADDR\fR
This is set only if the system has the topology/tree plugin configured.
The value will be set to the names network switches which may be involved in
the job's communications from the system's top level switch down to the leaf
switch and ending with node name. A period is used to separate each hardware
component name.
.TP
\fBSLURM_TOPOLOGY_ADDR_PATTERN\fR
This is set only if the system has the topology/tree plugin configured.
The value will be set component types listed in \fBSLURM_TOPOLOGY_ADDR\fR.
Each component will be identified as either "switch" or "node".
A period is used to separate each hardware component type.
.TP
\fBSLURM_UMASK\fR
The \fIumask\fR in effect when the job was submitted.
.TP
\fBSLURMD_NODENAME\fR
Name of the node running the task. In the case of a parallel job executing on
multiple compute nodes, the various tasks will have this environment variable
set to different values on each compute node.
.TP
\fBSRUN_DEBUG\fR
Set to the logging level of the \fBsrun\fR command.
Default value is 3 (info level).
The value is incremented or decremented based upon the \-\-verbose and
\-\-quiet options.

.TP
\fBMPIRUN_NOALLOCATE\fR
Do not allocate a block on Blue Gene systems only.
.TP
\fBMPIRUN_NOFREE\fR
Do not free a block on Blue Gene systems only.
.TP
\fBMPIRUN_PARTITION\fR
The block name on Blue Gene systems only.


.SH "SIGNALS AND ESCAPE SEQUENCES"
Signals sent to the \fBsrun\fR command are automatically forwarded to
the tasks it is controlling with a few exceptions. The escape sequence
\fB<control\-c>\fR will report the state of all tasks associated with
the \fBsrun\fR command. If \fB<control\-c>\fR is entered twice within
one second, then the associated SIGINT signal will be sent to all tasks
and a termination sequence will be entered sending SIGCONT, SIGTERM,
and SIGKILL to all spawned tasks.
If a third \fB<control\-c>\fR is received, the srun program will be
terminated without waiting for remote tasks to exit or their I/O to
complete.

The escape sequence \fB<control\-z>\fR is presently ignored. Our intent
is for this put the \fBsrun\fR command into a mode where various special
actions may be invoked.

.SH "MPI SUPPORT"
MPI use depends upon the type of MPI being used.
There are three fundamentally different modes of operation used
by these various MPI implementation.

1. Slurm directly launches the tasks and performs initialization
of communications through the PMI2 or PMIx APIs.
For example: "srun \-n16 a.out".

2. Slurm creates a resource allocation for the job and then
mpirun launches tasks using Slurm's infrastructure (OpenMPI).

3. Slurm creates a resource allocation for the job and then
mpirun launches tasks using some mechanism other than Slurm,
such as SSH or RSH.
These tasks are initiated outside of Slurm's monitoring
or control. Slurm's epilog should be configured to purge
these tasks when the job's allocation is relinquished,
or the use of pam_slurm_adopt is highly recommended.

See \fIhttps://slurm.schedmd.com/mpi_guide.html\fR
for more information on use of these various MPI implementation
with Slurm.

.SH "MULTIPLE PROGRAM CONFIGURATION"
Comments in the configuration file must have a "#" in column one.
The configuration file contains the following fields separated by white
space:
.TP
Task rank
One or more task ranks to use this configuration.
Multiple values may be comma separated.
Ranges may be indicated with two numbers separated with a '\-' with
the smaller number first (e.g. "0\-4" and not "4\-0").
To indicate all tasks not otherwise specified, specify a rank of '*' as the
last line of the file.
If an attempt is made to initiate a task for which no executable
program is defined, the following error message will be produced
"No executable program specified for this task".
.TP
Executable
The name of the program to execute.
May be fully qualified pathname if desired.
.TP
Arguments
Program arguments.
The expression "%t" will be replaced with the task's number.
The expression "%o" will be replaced with the task's offset within
this range (e.g. a configured task rank value of "1\-5" would
have offset values of "0\-4").
Single quotes may be used to avoid having the enclosed values interpreted.
This field is optional.
Any arguments for the program entered on the command line will be added
to the arguments specified in the configuration file.
.PP
For example:
.nf
###################################################################
# srun multiple program configuration file
#
# srun \-n8 \-l \-\-multi\-prog silly.conf
###################################################################
4\-6       hostname
1,7       echo  task:%t
0,2\-3     echo  offset:%o

> srun \-n8 \-l \-\-multi\-prog silly.conf
0: offset:0
1: task:1
2: offset:1
3: offset:2
4: linux15.llnl.gov
5: linux16.llnl.gov
6: linux17.llnl.gov
7: task:7

.fi


.SH "EXAMPLES"
This simple example demonstrates the execution of the command \fBhostname\fR
in eight tasks. At least eight processors will be allocated to the job
(the same as the task count) on however many nodes are required to satisfy
the request. The output of each task will be proceeded with its task number.
(The machine "dev" in the example below has a total of two CPUs per node)

.nf

> srun \-n8 \-l hostname
0: dev0
1: dev0
2: dev1
3: dev1
4: dev2
5: dev2
6: dev3
7: dev3

.fi
.PP
The srun \fB\-r\fR option is used within a job script
to run two job steps on disjoint nodes in the following
example. The script is run using allocate mode instead
of as a batch job in this case.

.nf

> cat test.sh
#!/bin/sh
echo $SLURM_JOB_NODELIST
srun \-lN2 \-r2 hostname
srun \-lN2 hostname

> salloc \-N4 test.sh
dev[7\-10]
0: dev9
1: dev10
0: dev7
1: dev8

.fi
.PP
The following script runs two job steps in parallel
within an allocated set of nodes.

.nf

> cat test.sh
#!/bin/bash
srun \-lN2 \-n4 \-r 2 sleep 60 &
srun \-lN2 \-r 0 sleep 60 &
sleep 1
squeue
squeue \-s
wait

> salloc \-N4 test.sh
  JOBID PARTITION     NAME     USER  ST      TIME  NODES NODELIST
  65641     batch  test.sh   grondo   R      0:01      4 dev[7\-10]

STEPID     PARTITION     USER      TIME NODELIST
65641.0        batch   grondo      0:01 dev[7\-8]
65641.1        batch   grondo      0:01 dev[9\-10]

.fi
.PP
This example demonstrates how one executes a simple MPI job.
We use \fBsrun\fR to build a list of machines (nodes) to be used by
\fBmpirun\fR in its required format. A sample command line and
the script to be executed follow.

.nf

> cat test.sh
#!/bin/sh
MACHINEFILE="nodes.$SLURM_JOB_ID"

# Generate Machinefile for mpi such that hosts are in the same
#  order as if run via srun
#
srun \-l /bin/hostname | sort \-n | awk '{print $2}' > $MACHINEFILE

# Run using generated Machine file:
mpirun \-np $SLURM_NTASKS \-machinefile $MACHINEFILE mpi\-app

rm $MACHINEFILE

> salloc \-N2 \-n4 test.sh

.fi
.PP
This simple example demonstrates the execution of different jobs on different
nodes in the same srun.  You can do this for any number of nodes or any
number of jobs.  The executables are placed on the nodes sited by the
SLURM_NODEID env var.  Starting at 0 and going to the number specified on
the srun commandline.

.nf

> cat test.sh
case $SLURM_NODEID in
    0) echo "I am running on "
       hostname ;;
    1) hostname
       echo "is where I am running" ;;
esac

> srun \-N2 test.sh
dev0
is where I am running
I am running on
dev1

.fi
.PP
This example demonstrates use of multi\-core options to control layout
of tasks.
We request that four sockets per node and two cores per socket be
dedicated to the job.

.nf

> srun \-N2 \-B 4\-4:2\-2 a.out
.fi
.PP
This example shows a script in which Slurm is used to provide resource
management for a job by executing the various job steps as processors
become available for their dedicated use.

.nf

> cat my.script
#!/bin/bash
srun \-\-exclusive \-n4 prog1 &
srun \-\-exclusive \-n3 prog2 &
srun \-\-exclusive \-n1 prog3 &
srun \-\-exclusive \-n1 prog4 &
wait
.fi

.PP
This example shows how to launch an application called "master" with one task,
8 CPUs and and 16 GB of memory (2 GB per CPU) plus another application called
"slave" with 16 tasks, 1 CPU per task (the default) and 1 GB of memory per task.

.nf

> srun \-n1 \-c16 \-\-mem\-per\-cpu=1gb master : \-n16 \-\-mem\-per\-cpu=1gb slave
.fi

.SH "COPYING"
Copyright (C) 2006\-2007 The Regents of the University of California.
Produced at Lawrence Livermore National Laboratory (cf, DISCLAIMER).
.br
Copyright (C) 2008\-2010 Lawrence Livermore National Security.
.br
Copyright (C) 2010\-2015 SchedMD LLC.
.LP
This file is part of Slurm, a resource management program.
For details, see <https://slurm.schedmd.com/>.
.LP
Slurm is free software; you can redistribute it and/or modify it under
the terms of the GNU General Public License as published by the Free
Software Foundation; either version 2 of the License, or (at your option)
any later version.
.LP
Slurm is distributed in the hope that it will be useful, but WITHOUT ANY
WARRANTY; without even the implied warranty of MERCHANTABILITY or FITNESS
FOR A PARTICULAR PURPOSE.  See the GNU General Public License for more
details.

.SH "SEE ALSO"
\fBsalloc\fR(1), \fBsattach\fR(1), \fBsbatch\fR(1), \fBsbcast\fR(1),
\fBscancel\fR(1), \fBscontrol\fR(1), \fBsqueue\fR(1), \fBslurm.conf\fR(5),
\fBsched_setaffinity\fR (2), \fBnuma\fR (3)
\fBgetrlimit\fR (2)<|MERGE_RESOLUTION|>--- conflicted
+++ resolved
@@ -1,8 +1,4 @@
-<<<<<<< HEAD
-.TH srun "1" "Slurm Commands" "March 2018" "Slurm Commands"
-=======
 .TH srun "1" "Slurm Commands" "April 2018" "Slurm Commands"
->>>>>>> 29a90698
 
 .SH "NAME"
 srun \- Run parallel jobs
