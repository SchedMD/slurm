--- conflicted
+++ resolved
@@ -1107,18 +1107,10 @@
 
 .TP
 \fICoreCnt\fP=<num>
-<<<<<<< HEAD
-This option is only suported when SelectType=select/cons_res. Identify number of 
-cores to be reserved. If NodeCnt is used, this is the total number of cores to 
-reserve where cores per node is CoreCnt/NodeCnt. If a nodelist is used, this 
-should be an array of core numbers by node: Nodes=node[1-5] CoreCnt=2,2,3,3,4
-	
-=======
 This option is only suported when SelectType=select/cons_res. Identify number of
 cores to be reserved. If NodeCnt is used, this is the total number of cores to
 reserve where cores per node is CoreCnt/NodeCnt. If a nodelist is used, this
 should be an array of core numbers by node: Nodes=node[1\-5] CoreCnt=2,2,3,3,4
->>>>>>> cd713cb4
 
 .TP
 \fILicenses\fP=<license>
