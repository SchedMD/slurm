.TH sreport "1" "Slurm Commands" "April 2017" "Slurm Commands"

.SH "NAME"
sreport \- Generate reports from the slurm accounting data.

.SH "SYNOPSIS"
\fBsreport\fR [\fIOPTIONS\fR...] [\fICOMMAND\fR...]

.SH "DESCRIPTION"
\fBsreport\fR is used to generate reports of job usage and cluster
utilization for Slurm jobs saved to the Slurm Database,
\fBslurmdbd\fR.

.SH "OPTIONS"

.TP
\fB\-a\fR, \fB\-\-all_clusters\fR
Use all clusters instead of only the cluster from which the command was
executed.
.TP
\fB\-\-federation\fR
Generate a report for the federation if a member of one.
.TP
\fB\-h\fR, \fB\-\-help\fR
Print a help message describing the usage of \fBsreport\fR.
.TP
\fB\-\-local\fR
Generate a report for the local cluster, even if part of a federation.
Overrides \-\-federation
.TP
\fB\-M\fR, \fB\-\-cluster\fR
The cluster(s) to generate reports for. Default is local cluster, unless the
local cluster is currently part of a federation and in that case generate a
report for all clusters in the current federation. If the clusters included
in a federation vary through time, use this option to identify the clusters
to be included in report. Implies --local.
.TP
\fB\-n\fR, \fB\-\-noheader\fR
Don't display header when listing results.
.TP
\fB\-p\fR, \fB\-\-parsable\fR
Output will be '|' delimited with a '|' at the end.
.TP
\fB\-P\fR, \fB\-\-parsable2\fR
Output will be '|' delimited without a '|' at the end.
.TP
\fB\-Q\fR, \fB\-\-quiet\fR
Print no warning or informational messages, only error messages.
.TP
\fB\-t <format>\fR
Specify the output time format. Time format options are case
insensitive and may be abbreviated. The default format is Minutes.
Supported time format options are listed in the \fBtime\fP command
section below.
.TP
\fB\-T,  \-\-tres <tres_names>\fR
Trackable resource (TRES) to report values for.
<<<<<<< HEAD
By default CPU resource use is reported.
Multiple TRES names may be separated using a comma separated list for all
reports except the job reports, which can only support a single TRES name, or
"ALL" for all TRES.

The "Reported" Billing TRES is calculated from the largest Billing TRES of each
node multiplied by the time frame. For example, if a node is part of multiple
partitions and each has a different TRESBillingWeights defined the Billing TRES
for the node will be the highest of the partitions.  If TRESBillingWeights is
not defined on any partition for a node then the Billing TRES will be equal to
the number of CPUs on the node.

=======
By default CPU resource usage is reported (except for reservation reports. All
TRES types reserved by a reservation will be shown by default unless overridden
with this option).
Multiple TRES names may be separated using a comma separated list for
all reports except the job reports, which can only support a single TRES name.
>>>>>>> 2f18ae40
.TP
\fB\-v\fR, \fB\-\-verbose\fR
Print detailed event logging.
.TP
\fB\-V\fR , \fB\-\-version\fR
Print version information and exit.

.SH "COMMANDS"

.TP
\<keyword\> may be omitted from the execute line and sreport will
execute in interactive mode. sreport will process commands as entered until
explicitly terminated.

.TP
\fBexit\fP
Terminate the execution of sreport.
Identical to the \fBquit\fR command.

.TP
\fBhelp\fP
Display a description of sreport options and commands.

.TP
\fBnonparsable\fP
Return output to normal after parsable or parsable2 has been set.

.TP
\fBparsable\fP
Output will be | delimited with an ending '|'.

.TP
\fBparsable2\fP
Output will be | delimited without an ending '|'.

.TP
\fBquiet\fP
Print no warning or informational messages, only fatal error messages.

.TP
\fBquit\fP
Terminate the execution of sreport.
Identical to the \fBexit\fR command.

.TP
\fBtime <time_format>\fP
Specify the output time format. Time format options are case
insensitive and may be abbreviated. The default format is Minutes.
Supported time format options include:

.RS
.TP 10
\fBSecPer\fR
Seconds/Percentage of Total
.TP
\fBMinPer\fR
Minutes/Percentage of Total
.TP
\fBHourPer\fR
Hours/Percentage of Total
.TP
\fBSeconds\fR
Seconds
.TP
\fBMinutes\fR
Minutes
.TP
\fBHours\fR
Hours
.TP
\fBPercent\fR
Percentage of Total
.RE

.TP
\fBverbose\fP
Enable detailed event logging.

.TP
\fBversion\fP
Display the sreport version number.

.TP
\fB!!\fP
Repeat the last command executed.

.SH "REPORT TYPES"
.TP
Valid report types are:
\fBcluster\fP \<REPORT\> \<OPTIONS\>

\fBjob\fP \<REPORT\> \<OPTIONS\>

\fBreservation\fP \<REPORT\> \<OPTIONS\>

\fBuser\fP \<REPORT\> \<OPTIONS\>

.TP
\<REPORT\> options for each type include:

.B cluster
\- AccountUtilizationByUser, UserUtilizationByAccount,
UserUtilizationByWckey, Utilization, WCKeyUtilizationByUser

.B job
\- SizesByAccount, SizesByAccountAndWcKey, SizesByWckey

.B reservation
\- Utilization

.B user
\- TopUsage

.SH "REPORT DESCRIPTION"

.TP
.B cluster AccountUtilizationByUser
This report will display account utilization as it appears on the
hierarchical tree.  Starting with the specified account or the
root account by default this report will list the underlying
usage with a sum on each level.  Use the 'tree' option to span
the tree for better visibility.
NOTE: If there were reservations allowing a whole account any
idle time in the reservation given to the association for the
account, not the user associations in the account, so it can be
possible a parent account can be larger than the sum of it's children.
.TP
.B cluster UserUtilizationByAccount
This report will display users by account in order of utilization without
grouping multiple accounts by user into one, but displaying them
on separate lines.
.TP
.B cluster UserUtilizationByWCKey
This report will display users by wckey in order of utilization without
grouping multiple wckey by user into one, but displaying them
on separate lines.
.TP
.B cluster Utilization
This report will display total usage divided by Allocated, Down,
Idle, and Reserved time for selected clusters.  Reserved time
refers to time that a job was waiting for resources after the job
had become eligible.  If the value is not of importance for you
the number should be grouped with idle time.
.TP
.B cluster WCKeyUtilizationByUser
This report will display wckey utilization sorted by WCKey name for
each user on each cluster.

.TP
.B job SizesByAccount
This report will display the amount of time used for job ranges
specified by the 'grouping=' option.  Only a single level in the tree
is displayed defaulting to the root dir.  If you specify other
accounts with the 'account=' option sreport will use those accounts as
the root account and you will receive the sub accounts for the
accounts listed.
.TP
.B job SizesByAccountAndWckey
This report is very similar to SizesByAccount with the difference being
each account is pair with wckeys so the identifier is account:wckey
instead of just account so there will most likely be multiple accounts
listed depending on the number of wckeys used.
.TP
.B job SizesByWckey
This report will display the amount of time for each wckey for job ranges
specified by the 'grouping=' option.

.TP
.B reservation Utilization
This report will display total usage for reservations on the systems.

.TP
.B user TopUsage
Displays the top users on a cluster.  Use the group option to group
accounts together.  The default is to have a different line for each
user account combination.

.TP
Each report type has various options...

.TP
.B OPTIONS FOR ALL REPORT TYPES

.TP
.B All_Clusters
Use all monitored clusters. Default is local cluster.
.TP
.B Clusters=<OPT>
List of clusters to include in report.  Default is local cluster.

.TP
.B End=<OPT>
Period ending for report. Default is 23:59:59 of previous day.
Valid time formats are...
.sp
HH:MM[:SS] [AM|PM]
.br
MMDD[YY] or MM/DD[/YY] or MM.DD[.YY]
.br
MM/DD[/YY]\-HH:MM[:SS]
.br
YYYY\-MM\-DD[THH:MM[:SS]]

.TP
.B Format=<OPT>
Comma separated list of fields to display in report.

When using the format option for listing various fields you can put a
%NUMBER afterwards to specify how many characters should be printed.

e.g. format=name%30 will print 30 characters of field name right
justified.  A \-30 will print 30 characters left justified.

.TP
.B Start=<OPT>
Period start for report.  Default is 00:00:00 of previous day.
Valid time formats are...
.sp
HH:MM[:SS] [AM|PM]
.br
MMDD[YY] or MM/DD[/YY] or MM.DD[.YY]
.br
MM/DD[/YY]\-HH:MM[:SS]
.br
YYYY\-MM\-DD[THH:MM[:SS]]
.ad
.TP
.B OPTIONS SPECIFICALLY FOR CLUSTER REPORTS

.TP
.B Accounts=<OPT>
When used with the UserUtilizationByAccount, or
AccountUtilizationByUser, List of accounts to include in report.
Default is all.
.TP
.B Tree
When used with the AccountUtilizationByUser report will span the
accounts as they are in the hierarchy.
.TP
.B Users=<OPT>
When used with any report other than Utilization, List of users to
include in report.  Default is all.
.TP
.B Wckeys=<OPT>
When used with the UserUtilizationByWckey or WCKeyUtilizationByUser,
List of wckeys to include in report. Default is all.

.TP
.B OPTIONS SPECIFICALLY FOR JOB REPORTS

.TP
.B Accounts=<OPT>
List of accounts to use for the report Default is all.  The SizesByAccount(*)
report only displays 1 hierarchical level. If accounts are specified
the next layer of accounts under those specified will be displayed,
not the accounts specified.  In the SizesByAccount(*) reports the default
for accounts is root.  This explanation does not apply when ran with
the FlatView option.
.TP
.B FlatView
When used with the SizesbyAccount(*) will not group accounts in a
hierarchical level, but print each account where jobs ran on a
separate line without any hierarchy.
.TP
.B GID=<OPT>
List of group ids to include in report.  Default is all.
.TP
.B Grouping=<OPT>
Comma separated list of size groupings.   (e.g. 50,100,150 would group
job cpu count 1-49, 50-99, 100-149, > 150).  grouping=individual will
result in a single column for each job size found.
.TP
.B Jobs=<OPT>
List of jobs/steps to include in report.  Default is all.
.TP
.B Nodes=<OPT>
Only show jobs that ran on these nodes. Default is all.
.TP
.B Partitions=<OPT>
List of partitions jobs ran on to include in report.  Default is all.
.TP
.B PrintJobCount
When used with the Sizes report will print number of jobs ran instead
of time used.
.TP
.B Users=<OPT>
List of users jobs to include in report.  Default is all.
.TP
.B Wckeys=<OPT>
List of wckeys to use for the report.  Default is all.  The
SizesbyWckey report all users summed together.  If you want only
certain users specify them them with the Users= option.

.TP
.B OPTIONS SPECIFICALLY FOR RESERVATION REPORTS
.TP
.B Names=<OPT>
List of reservations to use for the report. Default is all.
.TP
.B Nodes=<OPT>
Only show reservations that used these nodes. Default is all.


.TP
.B OPTIONS SPECIFICALLY FOR USER REPORTS

.TP
.B Accounts=<OPT>
List of accounts to use for the report. Default is all.
.TP
.B Group
Group all accounts together for each user.  Default is a separate
entry for each user and account reference.
.TP
.B TopCount=<OPT>
Used in the TopUsage report.  Change the number of users displayed.
Default is 10.
.TP
.B Users=<OPT>
List of users jobs to include in report.  Default is all.

.SH "FORMAT OPTIONS FOR EACH REPORT"

\fBFORMAT OPTIONS FOR CLUSTER REPORTS\fP
.in 10
AccountUtilizationByUser:
.br
UserUtilizationByAccount:
.in 14
Accounts, Cluster, Login, Proper, TresCount, Used

.in 10
UserUtilizationByWckey:
.br
WCKeyUtilizationByUser:
.in 14
Cluster, Login, Proper, TresCount, Used, Wckey

.in 10
Utilization:
.in 14
Allocated, Cluster, Down, Idle, Overcommited, PlannedDown, Reported, Reserved, TresCount, TresName

.TP
\fBFORMAT OPTIONS FOR JOB REPORTS\fP
.in 10
SizesByAccount, SizesByAccountAndWckey:
.in 14
Account, Cluster

.in 10
SizesByWckey:
.in 14
Wckey, Cluster

.TP
\fBFORMAT OPTIONS FOR RESERVATION REPORTS\fP
.in 10
Utilization:
.in 14
Allocated, Associations, Cluster, End, Flags, Idle, Name, Nodes, ReservationId, Start, TotalTime, TresCount, TresName, TresTime

.TP
\fBFORMAT OPTIONS FOR USER REPORTS\fP
.in 10
TopUsage:
.in 14
Account, Cluster, Login, Proper, Used

.TP
All commands and options are case-insensitive.

.SH "ENVIRONMENT VARIABLES"
.PP
Some \fBsreport\fR options may be set via environment variables. These
environment variables, along with their corresponding options, are listed below.
(Note: commandline options will always override these settings)
.TP 20
\fBSREPORT_CLUSTER\fR
Same as \fB\-M\fR, \fB\-\-cluster\fR
.TP
\fBSREPORT_FEDERATION\fR
Same as \-\-federation\fR
.TP
\fBSREPORT_LOCAL\fR
Same as \-\-local\fR
.TP
\fBSREPORT_TRES\fR
Same as \fB\-t, \-\-tres\fR
.TP
\fBSLURM_CONF\fR
The location of the Slurm configuration file.

.in 0
.SH "EXAMPLES"
.TP
\fBsreport job sizesbyaccount\fP
.TP
\fBsreport cluster utilization\fP
.TP
\fBsreport user top\fP
.TP
\fBsreport job sizesbyaccount All_Clusters users=gore1 account=environ PrintJobCount\fP
Report number of jobs by user gore1 within the environ account
.TP
\fBsreport cluster AccountUtilizationByUser cluster=zeus user=gore1 start=2/23/08 end=2/24/09 format=Accounts,Cluster,TresCount,Login,Proper,Used\fP
Report cluster account utilization with the specified fields during
the specified 24 hour day of February 23, 2009, by user gore1
.TP
\fBsreport cluster AccountUtilizationByUser cluster=zeus accounts=lc start=2/23/08 end=2/24/09\fP
Report cluster account utilization by user in the LC account on
cluster zeus
.TP
\fBsreport user topusage start=2/16/09 end=2/23/09 \-t percent account=lc\fP
Report top usage in percent of the lc account during the specified week

.SH "COPYING"
Copyright (C) 2009\-2010 Lawrence Livermore National Security.
Produced at Lawrence Livermore National Laboratory (cf, DISCLAIMER).
.br
Copyright (C) 2010\-2015 SchedMD LLC.
.LP
This file is part of Slurm, a resource management program.
For details, see <https://slurm.schedmd.com/>.
.LP
Slurm is free software; you can redistribute it and/or modify it under
the terms of the GNU General Public License as published by the Free
Software Foundation; either version 2 of the License, or (at your option)
any later version.
.LP
Slurm is distributed in the hope that it will be useful, but WITHOUT ANY
WARRANTY; without even the implied warranty of MERCHANTABILITY or FITNESS
FOR A PARTICULAR PURPOSE.  See the GNU General Public License for more
details.

.SH "SEE ALSO"
\fBsacct\fR(1), \fBslurmdbd\fR(8)<|MERGE_RESOLUTION|>--- conflicted
+++ resolved
@@ -55,8 +55,9 @@
 .TP
 \fB\-T,  \-\-tres <tres_names>\fR
 Trackable resource (TRES) to report values for.
-<<<<<<< HEAD
-By default CPU resource use is reported.
+By default CPU resource use is reported (except for reservation reports. All
+TRES types reserved by a reservation will be shown by default unless overridden
+with this option).
 Multiple TRES names may be separated using a comma separated list for all
 reports except the job reports, which can only support a single TRES name, or
 "ALL" for all TRES.
@@ -68,13 +69,6 @@
 not defined on any partition for a node then the Billing TRES will be equal to
 the number of CPUs on the node.
 
-=======
-By default CPU resource usage is reported (except for reservation reports. All
-TRES types reserved by a reservation will be shown by default unless overridden
-with this option).
-Multiple TRES names may be separated using a comma separated list for
-all reports except the job reports, which can only support a single TRES name.
->>>>>>> 2f18ae40
 .TP
 \fB\-v\fR, \fB\-\-verbose\fR
 Print detailed event logging.
